--- conflicted
+++ resolved
@@ -543,11 +543,7 @@
     apply Top.sheaf.pushforward_sheaf_of_sheaf,
     exact (Y.restrict H.base_open).is_sheaf
   end,
-<<<<<<< HEAD
-to_PresheafedSpace := X }
-=======
   to_PresheafedSpace := X }
->>>>>>> ade581e9
 
 @[simp] lemma to_SheafedSpace_to_PresheafedSpace : (to_SheafedSpace Y f).to_PresheafedSpace = X :=
 rfl
@@ -685,11 +681,7 @@
   preserves_limit (cospan f g) (SheafedSpace.forget C) :=
 @@limits.comp_preserves_limit _ _ _ _ forget (PresheafedSpace.forget C) _
 begin
-<<<<<<< HEAD
-  apply_with (preserves_limit_of_iso_diagram _ (diagram_iso_cospan _).symm) { instances := tt },
-=======
   apply_with (preserves_limit_of_iso_diagram _ (diagram_iso_cospan.{v} _).symm) { instances := tt },
->>>>>>> ade581e9
   dsimp,
   apply_instance
 end
@@ -751,16 +743,10 @@
 variables [preserves_filtered_colimits (forget C)]
 
 /--
-<<<<<<< HEAD
-Suppose `C` is a concrete category, whose forgetful functor reflects isomorphisms,
-preserves limits and filtered colimits. Then an (topological) open embedding is an open immersion
-iff every stalk map is an iso.
-=======
 Suppose `X Y : SheafedSpace C`, where `C` is a concrete category,
 whose forgetful functor reflects isomorphisms, preserves limits and filtered colimits.
 Then a morphism `X ⟶ Y` that is a topological open embedding
 is an open immersion iff every stalk map is an iso.
->>>>>>> ade581e9
 -/
 lemma of_stalk_iso {X Y : SheafedSpace C} (f : X ⟶ Y)
   (hf : open_embedding f.base) [H : ∀ x : X, is_iso (PresheafedSpace.stalk_map f x)] :
@@ -942,11 +928,7 @@
 
 /-- Open immersions are stable under base-change. -/
 instance pullback_fst_of_right :
-<<<<<<< HEAD
- LocallyRingedSpace.is_open_immersion (pullback.fst : pullback g f ⟶ _) :=
-=======
-LocallyRingedSpace.is_open_immersion (pullback.fst : pullback g f ⟶ _) :=
->>>>>>> ade581e9
+  LocallyRingedSpace.is_open_immersion (pullback.fst : pullback g f ⟶ _) :=
 begin
   rw ← pullback_symmetry_hom_comp_snd,
   apply_instance
@@ -990,11 +972,7 @@
       ⋙ PresheafedSpace.forget _),
   apply_with limits.comp_preserves_limit { instances := ff },
   apply_instance,
-<<<<<<< HEAD
-  apply preserves_limit_of_iso_diagram _ (diagram_iso_cospan _).symm,
-=======
   apply preserves_limit_of_iso_diagram _ (diagram_iso_cospan.{u} _).symm,
->>>>>>> ade581e9
   dsimp,
   apply_instance,
 end
@@ -1040,15 +1018,12 @@
   apply_instance
 end
 
-<<<<<<< HEAD
-=======
 /--
 The universal property of open immersions:
 For an open immersion `f : X ⟶ Z`, given any morphism of schemes `g : Y ⟶ Z` whose topological
 image is contained in the image of `f`, we can lift this morphism to a unique `Y ⟶ X` that
 commutes with these maps.
 -/
->>>>>>> ade581e9
 def lift (H' : set.range g.1.base ⊆ set.range f.1.base) : Y ⟶ X :=
 begin
   haveI := pullback_snd_is_iso_of_range_subset f g H',
@@ -1084,7 +1059,6 @@
 
 end pullback
 
-<<<<<<< HEAD
 def iso_restrict {X Y : LocallyRingedSpace} {f : X ⟶ Y}
   (H : LocallyRingedSpace.is_open_immersion f) : X ≅ Y.restrict H.base_open :=
 begin
@@ -1321,8 +1295,4 @@
 
 end is_open_immersion
 
-=======
-end LocallyRingedSpace.is_open_immersion
-
->>>>>>> ade581e9
 end algebraic_geometry