/-
Copyright (c) 2021 Jakob von Raumer. All rights reserved.
Released under Apache 2.0 license as described in the file LICENSE.
Authors: Jakob von Raumer
-/
import category_theory.monoidal.rigid.basic
import linear_algebra.tensor_product_basis
import linear_algebra.coevaluation
import algebra.category.Module.monoidal

/-!
# The category of finite dimensional vector spaces

This introduces `FinVect K`, the category of finite dimensional vector spaces over a field `K`.
It is implemented as a full subcategory on a subtype of `Module K`.
<<<<<<< HEAD

We first create the instance as a `K`-linear category,
then as a `K`-linear monoidal category and then as a right-rigid monoidal category.
=======
We first create the instance as a category, then as a monoidal category and then as a rigid monoidal
category.
>>>>>>> ade64940

## Future work

* Show that `FinVect K` is a symmetric monoidal category (it is already monoidal).
* Show that `FinVect K` is abelian.
* Show that `FinVect K` is rigid (it is already right rigid).

-/
noncomputable theory

open category_theory Module.monoidal_category
open_locale classical big_operators

universes u

variables (K : Type u) [field K]

/-- Define `FinVect` as the subtype of `Module.{u} K` of finite dimensional vector spaces. -/
<<<<<<< HEAD
@[derive [large_category, λ α, has_coe_to_sort α (Sort*), concrete_category, preadditive, linear K]]
=======
@[derive [large_category, λ α, has_coe_to_sort α (Sort*), concrete_category]]
>>>>>>> ade64940
def FinVect := { V : Module.{u} K // finite_dimensional K V }

namespace FinVect

instance finite_dimensional (V : FinVect K) : finite_dimensional K V := V.prop

instance : inhabited (FinVect K) := ⟨⟨Module.of K K, finite_dimensional.finite_dimensional_self K⟩⟩

instance : has_coe (FinVect.{u} K) (Module.{u} K) := { coe := λ V, V.1, }

protected lemma coe_comp {U V W : FinVect K} (f : U ⟶ V) (g : V ⟶ W) :
  ((f ≫ g) : U → W) = (g : V → W) ∘ (f : U → V) := rfl

/-- Lift an unbundled vector space to `FinVect K`. -/
def of (V : Type u) [add_comm_group V] [module K V] [finite_dimensional K V] : FinVect K :=
⟨Module.of K V, by { change finite_dimensional K V, apply_instance }⟩

<<<<<<< HEAD
instance (V W : FinVect K) : finite_dimensional K (V ⟶ W) :=
(by apply_instance : finite_dimensional K (V →ₗ[K] W))

instance : has_forget₂ (FinVect.{u} K) (Module.{u} K) :=
by { dsimp [FinVect], apply_instance, }

=======
instance : has_forget₂ (FinVect.{u} K) (Module.{u} K) :=
by { dsimp [FinVect], apply_instance, }

instance : full (forget₂ (FinVect K) (Module.{u} K)) :=
{ preimage := λ X Y f, f, }

>>>>>>> ade64940
instance monoidal_category : monoidal_category (FinVect K) :=
monoidal_category.full_monoidal_subcategory
  (λ V, finite_dimensional K V)
  (finite_dimensional.finite_dimensional_self K)
  (λ X Y hX hY, by exactI finite_dimensional_tensor_product X Y)

/-- The forgetful functor `FinVect K ⥤ Module K` as a monoidal functor. -/
def forget₂_monoidal : monoidal_functor (FinVect K) (Module.{u} K) :=
{ to_functor := forget₂ (FinVect K) (Module.{u} K),
  ε := 𝟙 _,
  μ := λ X Y, 𝟙 _, }

instance forget₂_monoidal_faithful : faithful (forget₂_monoidal K).to_functor :=
by { dsimp [forget₂_monoidal], apply_instance, }

instance forget₂_monoidal_additive : (forget₂_monoidal K).to_functor.additive :=
functor.full_subcategory_inclusion_additive _

instance : monoidal_preadditive (FinVect K) :=
monoidal_preadditive_of_faithful (forget₂_monoidal K)

instance forget₂_monoidal_linear : (forget₂_monoidal K).to_functor.linear K :=
functor.full_subcategory_inclusion_linear K _

instance : monoidal_linear K (FinVect K) :=
monoidal_linear_of_faithful K (forget₂_monoidal K)

variables (V : FinVect K)

/-- The dual module is the dual in the rigid monoidal category `FinVect K`. -/
def FinVect_dual : FinVect K :=
⟨Module.of K (module.dual K V), subspace.module.dual.finite_dimensional⟩

instance : has_coe_to_fun (FinVect_dual K V) (λ _, V → K) :=
{ coe := λ v, by { change V →ₗ[K] K at v, exact v, } }

open category_theory.monoidal_category

/-- The coevaluation map is defined in `linear_algebra.coevaluation`. -/
def FinVect_coevaluation : 𝟙_ (FinVect K) ⟶ V ⊗ (FinVect_dual K V) :=
by apply coevaluation K V

lemma FinVect_coevaluation_apply_one : FinVect_coevaluation K V (1 : K) =
   ∑ (i : basis.of_vector_space_index K V),
    (basis.of_vector_space K V) i ⊗ₜ[K] (basis.of_vector_space K V).coord i :=
by apply coevaluation_apply_one K V

/-- The evaluation morphism is given by the contraction map. -/
def FinVect_evaluation : (FinVect_dual K V) ⊗ V ⟶ 𝟙_ (FinVect K) :=
by apply contract_left K V

@[simp]
lemma FinVect_evaluation_apply (f : (FinVect_dual K V)) (x : V) :
  (FinVect_evaluation K V) (f ⊗ₜ x) = f x :=
by apply contract_left_apply f x

private theorem coevaluation_evaluation :
  let V' : FinVect K := FinVect_dual K V in
  (𝟙 V' ⊗ (FinVect_coevaluation K V)) ≫ (α_ V' V V').inv ≫ (FinVect_evaluation K V ⊗ 𝟙 V')
  = (ρ_ V').hom ≫ (λ_ V').inv :=
by apply contract_left_assoc_coevaluation K V

private theorem evaluation_coevaluation :
  (FinVect_coevaluation K V ⊗ 𝟙 V)
  ≫ (α_ V (FinVect_dual K V) V).hom ≫ (𝟙 V ⊗ FinVect_evaluation K V)
  = (λ_ V).hom ≫ (ρ_ V).inv :=
by apply contract_left_assoc_coevaluation' K V

instance exact_pairing : exact_pairing V (FinVect_dual K V) :=
{ coevaluation := FinVect_coevaluation K V,
  evaluation := FinVect_evaluation K V,
  coevaluation_evaluation' := coevaluation_evaluation K V,
  evaluation_coevaluation' := evaluation_coevaluation K V }

instance right_dual : has_right_dual V := ⟨FinVect_dual K V⟩

instance right_rigid_category : right_rigid_category (FinVect K) := { }

end FinVect<|MERGE_RESOLUTION|>--- conflicted
+++ resolved
@@ -13,14 +13,9 @@
 
 This introduces `FinVect K`, the category of finite dimensional vector spaces over a field `K`.
 It is implemented as a full subcategory on a subtype of `Module K`.
-<<<<<<< HEAD
 
 We first create the instance as a `K`-linear category,
 then as a `K`-linear monoidal category and then as a right-rigid monoidal category.
-=======
-We first create the instance as a category, then as a monoidal category and then as a rigid monoidal
-category.
->>>>>>> ade64940
 
 ## Future work
 
@@ -39,11 +34,7 @@
 variables (K : Type u) [field K]
 
 /-- Define `FinVect` as the subtype of `Module.{u} K` of finite dimensional vector spaces. -/
-<<<<<<< HEAD
 @[derive [large_category, λ α, has_coe_to_sort α (Sort*), concrete_category, preadditive, linear K]]
-=======
-@[derive [large_category, λ α, has_coe_to_sort α (Sort*), concrete_category]]
->>>>>>> ade64940
 def FinVect := { V : Module.{u} K // finite_dimensional K V }
 
 namespace FinVect
@@ -61,21 +52,15 @@
 def of (V : Type u) [add_comm_group V] [module K V] [finite_dimensional K V] : FinVect K :=
 ⟨Module.of K V, by { change finite_dimensional K V, apply_instance }⟩
 
-<<<<<<< HEAD
 instance (V W : FinVect K) : finite_dimensional K (V ⟶ W) :=
 (by apply_instance : finite_dimensional K (V →ₗ[K] W))
 
 instance : has_forget₂ (FinVect.{u} K) (Module.{u} K) :=
 by { dsimp [FinVect], apply_instance, }
 
-=======
-instance : has_forget₂ (FinVect.{u} K) (Module.{u} K) :=
-by { dsimp [FinVect], apply_instance, }
-
 instance : full (forget₂ (FinVect K) (Module.{u} K)) :=
 { preimage := λ X Y f, f, }
 
->>>>>>> ade64940
 instance monoidal_category : monoidal_category (FinVect K) :=
 monoidal_category.full_monoidal_subcategory
   (λ V, finite_dimensional K V)
