--- conflicted
+++ resolved
@@ -19,10 +19,7 @@
 | 0 h := absurd rfl h
 | (k+1) h := zero_mul _
 
-<<<<<<< HEAD
-=======
 /-- The integer power of an element of a division ring (e.g., a field). -/
->>>>>>> 6bb17284
 def fpow (a : K) : ℤ → K
 | (of_nat n) := a ^ n
 | -[1+n] := 1/(a ^ (n+1))
@@ -191,11 +188,7 @@
 section ordered
 variables  {K : Type*} [discrete_linear_ordered_field K]
 
-<<<<<<< HEAD
-lemma nat.fpow_pos_of_pos {p : ℕ} (h : 0 < p) (n:ℤ) : (p:K)^n > 0 :=
-=======
 lemma nat.fpow_pos_of_pos {p : ℕ} (h : 0 < p) (n:ℤ) : 0 < (p:K)^n :=
->>>>>>> 6bb17284
 by { apply fpow_pos_of_pos, exact_mod_cast h }
 
 lemma nat.fpow_ne_zero_of_pos {p : ℕ} (h : 0 < p) (n:ℤ) : (p:K)^n ≠ 0 :=
@@ -215,16 +208,6 @@
   apply one_lt_fpow hx, linarith,
 end
 
-<<<<<<< HEAD
-@[simp] lemma fpow_mono {x : K} (hx : 1 < x) {m n : ℤ} :
-  x ^ m < x ^ n ↔ m < n :=
-(fpow_strict_mono hx).lt_iff_lt
-
-@[simp] lemma fpow_inj {x : K} (h₀ : 0 < x) (h₁ : x ≠ 1) {m n : ℤ} :
-  x ^ m = x ^ n ↔ m = n :=
-begin
-  split; intro h, swap, {simp [h]},
-=======
 @[simp] lemma fpow_lt_iff_lt {x : K} (hx : 1 < x) {m n : ℤ} :
   x ^ m < x ^ n ↔ m < n :=
 (fpow_strict_mono hx).lt_iff_lt
@@ -237,7 +220,6 @@
   function.injective ((^) x : ℤ → K) :=
 begin
   intros m n h,
->>>>>>> 6bb17284
   rcases lt_trichotomy x 1 with H|rfl|H,
   { apply (fpow_strict_mono (one_lt_inv h₀ H)).injective,
     show x⁻¹ ^ m = x⁻¹ ^ n,
@@ -246,13 +228,10 @@
   { exact (fpow_strict_mono H).injective h, },
 end
 
-<<<<<<< HEAD
-=======
 @[simp] lemma fpow_inj {x : K} (h₀ : 0 < x) (h₁ : x ≠ 1) {m n : ℤ} :
   x ^ m = x ^ n ↔ m = n :=
 ⟨λ h, injective_fpow h₀ h₁ h, congr_arg _⟩
 
->>>>>>> 6bb17284
 end ordered
 
 section
@@ -265,23 +244,9 @@
   rw [fpow_neg, one_div_eq_inv, fpow_of_nat]
 end
 
-<<<<<<< HEAD
-@[simp, move_cast] theorem cast_fpow [char_zero K] (q : ℚ) (k : ℤ) :
-  ((q ^ k : ℚ) : K) = q ^ k :=
-begin
-  cases k,
-  { erw fpow_of_nat,
-    rw rat.cast_pow,
-    erw fpow_of_nat },
-  { rw fpow_neg_succ_of_nat,
-    rw fpow_neg_succ_of_nat,
-    norm_cast }
-end
-=======
 @[simp, move_cast] theorem cast_fpow [char_zero K] (q : ℚ) (n : ℤ) :
   ((q ^ n : ℚ) : K) = q ^ n :=
 @is_ring_hom.map_fpow _ _ _ _ _ (rat.is_ring_hom_cast) q n
->>>>>>> 6bb17284
 
 lemma fpow_eq_zero {x : K} {n : ℤ} (h : x^n = 0) : x = 0 :=
 begin
