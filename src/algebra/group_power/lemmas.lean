/-
Copyright (c) 2015 Jeremy Avigad. All rights reserved.
Released under Apache 2.0 license as described in the file LICENSE.
Authors: Jeremy Avigad, Robert Y. Lewis
-/
import algebra.invertible
import data.int.cast

/-!
# Lemmas about power operations on monoids and groups

This file contains lemmas about `monoid.pow`, `group.pow`, `nsmul`, `zsmul`
which require additional imports besides those available in `algebra.group_power.basic`.
-/

universes u v w x y z u₁ u₂

variables {M : Type u} {N : Type v} {G : Type w} {H : Type x} {A : Type y} {B : Type z}
  {R : Type u₁} {S : Type u₂}

/-!
### (Additive) monoid
-/
section monoid
variables [monoid M] [monoid N] [add_monoid A] [add_monoid B]

@[simp] theorem nsmul_one [has_one A] : ∀ n : ℕ, n • (1 : A) = n :=
begin
  refine eq_nat_cast' (⟨_, _, _⟩ : ℕ →+ A) _,
  { simp [zero_nsmul] },
  { simp [add_nsmul] },
  { simp }
end

instance invertible_pow (m : M) [invertible m] (n : ℕ) : invertible (m ^ n) :=
{ inv_of := ⅟ m ^ n,
  inv_of_mul_self := by rw [← (commute_inv_of m).symm.mul_pow, inv_of_mul_self, one_pow],
  mul_inv_of_self := by rw [← (commute_inv_of m).mul_pow, mul_inv_of_self, one_pow] }

lemma inv_of_pow (m : M) [invertible m] (n : ℕ) [invertible (m ^ n)] :
  ⅟(m ^ n) = ⅟m ^ n :=
@invertible_unique M _ (m ^ n) (m ^ n) rfl ‹_› (invertible_pow m n)

lemma is_unit.pow {m : M} (n : ℕ) : is_unit m → is_unit (m ^ n) :=
λ ⟨u, hu⟩, ⟨u ^ n, by simp *⟩

@[simp] lemma is_unit_pow_succ_iff {m : M} {n : ℕ} :
  is_unit (m ^ (n + 1)) ↔ is_unit m :=
begin
  refine ⟨_, λ h, h.pow _⟩,
  rw [pow_succ, ((commute.refl _).pow_right _).is_unit_mul_iff],
  exact and.left
end

lemma is_unit_pos_pow_iff {m : M} :
  ∀ {n : ℕ} (h : 0 < n), is_unit (m ^ n) ↔ is_unit m
| (n + 1) _ := is_unit_pow_succ_iff

/-- If `x ^ n.succ = 1` then `x` has an inverse, `x^n`. -/
def invertible_of_pow_succ_eq_one (x : M) (n : ℕ) (hx : x ^ n.succ = 1) :
  invertible x :=
⟨x ^ n, (pow_succ' x n).symm.trans hx, (pow_succ x n).symm.trans hx⟩

/-- If `x ^ n = 1` then `x` has an inverse, `x^(n - 1)`. -/
def invertible_of_pow_eq_one (x : M) (n : ℕ) (hx : x ^ n = 1) (hn : 0 < n) :
  invertible x :=
begin
  apply invertible_of_pow_succ_eq_one x (n - 1),
  convert hx,
  exact tsub_add_cancel_of_le (nat.succ_le_of_lt hn),
end

lemma is_unit_of_pow_eq_one (x : M) (n : ℕ) (hx : x ^ n = 1) (hn : 0 < n) :
  is_unit x :=
begin
  haveI := invertible_of_pow_eq_one x n hx hn,
  exact is_unit_of_invertible x
end

lemma smul_pow [mul_action M N] [is_scalar_tower M N N] [smul_comm_class M N N]
  (k : M) (x : N) (p : ℕ) :
  (k • x) ^ p = k ^ p • x ^ p :=
begin
  induction p with p IH,
  { simp },
  { rw [pow_succ', IH, smul_mul_smul, ←pow_succ', ←pow_succ'] }
end

@[simp] lemma smul_pow' [mul_distrib_mul_action M N] (x : M) (m : N) (n : ℕ) :
  x • m ^ n = (x • m) ^ n :=
begin
  induction n with n ih,
  { rw [pow_zero, pow_zero], exact smul_one x },
  { rw [pow_succ, pow_succ], exact (smul_mul' x m (m ^ n)).trans (congr_arg _ ih) }
end

end monoid

section group
variables [group G] [group H] [add_group A] [add_group B]

open int

local attribute [ematch] le_of_lt
open nat

theorem zsmul_one [has_one A] (n : ℤ) : n • (1 : A) = n :=
by cases n; simp

@[to_additive add_one_zsmul]
lemma zpow_add_one (a : G) : ∀ n : ℤ, a ^ (n + 1) = a ^ n * a
| (of_nat n) := by simp [← int.coe_nat_succ, pow_succ']
| -[1+0]     := by simp [int.neg_succ_of_nat_eq]
| -[1+(n+1)] := by rw [int.neg_succ_of_nat_eq, zpow_neg, neg_add, neg_add_cancel_right, zpow_neg,
  ← int.coe_nat_succ, zpow_coe_nat, zpow_coe_nat, pow_succ _ (n + 1), mul_inv_rev,
  inv_mul_cancel_right]

@[to_additive zsmul_sub_one]
lemma zpow_sub_one (a : G) (n : ℤ) : a ^ (n - 1) = a ^ n * a⁻¹ :=
calc a ^ (n - 1) = a ^ (n - 1) * a * a⁻¹ : (mul_inv_cancel_right _ _).symm
             ... = a^n * a⁻¹             : by rw [← zpow_add_one, sub_add_cancel]

@[to_additive add_zsmul]
lemma zpow_add (a : G) (m n : ℤ) : a ^ (m + n) = a ^ m * a ^ n :=
begin
  induction n using int.induction_on with n ihn n ihn,
  case hz : { simp },
  { simp only [← add_assoc, zpow_add_one, ihn, mul_assoc] },
  { rw [zpow_sub_one, ← mul_assoc, ← ihn, ← zpow_sub_one, add_sub_assoc] }
end

@[to_additive add_zsmul_self]
lemma mul_self_zpow (b : G) (m : ℤ) : b*b^m = b^(m+1) :=
by { conv_lhs {congr, rw ← zpow_one b }, rw [← zpow_add, add_comm] }

@[to_additive add_self_zsmul]
lemma mul_zpow_self (b : G) (m : ℤ) : b^m*b = b^(m+1) :=
by { conv_lhs {congr, skip, rw ← zpow_one b }, rw [← zpow_add, add_comm] }

@[to_additive sub_zsmul]
lemma zpow_sub (a : G) (m n : ℤ) : a ^ (m - n) = a ^ m * (a ^ n)⁻¹ :=
by rw [sub_eq_add_neg, zpow_add, zpow_neg]

@[to_additive one_add_zsmul]
theorem zpow_one_add (a : G) (i : ℤ) : a ^ (1 + i) = a * a ^ i :=
by rw [zpow_add, zpow_one]

@[to_additive]
theorem zpow_mul_comm (a : G) (i j : ℤ) : a ^ i * a ^ j = a ^ j * a ^ i :=
by rw [← zpow_add, ← zpow_add, add_comm]

-- note that `mul_zsmul` and `zpow_mul` have the primes swapped since their argument order
-- and therefore the more "natural" choice of lemma is reversed.
@[to_additive mul_zsmul']
theorem zpow_mul (a : G) (m n : ℤ) : a ^ (m * n) = (a ^ m) ^ n :=
int.induction_on n (by simp) (λ n ihn, by simp [mul_add, zpow_add, ihn])
  (λ n ihn, by simp only [mul_sub, zpow_sub, ihn, mul_one, zpow_one])

@[to_additive mul_zsmul]
theorem zpow_mul' (a : G) (m n : ℤ) : a ^ (m * n) = (a ^ n) ^ m :=
by rw [mul_comm, zpow_mul]

@[to_additive bit0_zsmul]
theorem zpow_bit0 (a : G) (n : ℤ) : a ^ bit0 n = a ^ n * a ^ n := zpow_add _ _ _

@[to_additive bit1_zsmul]
theorem zpow_bit1 (a : G) (n : ℤ) : a ^ bit1 n = a ^ n * a ^ n * a :=
by rw [bit1, zpow_add, zpow_bit0, zpow_one]

end group

section ordered_add_comm_group

variables [ordered_add_comm_group A]
/-! Lemmas about `zsmul` under ordering,  placed here (rather than in `algebra.group_power.order`
with their friends) because they require facts from `data.int.basic`-/
open int

lemma zsmul_pos {a : A} (ha : 0 < a) {k : ℤ} (hk : (0:ℤ) < k) : 0 < k • a :=
begin
  lift k to ℕ using int.le_of_lt hk,
  rw coe_nat_zsmul,
  apply nsmul_pos ha,
  exact (coe_nat_pos.mp hk).ne',
end

theorem zsmul_strict_mono_left {a : A} (ha : 0 < a) : strict_mono (λ n : ℤ, n • a) :=
λ n m h,
  calc n • a = n • a + 0 : (add_zero _).symm
    ... < n • a + (m - n) • a : add_lt_add_left (zsmul_pos ha (sub_pos.mpr h)) _
    ... = m • a : by { rw [← add_zsmul], simp }

theorem zsmul_mono_left {a : A} (ha : 0 ≤ a) : monotone (λ n : ℤ, n • a) :=
λ n m h,
  calc n • a = n • a + 0 : (add_zero _).symm
    ... ≤ n • a + (m - n) • a : add_le_add_left (zsmul_nonneg ha (sub_nonneg.mpr h)) _
    ... = m • a : by { rw [← add_zsmul], simp }

theorem zsmul_le_zsmul {a : A} {n m : ℤ} (ha : 0 ≤ a) (h : n ≤ m) : n • a ≤ m • a :=
zsmul_mono_left ha h

theorem zsmul_lt_zsmul {a : A} {n m : ℤ} (ha : 0 < a) (h : n < m) : n • a < m • a :=
zsmul_strict_mono_left ha h

theorem zsmul_le_zsmul_iff {a : A} {n m : ℤ} (ha : 0 < a) : n • a ≤ m • a ↔ n ≤ m :=
(zsmul_strict_mono_left ha).le_iff_le

theorem zsmul_lt_zsmul_iff {a : A} {n m : ℤ} (ha : 0 < a) : n • a < m • a ↔ n < m :=
(zsmul_strict_mono_left ha).lt_iff_lt

variables (A)

lemma zsmul_strict_mono_right {n : ℤ} (hn : 0 < n) :
  strict_mono ((•) n : A → A) :=
λ a b hab, begin
  rw ← sub_pos at hab,
  rw [← sub_pos, ← zsmul_sub],
  exact zsmul_pos hab hn,
end

lemma zsmul_mono_right {n : ℤ} (hn : 0 ≤ n) :
  monotone ((•) n : A → A) :=
λ a b hab, begin
  rw ← sub_nonneg at hab,
  rw [← sub_nonneg, ← zsmul_sub],
  exact zsmul_nonneg hab hn,
end

variables {A}

theorem zsmul_le_zsmul' {n : ℤ} (hn : 0 ≤ n) {a₁ a₂ : A} (h : a₁ ≤ a₂) : n • a₁ ≤ n • a₂ :=
zsmul_mono_right A hn h

theorem zsmul_lt_zsmul' {n : ℤ} (hn : 0 < n) {a₁ a₂ : A} (h : a₁ < a₂) : n • a₁ < n • a₂ :=
zsmul_strict_mono_right A hn h

lemma abs_nsmul {α : Type*} [linear_ordered_add_comm_group α] (n : ℕ) (a : α) :
  |n • a| = n • |a| :=
begin
  cases le_total a 0 with hneg hpos,
  { rw [abs_of_nonpos hneg, ← abs_neg, ← neg_nsmul, abs_of_nonneg],
    exact nsmul_nonneg (neg_nonneg.mpr hneg) n },
  { rw [abs_of_nonneg hpos, abs_of_nonneg],
    exact nsmul_nonneg hpos n }
end

lemma abs_zsmul {α : Type*} [linear_ordered_add_comm_group α] (n : ℤ) (a : α) :
  |n • a| = |n| • |a| :=
begin
  by_cases n0 : 0 ≤ n,
  { lift n to ℕ using n0,
    simp only [abs_nsmul, coe_nat_abs, coe_nat_zsmul] },
  { lift (- n) to ℕ using int.le_of_lt (neg_pos.mpr (not_le.mp n0)) with m h,
    rw [← abs_neg (n • a), ← neg_zsmul, ← abs_neg n, ← h, coe_nat_zsmul, coe_nat_abs,
      coe_nat_zsmul],
    exact abs_nsmul m _ },
end

lemma abs_add_eq_add_abs_le {α : Type*} [linear_ordered_add_comm_group α] {a b : α} (hle : a ≤ b) :
  |a + b| = |a| + |b| ↔ (0 ≤ a ∧ 0 ≤ b ∨ a ≤ 0 ∧ b ≤ 0) :=
begin
  by_cases a0 : 0 ≤ a; by_cases b0 : 0 ≤ b,
  { simp [a0, b0, abs_of_nonneg, add_nonneg a0 b0] },
  { exact (lt_irrefl (0 : α) (a0.trans_lt (hle.trans_lt (not_le.mp b0)))).elim },
  any_goals { simp [(not_le.mp a0).le, (not_le.mp b0).le, abs_of_nonpos, add_nonpos, add_comm] },
  obtain F := (not_le.mp a0),
  have : (|a + b| = -a + b ↔ b ≤ 0) ↔ (|a + b| =
    |a| + |b| ↔ 0 ≤ a ∧ 0 ≤ b ∨ a ≤ 0 ∧ b ≤ 0),
  { simp [a0, b0, abs_of_neg, abs_of_nonneg, F, F.le] },
  refine this.mp ⟨λ h, _, λ h, by simp only [le_antisymm h b0, abs_of_neg F, add_zero]⟩,
  by_cases ba : a + b ≤ 0,
  { refine le_of_eq (eq_zero_of_neg_eq _),
    rwa [abs_of_nonpos ba, neg_add_rev, add_comm, add_right_inj] at h },
  { refine (lt_irrefl (0 : α) _).elim,
    rw [abs_of_pos (not_le.mp ba), add_left_inj] at h,
    rwa eq_zero_of_neg_eq h.symm at F }
end

lemma abs_add_eq_add_abs_iff {α : Type*} [linear_ordered_add_comm_group α] (a b : α) :
  |a + b| = |a| + |b| ↔ (0 ≤ a ∧ 0 ≤ b ∨ a ≤ 0 ∧ b ≤ 0) :=
begin
  by_cases ab : a ≤ b,
  { exact abs_add_eq_add_abs_le ab },
  { rw [add_comm a, add_comm (abs _), abs_add_eq_add_abs_le ((not_le.mp ab).le), and.comm,
    @and.comm (b ≤ 0 ) _] }
end

end ordered_add_comm_group

section linear_ordered_add_comm_group
variable [linear_ordered_add_comm_group A]

theorem zsmul_le_zsmul_iff' {n : ℤ} (hn : 0 < n) {a₁ a₂ : A} : n • a₁ ≤ n • a₂ ↔ a₁ ≤ a₂ :=
(zsmul_strict_mono_right A hn).le_iff_le

theorem zsmul_lt_zsmul_iff' {n : ℤ} (hn : 0 < n) {a₁ a₂ : A} : n • a₁ < n • a₂ ↔ a₁ < a₂ :=
(zsmul_strict_mono_right A hn).lt_iff_lt

theorem nsmul_le_nsmul_iff {a : A} {n m : ℕ} (ha : 0 < a) : n • a ≤ m • a ↔ n ≤ m :=
begin
  refine ⟨λ h, _, nsmul_le_nsmul $ le_of_lt ha⟩,
  by_contra H,
  exact lt_irrefl _ (lt_of_lt_of_le (nsmul_lt_nsmul ha (not_le.mp H)) h)
end

theorem nsmul_lt_nsmul_iff {a : A} {n m : ℕ} (ha : 0 < a) : n • a < m • a ↔ n < m :=
begin
  refine ⟨λ h, _, nsmul_lt_nsmul ha⟩,
  by_contra H,
  exact lt_irrefl _ (lt_of_le_of_lt (nsmul_le_nsmul (le_of_lt ha) $ not_lt.mp H) h)
end

/-- See also `smul_right_injective`. TODO: provide a `no_zero_smul_divisors` instance. We can't
do that here because importing that definition would create import cycles. -/
lemma zsmul_right_injective {m : ℤ} (hm : m ≠ 0) : function.injective ((•) m : A → A) :=
begin
  cases hm.symm.lt_or_lt,
  { exact (zsmul_strict_mono_right A h).injective, },
  { intros a b hab,
    refine (zsmul_strict_mono_right A (neg_pos.mpr h)).injective _,
    rw [neg_zsmul, neg_zsmul, hab], },
end

lemma zsmul_right_inj {a b : A} {m : ℤ} (hm : m ≠ 0) : m • a = m • b ↔ a = b :=
(zsmul_right_injective hm).eq_iff

/-- Alias of `zsmul_right_inj`, for ease of discovery alongside `zsmul_le_zsmul_iff'` and
`zsmul_lt_zsmul_iff'`. -/
lemma zsmul_eq_zsmul_iff' {a b : A} {m : ℤ} (hm : m ≠ 0) : m • a = m • b ↔ a = b :=
zsmul_right_inj hm

end linear_ordered_add_comm_group

@[simp] lemma with_bot.coe_nsmul [add_monoid A] (a : A) (n : ℕ) :
  ((n • a : A) : with_bot A) = n • a :=
add_monoid_hom.map_nsmul ⟨(coe : A → with_bot A), with_bot.coe_zero, with_bot.coe_add⟩ a n

lemma mul_nsmul_left [non_unital_non_assoc_semiring R] (a b : R) :
  ∀ n : ℕ, n • (a * b) = a * n • b
| 0 := by simp_rw [zero_nsmul, mul_zero]
| (n + 1) := by simp_rw [succ_nsmul, mul_nsmul_left, mul_add]

lemma mul_nsmul_assoc [non_unital_non_assoc_semiring R] (a b : R) :
  ∀ n : ℕ, n • (a * b) = n • a * b
| 0 := by simp_rw [zero_nsmul, zero_mul]
| (n + 1) := by simp_rw [succ_nsmul, mul_nsmul_assoc, add_mul]

theorem nsmul_eq_mul' [semiring R] (a : R) (n : ℕ) : n • a = a * n :=
by induction n with n ih; [rw [zero_nsmul, nat.cast_zero, mul_zero],
  rw [succ_nsmul', ih, nat.cast_succ, mul_add, mul_one]]

@[simp] theorem nsmul_eq_mul [semiring R] (n : ℕ) (a : R) : n • a = n * a :=
by rw [nsmul_eq_mul', (n.cast_commute a).eq]

<<<<<<< HEAD
=======
/-- Note that `add_comm_monoid.nat_smul_comm_class` requires stronger assumptions on `R`. -/
instance non_unital_non_assoc_semiring.nat_smul_comm_class [non_unital_non_assoc_semiring R] :
  smul_comm_class ℕ R R :=
⟨λ n x y, match n with
  | 0 := by simp_rw [zero_nsmul, smul_eq_mul, mul_zero]
  | (n + 1) := by simp_rw [succ_nsmul, smul_eq_mul, mul_add, ←smul_eq_mul, _match n]
  end⟩

/-- Note that `add_comm_monoid.nat_is_scalar_tower` requires stronger assumptions on `R`. -/
instance non_unital_non_assoc_semiring.nat_is_scalar_tower [non_unital_non_assoc_semiring R] :
  is_scalar_tower ℕ R R :=
⟨λ n x y, match n with
  | 0 := by simp_rw [zero_nsmul, smul_eq_mul, zero_mul]
  | (n + 1) := by simp_rw [succ_nsmul, ←_match n, smul_eq_mul, add_mul]
  end⟩

>>>>>>> 6fe0c3b1
@[simp, norm_cast] theorem nat.cast_pow [semiring R] (n m : ℕ) : (↑(n ^ m) : R) = ↑n ^ m :=
begin
  induction m with m ih,
  { rw [pow_zero, pow_zero], exact nat.cast_one },
  { rw [pow_succ', pow_succ', nat.cast_mul, ih] }
end

@[simp, norm_cast] theorem int.coe_nat_pow (n m : ℕ) : ((n ^ m : ℕ) : ℤ) = n ^ m :=
by induction m with m ih; [exact int.coe_nat_one, rw [pow_succ', pow_succ', int.coe_nat_mul, ih]]

theorem int.nat_abs_pow (n : ℤ) (k : ℕ) : int.nat_abs (n ^ k) = (int.nat_abs n) ^ k :=
by induction k with k ih; [refl, rw [pow_succ', int.nat_abs_mul, pow_succ', ih]]

lemma mul_zsmul_left [non_unital_non_assoc_ring R] (a b : R) :
  ∀ n : ℤ, n • (a * b) = a * (n • b)
| (n : ℕ) := by simp_rw [coe_nat_zsmul, mul_nsmul_left]
| -[1+n]  := by simp_rw [zsmul_neg_succ_of_nat, mul_nsmul_left, mul_neg]

lemma mul_zsmul_assoc [non_unital_non_assoc_ring R] (a b : R) :
  ∀ n : ℤ, n • (a * b) = n • a * b
| (n : ℕ) := by simp_rw [coe_nat_zsmul, mul_nsmul_assoc]
| -[1+n]  := by simp_rw [zsmul_neg_succ_of_nat, mul_nsmul_assoc, neg_mul]

-- The next four lemmas allow us to replace multiplication by a numeral with a `zsmul` expression.
-- They are used by the `noncomm_ring` tactic, to normalise expressions before passing to `abel`.

lemma bit0_mul [ring R] {n r : R} : bit0 n * r = (2 : ℤ) • (n * r) :=
by { dsimp [bit0], rw [add_mul, add_zsmul, one_zsmul], }

lemma mul_bit0 [ring R] {n r : R} : r * bit0 n = (2 : ℤ) • (r * n) :=
by { dsimp [bit0], rw [mul_add, add_zsmul, one_zsmul], }

lemma bit1_mul [ring R] {n r : R} : bit1 n * r = (2 : ℤ) • (n * r) + r :=
by { dsimp [bit1], rw [add_mul, bit0_mul, one_mul], }

lemma mul_bit1 [ring R] {n r : R} : r * bit1 n = (2 : ℤ) • (r * n) + r :=
by { dsimp [bit1], rw [mul_add, mul_bit0, mul_one], }

@[simp] theorem zsmul_eq_mul [ring R] (a : R) : ∀ (n : ℤ), n • a = n * a
| (n : ℕ) := by { rw [coe_nat_zsmul, nsmul_eq_mul], refl }
| -[1+ n] := by simp [nat.cast_succ, neg_add_rev, int.cast_neg_succ_of_nat, add_mul]

theorem zsmul_eq_mul' [ring R] (a : R) (n : ℤ) : n • a = a * n :=
by rw [zsmul_eq_mul, (n.cast_commute a).eq]

<<<<<<< HEAD
=======
/-- Note that `add_comm_group.int_smul_comm_class` requires stronger assumptions on `R`. -/
instance non_unital_non_assoc_ring.int_smul_comm_class [non_unital_non_assoc_ring R] :
  smul_comm_class ℤ R R :=
⟨λ n x y, match n with
  | (n : ℕ) := by simp_rw [coe_nat_zsmul, smul_comm]
  | -[1+n]  := by simp_rw [zsmul_neg_succ_of_nat, smul_eq_mul, mul_neg, mul_smul_comm]
  end⟩

/-- Note that `add_comm_group.int_is_scalar_tower` requires stronger assumptions on `R`. -/
instance non_unital_non_assoc_ring.int_is_scalar_tower [non_unital_non_assoc_ring R] :
  is_scalar_tower ℤ R R :=
⟨λ n x y, match n with
  | (n : ℕ) := by simp_rw [coe_nat_zsmul, smul_assoc]
  | -[1+n]  := by simp_rw [zsmul_neg_succ_of_nat, smul_eq_mul, neg_mul, smul_mul_assoc]
  end⟩

>>>>>>> 6fe0c3b1
lemma zsmul_int_int (a b : ℤ) : a • b = a * b := by simp

lemma zsmul_int_one (n : ℤ) : n • 1 = n := by simp

@[simp, norm_cast] theorem int.cast_pow [ring R] (n : ℤ) (m : ℕ) : (↑(n ^ m) : R) = ↑n ^ m :=
begin
  induction m with m ih,
  { rw [pow_zero, pow_zero, int.cast_one] },
  { rw [pow_succ, pow_succ, int.cast_mul, ih] }
end

lemma neg_one_pow_eq_pow_mod_two [ring R] {n : ℕ} : (-1 : R) ^ n = (-1) ^ (n % 2) :=
by rw [← nat.mod_add_div n 2, pow_add, pow_mul]; simp [sq]

section ordered_semiring
variables [ordered_semiring R] {a : R}

/-- Bernoulli's inequality. This version works for semirings but requires
additional hypotheses `0 ≤ a * a` and `0 ≤ (1 + a) * (1 + a)`. -/
theorem one_add_mul_le_pow' (Hsq : 0 ≤ a * a) (Hsq' : 0 ≤ (1 + a) * (1 + a))
  (H : 0 ≤ 2 + a) :
  ∀ (n : ℕ), 1 + (n : R) * a ≤ (1 + a) ^ n
| 0     := by simp
| 1     := by simp
| (n+2) :=
have 0 ≤ (n : R) * (a * a * (2 + a)) + a * a,
  from add_nonneg (mul_nonneg n.cast_nonneg (mul_nonneg Hsq H)) Hsq,
calc 1 + (↑(n + 2) : R) * a ≤ 1 + ↑(n + 2) * a + (n * (a * a * (2 + a)) + a * a) :
  (le_add_iff_nonneg_right _).2 this
... = (1 + a) * (1 + a) * (1 + n * a) :
  by { simp [add_mul, mul_add, bit0, mul_assoc, (n.cast_commute (_ : R)).left_comm],
       ac_refl }
... ≤ (1 + a) * (1 + a) * (1 + a)^n :
  mul_le_mul_of_nonneg_left (one_add_mul_le_pow' n) Hsq'
... = (1 + a)^(n + 2) : by simp only [pow_succ, mul_assoc]

private lemma pow_le_pow_of_le_one_aux (h : 0 ≤ a) (ha : a ≤ 1) (i : ℕ) :
  ∀ k : ℕ, a ^ (i + k) ≤ a ^ i
| 0 := by simp
| (k+1) := by { rw [←add_assoc, ←one_mul (a^i), pow_succ],
                exact mul_le_mul ha (pow_le_pow_of_le_one_aux _) (pow_nonneg h _) zero_le_one }

lemma pow_le_pow_of_le_one (h : 0 ≤ a) (ha : a ≤ 1) {i j : ℕ} (hij : i ≤ j) :
  a ^ j ≤ a ^ i :=
let ⟨k, hk⟩ := nat.exists_eq_add_of_le hij in
by rw hk; exact pow_le_pow_of_le_one_aux h ha _ _

lemma pow_le_of_le_one (h₀ : 0 ≤ a) (h₁ : a ≤ 1) {n : ℕ} (hn : n ≠ 0) : a ^ n ≤ a :=
(pow_one a).subst (pow_le_pow_of_le_one h₀ h₁ (nat.pos_of_ne_zero hn))

lemma sq_le (h₀ : 0 ≤ a) (h₁ : a ≤ 1) : a ^ 2 ≤ a := pow_le_of_le_one h₀ h₁ two_ne_zero

end ordered_semiring

section linear_ordered_semiring

variables [linear_ordered_semiring R]

lemma sign_cases_of_C_mul_pow_nonneg {C r : R} (h : ∀ n : ℕ, 0 ≤ C * r ^ n) :
  C = 0 ∨ (0 < C ∧ 0 ≤ r) :=
begin
  have : 0 ≤ C, by simpa only [pow_zero, mul_one] using h 0,
  refine this.eq_or_lt.elim (λ h, or.inl h.symm) (λ hC, or.inr ⟨hC, _⟩),
  refine nonneg_of_mul_nonneg_left _ hC,
  simpa only [pow_one] using h 1
end

end linear_ordered_semiring

section linear_ordered_ring

variables [linear_ordered_ring R] {a : R} {n : ℕ}

@[simp] lemma abs_pow (a : R) (n : ℕ) : |a ^ n| = |a| ^ n :=
(pow_abs a n).symm

@[simp] theorem pow_bit1_neg_iff : a ^ bit1 n < 0 ↔ a < 0 :=
⟨λ h, not_le.1 $ λ h', not_le.2 h $ pow_nonneg h' _, λ ha, pow_bit1_neg ha n⟩

@[simp] theorem pow_bit1_nonneg_iff : 0 ≤ a ^ bit1 n ↔ 0 ≤ a :=
le_iff_le_iff_lt_iff_lt.2 pow_bit1_neg_iff

@[simp] theorem pow_bit1_nonpos_iff : a ^ bit1 n ≤ 0 ↔ a ≤ 0 :=
by simp only [le_iff_lt_or_eq, pow_bit1_neg_iff, pow_eq_zero_iff (bit1_pos (zero_le n))]

@[simp] theorem pow_bit1_pos_iff : 0 < a ^ bit1 n ↔ 0 < a :=
lt_iff_lt_of_le_iff_le pow_bit1_nonpos_iff

lemma strict_mono_pow_bit1 (n : ℕ) : strict_mono (λ a : R, a ^ bit1 n) :=
begin
  intros a b hab,
  cases le_total a 0 with ha ha,
  { cases le_or_lt b 0 with hb hb,
    { rw [← neg_lt_neg_iff, ← neg_pow_bit1, ← neg_pow_bit1],
      exact pow_lt_pow_of_lt_left (neg_lt_neg hab) (neg_nonneg.2 hb) (bit1_pos (zero_le n)) },
    { exact (pow_bit1_nonpos_iff.2 ha).trans_lt (pow_bit1_pos_iff.2 hb) } },
  { exact pow_lt_pow_of_lt_left hab ha (bit1_pos (zero_le n)) }
end

/-- Bernoulli's inequality for `n : ℕ`, `-2 ≤ a`. -/
theorem one_add_mul_le_pow (H : -2 ≤ a) (n : ℕ) : 1 + (n : R) * a ≤ (1 + a) ^ n :=
one_add_mul_le_pow' (mul_self_nonneg _) (mul_self_nonneg _) (neg_le_iff_add_nonneg'.1 H) _

/-- Bernoulli's inequality reformulated to estimate `a^n`. -/
theorem one_add_mul_sub_le_pow (H : -1 ≤ a) (n : ℕ) : 1 + (n : R) * (a - 1) ≤ a ^ n :=
have -2 ≤ a - 1, by rwa [bit0, neg_add, ← sub_eq_add_neg, sub_le_sub_iff_right],
by simpa only [add_sub_cancel'_right] using one_add_mul_le_pow this n

end linear_ordered_ring

/-- Bernoulli's inequality reformulated to estimate `(n : K)`. -/
theorem nat.cast_le_pow_sub_div_sub {K : Type*} [linear_ordered_field K] {a : K} (H : 1 < a)
  (n : ℕ) :
  (n : K) ≤ (a ^ n - 1) / (a - 1) :=
(le_div_iff (sub_pos.2 H)).2 $ le_sub_left_of_add_le $
  one_add_mul_sub_le_pow ((neg_le_self $ @zero_le_one K _).trans H.le) _

/-- For any `a > 1` and a natural `n` we have `n ≤ a ^ n / (a - 1)`. See also
`nat.cast_le_pow_sub_div_sub` for a stronger inequality with `a ^ n - 1` in the numerator. -/
theorem nat.cast_le_pow_div_sub {K : Type*} [linear_ordered_field K] {a : K} (H : 1 < a) (n : ℕ) :
  (n : K) ≤ a ^ n / (a - 1) :=
(n.cast_le_pow_sub_div_sub H).trans $ div_le_div_of_le (sub_nonneg.2 H.le)
  (sub_le_self _ zero_le_one)

namespace int

lemma units_sq (u : ℤˣ) : u ^ 2 = 1 :=
(sq u).symm ▸ units_mul_self u

alias int.units_sq ← int.units_pow_two

lemma units_pow_eq_pow_mod_two (u : ℤˣ) (n : ℕ) : u ^ n = u ^ (n % 2) :=
by conv {to_lhs, rw ← nat.mod_add_div n 2}; rw [pow_add, pow_mul, units_sq, one_pow, mul_one]

@[simp] lemma nat_abs_sq (x : ℤ) : (x.nat_abs ^ 2 : ℤ) = x ^ 2 :=
by rw [sq, int.nat_abs_mul_self', sq]

alias int.nat_abs_sq ← int.nat_abs_pow_two

lemma abs_le_self_sq (a : ℤ) : (int.nat_abs a : ℤ) ≤ a ^ 2 :=
by { rw [← int.nat_abs_sq a, sq], norm_cast, apply nat.le_mul_self }

alias int.abs_le_self_sq ← int.abs_le_self_pow_two

lemma le_self_sq (b : ℤ) : b ≤ b ^ 2 := le_trans (le_nat_abs) (abs_le_self_sq _)

alias int.le_self_sq ← int.le_self_pow_two

lemma pow_right_injective {x : ℤ} (h : 1 < x.nat_abs) : function.injective ((^) x : ℕ → ℤ) :=
begin
  suffices : function.injective (nat_abs ∘ ((^) x : ℕ → ℤ)),
  { exact function.injective.of_comp this },
  convert nat.pow_right_injective h,
  ext n,
  rw [function.comp_app, nat_abs_pow]
end

end int

variables (M G A)

/-- Monoid homomorphisms from `multiplicative ℕ` are defined by the image
of `multiplicative.of_add 1`. -/
def powers_hom [monoid M] : M ≃ (multiplicative ℕ →* M) :=
{ to_fun := λ x, ⟨λ n, x ^ n.to_add, by { convert pow_zero x, exact to_add_one },
    λ m n, pow_add x m n⟩,
  inv_fun := λ f, f (multiplicative.of_add 1),
  left_inv := pow_one,
  right_inv := λ f, monoid_hom.ext $ λ n, by { simp [← f.map_pow, ← of_add_nsmul] } }

/-- Monoid homomorphisms from `multiplicative ℤ` are defined by the image
of `multiplicative.of_add 1`. -/
def zpowers_hom [group G] : G ≃ (multiplicative ℤ →* G) :=
{ to_fun := λ x, ⟨λ n, x ^ n.to_add, zpow_zero x, λ m n, zpow_add x m n⟩,
  inv_fun := λ f, f (multiplicative.of_add 1),
  left_inv := zpow_one,
  right_inv := λ f, monoid_hom.ext $ λ n, by { simp [← f.map_zpow, ← of_add_zsmul ] } }

/-- Additive homomorphisms from `ℕ` are defined by the image of `1`. -/
def multiples_hom [add_monoid A] : A ≃ (ℕ →+ A) :=
{ to_fun := λ x, ⟨λ n, n • x, zero_nsmul x, λ m n, add_nsmul _ _ _⟩,
  inv_fun := λ f, f 1,
  left_inv := one_nsmul,
  right_inv := λ f, add_monoid_hom.ext_nat $ one_nsmul (f 1) }

/-- Additive homomorphisms from `ℤ` are defined by the image of `1`. -/
def zmultiples_hom [add_group A] : A ≃ (ℤ →+ A) :=
{ to_fun := λ x, ⟨λ n, n • x, zero_zsmul x, λ m n, add_zsmul _ _ _⟩,
  inv_fun := λ f, f 1,
  left_inv := one_zsmul,
  right_inv := λ f, add_monoid_hom.ext_int $ one_zsmul (f 1) }

attribute [to_additive multiples_hom] powers_hom
attribute [to_additive zmultiples_hom] zpowers_hom

variables {M G A}

@[simp] lemma powers_hom_apply [monoid M] (x : M) (n : multiplicative ℕ) :
  powers_hom M x n = x ^ n.to_add := rfl

@[simp] lemma powers_hom_symm_apply [monoid M] (f : multiplicative ℕ →* M) :
  (powers_hom M).symm f = f (multiplicative.of_add 1) := rfl

@[simp] lemma zpowers_hom_apply [group G] (x : G) (n : multiplicative ℤ) :
  zpowers_hom G x n = x ^ n.to_add := rfl

@[simp] lemma zpowers_hom_symm_apply [group G] (f : multiplicative ℤ →* G) :
  (zpowers_hom G).symm f = f (multiplicative.of_add 1) := rfl

@[simp] lemma multiples_hom_apply [add_monoid A] (x : A) (n : ℕ) :
  multiples_hom A x n = n • x := rfl

attribute [to_additive multiples_hom_apply] powers_hom_apply

@[simp] lemma multiples_hom_symm_apply [add_monoid A] (f : ℕ →+ A) :
  (multiples_hom A).symm f = f 1 := rfl

attribute [to_additive multiples_hom_symm_apply] powers_hom_symm_apply

@[simp] lemma zmultiples_hom_apply [add_group A] (x : A) (n : ℤ) :
  zmultiples_hom A x n = n • x := rfl

attribute [to_additive zmultiples_hom_apply] zpowers_hom_apply

@[simp] lemma zmultiples_hom_symm_apply [add_group A] (f : ℤ →+ A) :
  (zmultiples_hom A).symm f = f 1 := rfl

attribute [to_additive zmultiples_hom_symm_apply] zpowers_hom_symm_apply

-- TODO use to_additive in the rest of this file

lemma monoid_hom.apply_mnat [monoid M] (f : multiplicative ℕ →* M) (n : multiplicative ℕ) :
  f n = (f (multiplicative.of_add 1)) ^ n.to_add :=
by rw [← powers_hom_symm_apply, ← powers_hom_apply, equiv.apply_symm_apply]

@[ext] lemma monoid_hom.ext_mnat [monoid M] ⦃f g : multiplicative ℕ →* M⦄
  (h : f (multiplicative.of_add 1) = g (multiplicative.of_add 1)) : f = g :=
monoid_hom.ext $ λ n, by rw [f.apply_mnat, g.apply_mnat, h]

lemma monoid_hom.apply_mint [group M] (f : multiplicative ℤ →* M) (n : multiplicative ℤ) :
  f n = (f (multiplicative.of_add 1)) ^ n.to_add :=
by rw [← zpowers_hom_symm_apply, ← zpowers_hom_apply, equiv.apply_symm_apply]

/-! `monoid_hom.ext_mint` is defined in `data.int.cast` -/

lemma add_monoid_hom.apply_nat [add_monoid M] (f : ℕ →+ M) (n : ℕ) :
  f n = n • (f 1) :=
by rw [← multiples_hom_symm_apply, ← multiples_hom_apply, equiv.apply_symm_apply]

/-! `add_monoid_hom.ext_nat` is defined in `data.nat.cast` -/

lemma add_monoid_hom.apply_int [add_group M] (f : ℤ →+ M) (n : ℤ) :
  f n = n • (f 1) :=
by rw [← zmultiples_hom_symm_apply, ← zmultiples_hom_apply, equiv.apply_symm_apply]

/-! `add_monoid_hom.ext_int` is defined in `data.int.cast` -/

variables (M G A)

/-- If `M` is commutative, `powers_hom` is a multiplicative equivalence. -/
def powers_mul_hom [comm_monoid M] : M ≃* (multiplicative ℕ →* M) :=
{ map_mul' := λ a b, monoid_hom.ext $ by simp [mul_pow],
  ..powers_hom M}

/-- If `M` is commutative, `zpowers_hom` is a multiplicative equivalence. -/
def zpowers_mul_hom [comm_group G] : G ≃* (multiplicative ℤ →* G) :=
{ map_mul' := λ a b, monoid_hom.ext $ by simp [mul_zpow],
  ..zpowers_hom G}

/-- If `M` is commutative, `multiples_hom` is an additive equivalence. -/
def multiples_add_hom [add_comm_monoid A] : A ≃+ (ℕ →+ A) :=
{ map_add' := λ a b, add_monoid_hom.ext $ by simp [nsmul_add],
  ..multiples_hom A}

/-- If `M` is commutative, `zmultiples_hom` is an additive equivalence. -/
def zmultiples_add_hom [add_comm_group A] : A ≃+ (ℤ →+ A) :=
{ map_add' := λ a b, add_monoid_hom.ext $ by simp [zsmul_add],
  ..zmultiples_hom A}

variables {M G A}

@[simp] lemma powers_mul_hom_apply [comm_monoid M] (x : M) (n : multiplicative ℕ) :
  powers_mul_hom M x n = x ^ n.to_add := rfl

@[simp] lemma powers_mul_hom_symm_apply [comm_monoid M] (f : multiplicative ℕ →* M) :
  (powers_mul_hom M).symm f = f (multiplicative.of_add 1) := rfl

@[simp] lemma zpowers_mul_hom_apply [comm_group G] (x : G) (n : multiplicative ℤ) :
  zpowers_mul_hom G x n = x ^ n.to_add := rfl

@[simp] lemma zpowers_mul_hom_symm_apply [comm_group G] (f : multiplicative ℤ →* G) :
  (zpowers_mul_hom G).symm f = f (multiplicative.of_add 1) := rfl

@[simp] lemma multiples_add_hom_apply [add_comm_monoid A] (x : A) (n : ℕ) :
  multiples_add_hom A x n = n • x := rfl

@[simp] lemma multiples_add_hom_symm_apply [add_comm_monoid A] (f : ℕ →+ A) :
  (multiples_add_hom A).symm f = f 1 := rfl

@[simp] lemma zmultiples_add_hom_apply [add_comm_group A] (x : A) (n : ℤ) :
  zmultiples_add_hom A x n = n • x := rfl

@[simp] lemma zmultiples_add_hom_symm_apply [add_comm_group A] (f : ℤ →+ A) :
  (zmultiples_add_hom A).symm f = f 1 := rfl

/-!
### Commutativity (again)

Facts about `semiconj_by` and `commute` that require `zpow` or `zsmul`, or the fact that integer
multiplication equals semiring multiplication.
-/

namespace semiconj_by

section

variables [semiring R] {a x y : R}

@[simp] lemma cast_nat_mul_right (h : semiconj_by a x y) (n : ℕ) :
  semiconj_by a ((n : R) * x) (n * y) :=
semiconj_by.mul_right (nat.commute_cast _ _) h

@[simp] lemma cast_nat_mul_left (h : semiconj_by a x y) (n : ℕ) : semiconj_by ((n : R) * a) x y :=
semiconj_by.mul_left (nat.cast_commute _ _) h

@[simp] lemma cast_nat_mul_cast_nat_mul (h : semiconj_by a x y) (m n : ℕ) :
  semiconj_by ((m : R) * a) (n * x) (n * y) :=
(h.cast_nat_mul_left m).cast_nat_mul_right n

end

variables [monoid M] [group G] [ring R]

@[simp, to_additive] lemma units_zpow_right {a : M} {x y : Mˣ} (h : semiconj_by a x y) :
  ∀ m : ℤ, semiconj_by a (↑(x^m)) (↑(y^m))
| (n : ℕ) := by simp only [zpow_coe_nat, units.coe_pow, h, pow_right]
| -[1+n] := by simp only [zpow_neg_succ_of_nat, units.coe_pow, units_inv_right, h, pow_right]

variables {a b x y x' y' : R}

@[simp] lemma cast_int_mul_right (h : semiconj_by a x y) (m : ℤ) :
  semiconj_by a ((m : ℤ) * x) (m * y) :=
semiconj_by.mul_right (int.commute_cast _ _) h

@[simp] lemma cast_int_mul_left (h : semiconj_by a x y) (m : ℤ) : semiconj_by ((m : R) * a) x y :=
semiconj_by.mul_left (int.cast_commute _ _) h

@[simp] lemma cast_int_mul_cast_int_mul (h : semiconj_by a x y) (m n : ℤ) :
  semiconj_by ((m : R) * a) (n * x) (n * y) :=
(h.cast_int_mul_left m).cast_int_mul_right n

end semiconj_by

namespace commute

section

variables [semiring R] {a b : R}

@[simp] theorem cast_nat_mul_right (h : commute a b) (n : ℕ) : commute a ((n : R) * b) :=
h.cast_nat_mul_right n

@[simp] theorem cast_nat_mul_left (h : commute a b) (n : ℕ) : commute ((n : R) * a) b :=
h.cast_nat_mul_left n

@[simp] theorem cast_nat_mul_cast_nat_mul (h : commute a b) (m n : ℕ) :
  commute ((m : R) * a) (n * b) :=
h.cast_nat_mul_cast_nat_mul m n

@[simp] theorem self_cast_nat_mul (n : ℕ) : commute a (n * a) :=
(commute.refl a).cast_nat_mul_right n

@[simp] theorem cast_nat_mul_self (n : ℕ) : commute ((n : R) * a) a :=
(commute.refl a).cast_nat_mul_left n

@[simp] theorem self_cast_nat_mul_cast_nat_mul (m n : ℕ) : commute ((m : R) * a) (n * a) :=
(commute.refl a).cast_nat_mul_cast_nat_mul m n

end

variables [monoid M] [group G] [ring R]

@[simp, to_additive] lemma units_zpow_right {a : M} {u : Mˣ} (h : commute a u) (m : ℤ) :
  commute a (↑(u^m)) :=
h.units_zpow_right m

@[simp, to_additive] lemma units_zpow_left {u : Mˣ} {a : M} (h : commute ↑u a) (m : ℤ) :
  commute (↑(u^m)) a :=
(h.symm.units_zpow_right m).symm

variables {a b : R}

@[simp] lemma cast_int_mul_right (h : commute a b) (m : ℤ) : commute a (m * b) :=
h.cast_int_mul_right m

@[simp] lemma cast_int_mul_left (h : commute a b) (m : ℤ) : commute ((m : R) * a) b :=
h.cast_int_mul_left m

lemma cast_int_mul_cast_int_mul (h : commute a b) (m n : ℤ) : commute ((m : R) * a) (n * b) :=
h.cast_int_mul_cast_int_mul m n

variables (a) (m n : ℤ)

@[simp] lemma cast_int_left : commute (m : R) a :=
by { rw [← mul_one (m : R)], exact (one_left a).cast_int_mul_left m }

@[simp] lemma cast_int_right : commute a m :=
by { rw [← mul_one (m : R)], exact (one_right a).cast_int_mul_right m }

@[simp] theorem self_cast_int_mul : commute a (n * a) := (commute.refl a).cast_int_mul_right n

@[simp] theorem cast_int_mul_self : commute ((n : R) * a) a := (commute.refl a).cast_int_mul_left n

theorem self_cast_int_mul_cast_int_mul : commute ((m : R) * a) (n * a) :=
(commute.refl a).cast_int_mul_cast_int_mul m n

end commute

section multiplicative

open multiplicative

@[simp] lemma nat.to_add_pow (a : multiplicative ℕ) (b : ℕ) : to_add (a ^ b) = to_add a * b :=
begin
  induction b with b ih,
  { erw [pow_zero, to_add_one, mul_zero] },
  { simp [*, pow_succ, add_comm, nat.mul_succ] }
end

@[simp] lemma nat.of_add_mul (a b : ℕ) : of_add (a * b) = of_add a ^ b :=
(nat.to_add_pow _ _).symm

@[simp] lemma int.to_add_pow (a : multiplicative ℤ) (b : ℕ) : to_add (a ^ b) = to_add a * b :=
by induction b; simp [*, mul_add, pow_succ, add_comm]

@[simp] lemma int.to_add_zpow (a : multiplicative ℤ) (b : ℤ) : to_add (a ^ b) = to_add a * b :=
int.induction_on b (by simp)
  (by simp [zpow_add, mul_add] {contextual := tt})
  (by simp [zpow_add, mul_add, sub_eq_add_neg, -int.add_neg_one] {contextual := tt})

@[simp] lemma int.of_add_mul (a b : ℤ) : of_add (a * b) = of_add a ^ b :=
(int.to_add_zpow _ _).symm

end multiplicative

namespace units

variables [monoid M]

lemma conj_pow (u : Mˣ) (x : M) (n : ℕ) : (↑u * x * ↑(u⁻¹))^n = u * x^n * ↑(u⁻¹) :=
(divp_eq_iff_mul_eq.2 ((u.mk_semiconj_by x).pow_right n).eq.symm).symm

lemma conj_pow' (u : Mˣ) (x : M) (n : ℕ) : (↑(u⁻¹) * x * u)^n = ↑(u⁻¹) * x^n * u:=
(u⁻¹).conj_pow x n

end units

namespace mul_opposite

/-- Moving to the opposite monoid commutes with taking powers. -/
@[simp] lemma op_pow [monoid M] (x : M) (n : ℕ) : op (x ^ n) = (op x) ^ n := rfl
@[simp] lemma unop_pow [monoid M] (x : Mᵐᵒᵖ) (n : ℕ) : unop (x ^ n) = (unop x) ^ n := rfl

/-- Moving to the opposite group or group_with_zero commutes with taking powers. -/
@[simp] lemma op_zpow [div_inv_monoid M] (x : M) (z : ℤ) : op (x ^ z) = (op x) ^ z := rfl
@[simp] lemma unop_zpow [div_inv_monoid M] (x : Mᵐᵒᵖ) (z : ℤ) : unop (x ^ z) = (unop x) ^ z := rfl

end mul_opposite<|MERGE_RESOLUTION|>--- conflicted
+++ resolved
@@ -335,16 +335,6 @@
   ((n • a : A) : with_bot A) = n • a :=
 add_monoid_hom.map_nsmul ⟨(coe : A → with_bot A), with_bot.coe_zero, with_bot.coe_add⟩ a n
 
-lemma mul_nsmul_left [non_unital_non_assoc_semiring R] (a b : R) :
-  ∀ n : ℕ, n • (a * b) = a * n • b
-| 0 := by simp_rw [zero_nsmul, mul_zero]
-| (n + 1) := by simp_rw [succ_nsmul, mul_nsmul_left, mul_add]
-
-lemma mul_nsmul_assoc [non_unital_non_assoc_semiring R] (a b : R) :
-  ∀ n : ℕ, n • (a * b) = n • a * b
-| 0 := by simp_rw [zero_nsmul, zero_mul]
-| (n + 1) := by simp_rw [succ_nsmul, mul_nsmul_assoc, add_mul]
-
 theorem nsmul_eq_mul' [semiring R] (a : R) (n : ℕ) : n • a = a * n :=
 by induction n with n ih; [rw [zero_nsmul, nat.cast_zero, mul_zero],
   rw [succ_nsmul', ih, nat.cast_succ, mul_add, mul_one]]
@@ -352,8 +342,6 @@
 @[simp] theorem nsmul_eq_mul [semiring R] (n : ℕ) (a : R) : n • a = n * a :=
 by rw [nsmul_eq_mul', (n.cast_commute a).eq]
 
-<<<<<<< HEAD
-=======
 /-- Note that `add_comm_monoid.nat_smul_comm_class` requires stronger assumptions on `R`. -/
 instance non_unital_non_assoc_semiring.nat_smul_comm_class [non_unital_non_assoc_semiring R] :
   smul_comm_class ℕ R R :=
@@ -370,7 +358,6 @@
   | (n + 1) := by simp_rw [succ_nsmul, ←_match n, smul_eq_mul, add_mul]
   end⟩
 
->>>>>>> 6fe0c3b1
 @[simp, norm_cast] theorem nat.cast_pow [semiring R] (n m : ℕ) : (↑(n ^ m) : R) = ↑n ^ m :=
 begin
   induction m with m ih,
@@ -384,16 +371,6 @@
 theorem int.nat_abs_pow (n : ℤ) (k : ℕ) : int.nat_abs (n ^ k) = (int.nat_abs n) ^ k :=
 by induction k with k ih; [refl, rw [pow_succ', int.nat_abs_mul, pow_succ', ih]]
 
-lemma mul_zsmul_left [non_unital_non_assoc_ring R] (a b : R) :
-  ∀ n : ℤ, n • (a * b) = a * (n • b)
-| (n : ℕ) := by simp_rw [coe_nat_zsmul, mul_nsmul_left]
-| -[1+n]  := by simp_rw [zsmul_neg_succ_of_nat, mul_nsmul_left, mul_neg]
-
-lemma mul_zsmul_assoc [non_unital_non_assoc_ring R] (a b : R) :
-  ∀ n : ℤ, n • (a * b) = n • a * b
-| (n : ℕ) := by simp_rw [coe_nat_zsmul, mul_nsmul_assoc]
-| -[1+n]  := by simp_rw [zsmul_neg_succ_of_nat, mul_nsmul_assoc, neg_mul]
-
 -- The next four lemmas allow us to replace multiplication by a numeral with a `zsmul` expression.
 -- They are used by the `noncomm_ring` tactic, to normalise expressions before passing to `abel`.
 
@@ -416,8 +393,6 @@
 theorem zsmul_eq_mul' [ring R] (a : R) (n : ℤ) : n • a = a * n :=
 by rw [zsmul_eq_mul, (n.cast_commute a).eq]
 
-<<<<<<< HEAD
-=======
 /-- Note that `add_comm_group.int_smul_comm_class` requires stronger assumptions on `R`. -/
 instance non_unital_non_assoc_ring.int_smul_comm_class [non_unital_non_assoc_ring R] :
   smul_comm_class ℤ R R :=
@@ -434,7 +409,6 @@
   | -[1+n]  := by simp_rw [zsmul_neg_succ_of_nat, smul_eq_mul, neg_mul, smul_mul_assoc]
   end⟩
 
->>>>>>> 6fe0c3b1
 lemma zsmul_int_int (a b : ℤ) : a • b = a * b := by simp
 
 lemma zsmul_int_one (n : ℤ) : n • 1 = n := by simp
