--- conflicted
+++ resolved
@@ -220,14 +220,9 @@
   (to_endomorphism R L M x).comp (N : submodule R M).subtype ⟨m, hm⟩ ∈ N :=
 by simpa using N.lie_mem hm
 
-<<<<<<< HEAD
-lemma to_endomorphism_eq_to_endomorphism_restrict (h := N.to_endomorphism_comp_subtype_mem x) :
-  to_endomorphism R L N x = (to_endomorphism R L M x).restrict h :=
-=======
 @[simp] lemma to_endomorphism_restrict_eq_to_endomorphism
   (h := N.to_endomorphism_comp_subtype_mem x) :
   ((to_endomorphism R L M x).restrict h : N →ₗ[R] N) = to_endomorphism R L N x :=
->>>>>>> 32d8fc4e
 by { ext, simp [linear_map.restrict_apply], }
 
 end lie_submodule
