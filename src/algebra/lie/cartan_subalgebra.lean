/-
Copyright (c) 2021 Oliver Nash. All rights reserved.
Released under Apache 2.0 license as described in the file LICENSE.
Authors: Oliver Nash
-/
import algebra.lie.nilpotent
import algebra.lie.centralizer

/-!
# Cartan subalgebras

Cartan subalgebras are one of the most important concepts in Lie theory. We define them here.
The standard example is the set of diagonal matrices in the Lie algebra of matrices.

## Main definitions

<<<<<<< HEAD
  * `lie_submodule.is_ucs_limit`
=======
>>>>>>> 32d8fc4e
  * `lie_subalgebra.is_cartan_subalgebra`
  * `lie_subalgebra.is_cartan_subalgebra_iff_is_ucs_limit`

## Tags

lie subalgebra, normalizer, idealizer, cartan subalgebra
-/

universes u v w w₁ w₂

variables {R : Type u} {L : Type v}
variables [comm_ring R] [lie_ring L] [lie_algebra R L] (H : lie_subalgebra R L)

/-- Given a Lie module `M` of a Lie algebra `L`, `lie_submodule.is_ucs_limit` is the proposition
that a Lie submodule `N ⊆ M` is the limiting value for the upper central series.

<<<<<<< HEAD
This is a characteristic property of Cartan subalgebras with the roles of `L`, `M`, `N` played by
`H`, `L`, `H`, respectively. See `lie_subalgebra.is_cartan_subalgebra_iff_is_ucs_limit`. -/
def lie_submodule.is_ucs_limit
  {M : Type*} [add_comm_group M] [module R M] [lie_ring_module L M] [lie_module R L M]
  (N : lie_submodule R L M) : Prop :=
  ∃ k, ∀ l, k ≤ l → (⊥ : lie_submodule R L M).ucs l = N

namespace lie_subalgebra

=======
>>>>>>> 32d8fc4e
/-- A Cartan subalgebra is a nilpotent, self-normalizing subalgebra. -/
class is_cartan_subalgebra : Prop :=
(nilpotent        : lie_algebra.is_nilpotent R H)
(self_normalizing : H.normalizer = H)

<<<<<<< HEAD
instance [is_cartan_subalgebra H] : lie_algebra.is_nilpotent R H := is_cartan_subalgebra.nilpotent

@[simp] lemma centralizer_eq_self_of_is_cartan_subalgebra
  (H : lie_subalgebra R L) [lie_subalgebra.is_cartan_subalgebra H] :
  H.to_lie_submodule.centralizer = H.to_lie_submodule :=
by rw [← lie_submodule.coe_to_submodule_eq_iff, lie_subalgebra.coe_centralizer_eq_normalizer,
  lie_subalgebra.is_cartan_subalgebra.self_normalizing, lie_subalgebra.coe_to_lie_submodule]

@[simp] lemma ucs_eq_self_of_is_cartan_subalgebra
  (H : lie_subalgebra R L) [lie_subalgebra.is_cartan_subalgebra H] (k : ℕ) :
  H.to_lie_submodule.ucs k = H.to_lie_submodule :=
begin
  induction k with k ih,
  { simp, },
  { simp [ih], },
end

lemma is_cartan_subalgebra_iff_is_ucs_limit :
  H.is_cartan_subalgebra ↔ H.to_lie_submodule.is_ucs_limit :=
begin
  split,
  { introsI h,
    have h₁ : _root_.lie_algebra.is_nilpotent R H := by apply_instance,
    obtain ⟨k, hk⟩ := H.to_lie_submodule.is_nilpotent_iff_exists_self_le_ucs.mp h₁,
    replace hk : H.to_lie_submodule = lie_submodule.ucs k ⊥ :=
      le_antisymm hk (lie_submodule.ucs_le_of_centralizer_eq_self
      H.centralizer_eq_self_of_is_cartan_subalgebra k),
    refine ⟨k, λ l hl, _⟩,
    rw [← nat.sub_add_cancel hl, lie_submodule.ucs_add, ← hk,
      lie_subalgebra.ucs_eq_self_of_is_cartan_subalgebra], },
  { rintros ⟨k, hk⟩,
    exact
    { nilpotent :=
      begin
        dunfold lie_algebra.is_nilpotent,
        erw H.to_lie_submodule.is_nilpotent_iff_exists_lcs_eq_bot,
        use k,
        rw [_root_.eq_bot_iff, ← lie_submodule.lcs_le_ucs_iff', hk k (le_refl k)],
        exact le_refl _,
      end,
      self_normalizing :=
      begin
        have hk' := hk (k + 1) k.le_succ,
        rw [lie_submodule.ucs_succ, hk k (le_refl k)] at hk',
        rw [← lie_subalgebra.coe_to_submodule_eq_iff,
          ← lie_subalgebra.coe_centralizer_eq_normalizer, hk',
          lie_subalgebra.coe_to_lie_submodule],
      end } },
end
=======
instance [H.is_cartan_subalgebra] : lie_algebra.is_nilpotent R H := is_cartan_subalgebra.nilpotent

@[simp] lemma centralizer_eq_self_of_is_cartan_subalgebra
  (H : lie_subalgebra R L) [H.is_cartan_subalgebra] :
  H.to_lie_submodule.centralizer = H.to_lie_submodule :=
by rw [← lie_submodule.coe_to_submodule_eq_iff, coe_centralizer_eq_normalizer,
  is_cartan_subalgebra.self_normalizing, coe_to_lie_submodule]
>>>>>>> 32d8fc4e

end lie_subalgebra

@[simp] lemma lie_ideal.normalizer_eq_top {R : Type u} {L : Type v}
  [comm_ring R] [lie_ring L] [lie_algebra R L] (I : lie_ideal R L) :
  (I : lie_subalgebra R L).normalizer = ⊤ :=
begin
  ext x,
  simpa only [lie_subalgebra.mem_normalizer_iff, lie_subalgebra.mem_top, iff_true]
    using λ y hy, I.lie_mem hy
end

open lie_ideal

/-- A nilpotent Lie algebra is its own Cartan subalgebra. -/
instance lie_algebra.top_is_cartan_subalgebra_of_nilpotent [lie_algebra.is_nilpotent R L] :
  lie_subalgebra.is_cartan_subalgebra (⊤ : lie_subalgebra R L) :=
{ nilpotent        := infer_instance,
  self_normalizing :=
    by { rw [← top_coe_lie_subalgebra, normalizer_eq_top, top_coe_lie_subalgebra], }, }<|MERGE_RESOLUTION|>--- conflicted
+++ resolved
@@ -14,10 +14,7 @@
 
 ## Main definitions
 
-<<<<<<< HEAD
   * `lie_submodule.is_ucs_limit`
-=======
->>>>>>> 32d8fc4e
   * `lie_subalgebra.is_cartan_subalgebra`
   * `lie_subalgebra.is_cartan_subalgebra_iff_is_ucs_limit`
 
@@ -34,7 +31,6 @@
 /-- Given a Lie module `M` of a Lie algebra `L`, `lie_submodule.is_ucs_limit` is the proposition
 that a Lie submodule `N ⊆ M` is the limiting value for the upper central series.
 
-<<<<<<< HEAD
 This is a characteristic property of Cartan subalgebras with the roles of `L`, `M`, `N` played by
 `H`, `L`, `H`, respectively. See `lie_subalgebra.is_cartan_subalgebra_iff_is_ucs_limit`. -/
 def lie_submodule.is_ucs_limit
@@ -44,24 +40,21 @@
 
 namespace lie_subalgebra
 
-=======
->>>>>>> 32d8fc4e
 /-- A Cartan subalgebra is a nilpotent, self-normalizing subalgebra. -/
 class is_cartan_subalgebra : Prop :=
 (nilpotent        : lie_algebra.is_nilpotent R H)
 (self_normalizing : H.normalizer = H)
 
-<<<<<<< HEAD
-instance [is_cartan_subalgebra H] : lie_algebra.is_nilpotent R H := is_cartan_subalgebra.nilpotent
+instance [H.is_cartan_subalgebra] : lie_algebra.is_nilpotent R H := is_cartan_subalgebra.nilpotent
 
 @[simp] lemma centralizer_eq_self_of_is_cartan_subalgebra
-  (H : lie_subalgebra R L) [lie_subalgebra.is_cartan_subalgebra H] :
+  (H : lie_subalgebra R L) [H.is_cartan_subalgebra] :
   H.to_lie_submodule.centralizer = H.to_lie_submodule :=
-by rw [← lie_submodule.coe_to_submodule_eq_iff, lie_subalgebra.coe_centralizer_eq_normalizer,
-  lie_subalgebra.is_cartan_subalgebra.self_normalizing, lie_subalgebra.coe_to_lie_submodule]
+by rw [← lie_submodule.coe_to_submodule_eq_iff, coe_centralizer_eq_normalizer,
+  is_cartan_subalgebra.self_normalizing, coe_to_lie_submodule]
 
 @[simp] lemma ucs_eq_self_of_is_cartan_subalgebra
-  (H : lie_subalgebra R L) [lie_subalgebra.is_cartan_subalgebra H] (k : ℕ) :
+  (H : lie_subalgebra R L) [H.is_cartan_subalgebra] (k : ℕ) :
   H.to_lie_submodule.ucs k = H.to_lie_submodule :=
 begin
   induction k with k ih,
@@ -101,15 +94,6 @@
           lie_subalgebra.coe_to_lie_submodule],
       end } },
 end
-=======
-instance [H.is_cartan_subalgebra] : lie_algebra.is_nilpotent R H := is_cartan_subalgebra.nilpotent
-
-@[simp] lemma centralizer_eq_self_of_is_cartan_subalgebra
-  (H : lie_subalgebra R L) [H.is_cartan_subalgebra] :
-  H.to_lie_submodule.centralizer = H.to_lie_submodule :=
-by rw [← lie_submodule.coe_to_submodule_eq_iff, coe_centralizer_eq_normalizer,
-  is_cartan_subalgebra.self_normalizing, coe_to_lie_submodule]
->>>>>>> 32d8fc4e
 
 end lie_subalgebra
 
