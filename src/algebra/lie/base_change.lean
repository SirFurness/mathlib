--- conflicted
+++ resolved
@@ -141,7 +141,6 @@
 
 variables [comm_ring A] [lie_algebra A L]
 
-<<<<<<< HEAD
 -- TODO: these apply more generally, but the "fails quickly" linter rightfully rejects them
 -- due to loops or performance issues.
 
@@ -150,15 +149,16 @@
 
 instance restrict_scalars.lie_algebra_op_module [comm_ring R] [algebra R A] :
   module Rᵐᵒᵖ (restrict_scalars R A L) :=
-module.comp_hom L (algebra_map R A).op
+begin
+  haveI : module Aᵐᵒᵖ (restrict_scalars R A L) := by apply_instance : module Aᵐᵒᵖ L,
+  exact module.comp_hom L (algebra_map R A).op
+end
 
 instance restrict_scalars.lie_algebra_is_central_scalar [comm_ring R] [algebra R A]:
   is_central_scalar R (restrict_scalars R A L) :=
 { op_smul_eq_smul := λ r m, (op_smul_eq_smul (algebra_map R A r) m : _) }
 
 @[nolint unused_arguments]
-=======
->>>>>>> 9503f733
 instance lie_algebra [comm_ring R] [algebra R A] : lie_algebra R (restrict_scalars R A L) :=
 { lie_smul := λ t x y, (lie_smul (algebra_map R A t)
     (restrict_scalars.add_equiv R A L x) (restrict_scalars.add_equiv R A L y) : _) }
