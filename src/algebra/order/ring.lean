--- conflicted
+++ resolved
@@ -817,12 +817,8 @@
 See note [reducible non-instances]. -/
 @[reducible]
 def function.injective.linear_ordered_semiring {β : Type*}
-<<<<<<< HEAD
-  [has_zero β] [has_one β] [has_add β] [has_mul β] [has_pow β ℕ] [has_scalar ℕ β] [has_nat_cast β]
+  [has_zero β] [has_one β] [has_add β] [has_mul β] [has_pow β ℕ] [has_smul ℕ β] [has_nat_cast β]
   [has_sup β] [has_inf β]
-=======
-  [has_zero β] [has_one β] [has_add β] [has_mul β] [has_pow β ℕ] [has_smul ℕ β] [has_nat_cast β]
->>>>>>> 9229b0e0
   (f : β → α) (hf : function.injective f) (zero : f 0 = 0) (one : f 1 = 1)
   (add : ∀ x y, f (x + y) = f x + f y) (mul : ∀ x y, f (x * y) = f x * f y)
   (nsmul : ∀ x (n : ℕ), f (n • x) = n • f x) (npow : ∀ x (n : ℕ), f (x ^ n) = f x ^ n)
@@ -1338,12 +1334,8 @@
 @[reducible]
 def function.injective.linear_ordered_ring {β : Type*}
   [has_zero β] [has_one β] [has_add β] [has_mul β] [has_neg β] [has_sub β]
-<<<<<<< HEAD
-  [has_scalar ℕ β] [has_scalar ℤ β] [has_pow β ℕ] [has_nat_cast β] [has_int_cast β]
+  [has_smul ℕ β] [has_smul ℤ β] [has_pow β ℕ] [has_nat_cast β] [has_int_cast β]
   [has_sup β] [has_inf β]
-=======
-  [has_smul ℕ β] [has_smul ℤ β] [has_pow β ℕ] [has_nat_cast β] [has_int_cast β]
->>>>>>> 9229b0e0
   (f : β → α) (hf : function.injective f) (zero : f 0 = 0) (one : f 1 = 1)
   (add : ∀ x y, f (x + y) = f x + f y) (mul : ∀ x y, f (x * y) = f x * f y)
   (neg : ∀ x, f (-x) = -f x) (sub : ∀ x y, f (x - y) = f x - f y)
@@ -1425,12 +1417,8 @@
 @[reducible]
 def function.injective.linear_ordered_comm_ring {β : Type*}
   [has_zero β] [has_one β] [has_add β] [has_mul β] [has_neg β] [has_sub β]
-<<<<<<< HEAD
-  [has_pow β ℕ] [has_scalar ℕ β] [has_scalar ℤ β] [has_nat_cast β] [has_int_cast β]
+  [has_pow β ℕ] [has_smul ℕ β] [has_smul ℤ β] [has_nat_cast β] [has_int_cast β]
   [has_sup β] [has_inf β]
-=======
-  [has_pow β ℕ] [has_smul ℕ β] [has_smul ℤ β] [has_nat_cast β] [has_int_cast β]
->>>>>>> 9229b0e0
   (f : β → α) (hf : function.injective f) (zero : f 0 = 0) (one : f 1 = 1)
   (add : ∀ x y, f (x + y) = f x + f y) (mul : ∀ x y, f (x * y) = f x * f y)
   (neg : ∀ x, f (-x) = -f x) (sub : ∀ x y, f (x - y) = f x - f y)
