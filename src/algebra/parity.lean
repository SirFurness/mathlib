--- conflicted
+++ resolved
@@ -23,8 +23,6 @@
 section semiring
 variables [semiring α] [semiring β] {m n : α}
 
-<<<<<<< HEAD
-=======
 /-- An element `a` of a semiring is even if there exists `k` such `a = 2*k`. -/
 def even (a : α) : Prop := ∃ k, a = 2*k
 
@@ -38,7 +36,6 @@
   exact ⟨f m, by simp [two_mul]⟩
 end
 
->>>>>>> ce3cecef
 lemma even_iff_two_dvd {a : α} : even a ↔ 2 ∣ a := iff.rfl
 
 @[simp] lemma range_two_mul (α : Type*) [semiring α] :
@@ -55,7 +52,6 @@
   exact ⟨m + n, (mul_add _ _ _).symm⟩
 end
 
-<<<<<<< HEAD
 @[simp] lemma even_zero : even (0 : α) := ⟨0, (mul_zero _).symm⟩
 
 @[simp] lemma even_two : even (2 : α) := ⟨1, (mul_one _).symm⟩
@@ -68,10 +64,6 @@
   exact ⟨f m, by simp [two_mul]⟩
 end
 
-=======
-@[simp] lemma even_two : even (2 : α) := ⟨1, (mul_one _).symm⟩
-
->>>>>>> ce3cecef
 @[simp] lemma even.mul_right (hm : even m) (n) : even (m * n) :=
 (add_monoid_hom.mul_right n).even hm
 
@@ -152,14 +144,11 @@
 lemma even.sub_even (hm : even m) (hn : even n) : even (m - n) :=
 by { rw sub_eq_add_neg, exact hm.add_even ((even_neg n).mpr hn) }
 
-<<<<<<< HEAD
 -- from src/algebra/order/ring.lean
 variables [linear_order α]
 lemma even_abs {a : α} : even (|a|) ↔ even a :=
 dvd_abs _ _
 
-=======
->>>>>>> ce3cecef
 lemma odd.neg {a : α} (hp : odd a) : odd (-a) :=
 begin
   obtain ⟨k, hk⟩ := hp,
@@ -183,14 +172,11 @@
 by { rw sub_eq_add_neg, exact hm.add_odd ((odd_neg n).mpr hn) }
 
 -- from src/algebra/order/ring.lean
-<<<<<<< HEAD
-=======
 variables [linear_order α]
 lemma even_abs {a : α} : even (|a|) ↔ even a :=
 dvd_abs _ _
 
 -- from src/algebra/order/ring.lean
->>>>>>> ce3cecef
 lemma odd_abs {a : α} : odd (abs a) ↔ odd a :=
 by { cases abs_choice a with h h; simp only [h, odd_neg] }
 
