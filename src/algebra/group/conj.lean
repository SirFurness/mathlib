/-
Copyright (c) 2018 Patrick Massot. All rights reserved.
Released under Apache 2.0 license as described in the file LICENSE.
Authors: Patrick Massot, Chris Hughes, Michael Howes
-/
import data.fintype.basic
import algebra.hom.aut
import algebra.hom.group
import algebra.group.semiconj
import algebra.group_with_zero.basic

/-!
# Conjugacy of group elements

See also `mul_aut.conj` and `quandle.conj`.
-/

universes u v
variables {α : Type u} {β : Type v}

section monoid

variables [monoid α] [monoid β]

/-- We say that `a` is conjugate to `b` if for some unit `c` we have `c * a * c⁻¹ = b`. -/
def is_conj (a b : α) := ∃ c : αˣ, semiconj_by ↑c a b

@[refl] lemma is_conj.refl (a : α) : is_conj a a :=
⟨1, semiconj_by.one_left a⟩

@[symm] lemma is_conj.symm {a b : α} : is_conj a b → is_conj b a
| ⟨c, hc⟩ := ⟨c⁻¹, hc.units_inv_symm_left⟩

<<<<<<< HEAD
lemma is_conj.comm (g h : α) : is_conj g h ↔ is_conj h g :=
=======
lemma is_conj_comm {g h : α} : is_conj g h ↔ is_conj h g :=
>>>>>>> cf231995
⟨is_conj.symm, is_conj.symm⟩

@[trans] lemma is_conj.trans {a b c : α} : is_conj a b → is_conj b c → is_conj a c
| ⟨c₁, hc₁⟩ ⟨c₂, hc₂⟩ := ⟨c₂ * c₁, hc₂.mul_left hc₁⟩

@[simp] lemma is_conj_iff_eq {α : Type*} [comm_monoid α] {a b : α} : is_conj a b ↔ a = b :=
⟨λ ⟨c, hc⟩, begin
  rw [semiconj_by, mul_comm, ← units.mul_inv_eq_iff_eq_mul, mul_assoc, c.mul_inv, mul_one] at hc,
  exact hc,
end, λ h, by rw h⟩

protected lemma monoid_hom.map_is_conj (f : α →* β) {a b : α} : is_conj a b → is_conj (f a) (f b)
| ⟨c, hc⟩ := ⟨units.map f c, by rw [units.coe_map, semiconj_by, ← f.map_mul, hc.eq, f.map_mul]⟩

end monoid

section cancel_monoid

<<<<<<< HEAD
variables [right_cancel_monoid α]
-- These lemmas also hold for `left_cancel_monoid` - so far this is not necessary.
=======
variables [cancel_monoid α]
-- These lemmas hold for `right_cancel_monoid` with the current proofs, but for the sake of
-- not duplicating code (these lemmas also hold for `left_cancel_monoids`) we leave these
-- not generalised.
>>>>>>> cf231995

@[simp] lemma is_conj_one_right {a : α} : is_conj 1 a  ↔ a = 1 :=
⟨λ ⟨c, hc⟩, mul_right_cancel (hc.symm.trans ((mul_one _).trans (one_mul _).symm)), λ h, by rw [h]⟩

@[simp] lemma is_conj_one_left {a : α} : is_conj a 1 ↔ a = 1 :=
calc is_conj a 1 ↔ is_conj 1 a : ⟨is_conj.symm, is_conj.symm⟩
... ↔ a = 1 : is_conj_one_right

end cancel_monoid

section group

variables [group α]

@[simp] lemma is_conj_iff {a b : α} :
  is_conj a b ↔ ∃ c : α, c * a * c⁻¹ = b :=
⟨λ ⟨c, hc⟩, ⟨c, mul_inv_eq_iff_eq_mul.2 hc⟩, λ ⟨c, hc⟩,
  ⟨⟨c, c⁻¹, mul_inv_self c, inv_mul_self c⟩, mul_inv_eq_iff_eq_mul.1 hc⟩⟩

@[simp] lemma conj_inv {a b : α} : (b * a * b⁻¹)⁻¹ = b * a⁻¹ * b⁻¹ :=
((mul_aut.conj b).map_inv a).symm

@[simp] lemma conj_mul {a b c : α} : (b * a * b⁻¹) * (b * c * b⁻¹) = b * (a * c) * b⁻¹ :=
((mul_aut.conj b).map_mul a c).symm

@[simp] lemma conj_pow {i : ℕ} {a b : α} : (a * b * a⁻¹) ^ i = a * (b ^ i) * a⁻¹ :=
begin
  induction i with i hi,
  { simp },
  { simp [pow_succ, hi] }
end

@[simp] lemma conj_zpow {i : ℤ} {a b : α} : (a * b * a⁻¹) ^ i = a * (b ^ i) * a⁻¹ :=
begin
  induction i,
  { simp },
  { simp [zpow_neg_succ_of_nat, conj_pow] }
end

lemma conj_injective {x : α} : function.injective (λ (g : α), x * g * x⁻¹) :=
(mul_aut.conj x).injective

end group

@[simp] lemma is_conj_iff₀ [group_with_zero α] {a b : α} :
  is_conj a b ↔ ∃ c : α, c ≠ 0 ∧ c * a * c⁻¹ = b :=
⟨λ ⟨c, hc⟩, ⟨c, begin
    rw [← units.coe_inv', units.mul_inv_eq_iff_eq_mul],
    exact ⟨c.ne_zero, hc⟩,
  end⟩, λ ⟨c, c0, hc⟩,
  ⟨units.mk0 c c0, begin
    rw [semiconj_by, ← units.mul_inv_eq_iff_eq_mul, units.coe_inv', units.coe_mk0],
    exact hc
  end⟩⟩

namespace is_conj
/- This small quotient API is largely copied from the API of `associates`;
where possible, try to keep them in sync -/

/-- The setoid of the relation `is_conj` iff there is a unit `u` such that `u * x = y * u` -/
protected def setoid (α : Type*) [monoid α] : setoid α :=
{ r := is_conj, iseqv := ⟨is_conj.refl, λa b, is_conj.symm, λa b c, is_conj.trans⟩ }

end is_conj

local attribute [instance, priority 100] is_conj.setoid

/-- The quotient type of conjugacy classes of a group. -/
def conj_classes (α : Type*) [monoid α] : Type* :=
quotient (is_conj.setoid α)

namespace conj_classes

section monoid
variables [monoid α] [monoid β]

/-- The canonical quotient map from a monoid `α` into the `conj_classes` of `α` -/
protected def mk {α : Type*} [monoid α] (a : α) : conj_classes α :=
⟦a⟧

instance : inhabited (conj_classes α) := ⟨⟦1⟧⟩

theorem mk_eq_mk_iff_is_conj {a b : α} :
  conj_classes.mk a = conj_classes.mk b ↔ is_conj a b :=
iff.intro quotient.exact quot.sound

theorem quotient_mk_eq_mk (a : α) : ⟦ a ⟧ = conj_classes.mk a := rfl

theorem quot_mk_eq_mk (a : α) : quot.mk setoid.r a = conj_classes.mk a := rfl

theorem forall_is_conj {p : conj_classes α → Prop} :
  (∀a, p a) ↔ (∀a, p (conj_classes.mk a)) :=
iff.intro
  (assume h a, h _)
  (assume h a, quotient.induction_on a h)

theorem mk_surjective : function.surjective (@conj_classes.mk α _) :=
forall_is_conj.2 (λ a, ⟨a, rfl⟩)

instance : has_one (conj_classes α) := ⟨⟦ 1 ⟧⟩

theorem one_eq_mk_one : (1 : conj_classes α) = conj_classes.mk 1 := rfl

lemma exists_rep (a : conj_classes α) : ∃ a0 : α, conj_classes.mk a0 = a :=
quot.exists_rep a

/-- A `monoid_hom` maps conjugacy classes of one group to conjugacy classes of another. -/
def map (f : α →* β) : conj_classes α → conj_classes β :=
quotient.lift (conj_classes.mk ∘ f) (λ a b ab, mk_eq_mk_iff_is_conj.2 (f.map_is_conj ab))

lemma map_surjective {f : α →* β} (hf : function.surjective f) :
  function.surjective (conj_classes.map f) :=
begin
  intros b,
  obtain ⟨b, rfl⟩ := conj_classes.mk_surjective b,
  obtain ⟨a, rfl⟩ := hf b,
  exact ⟨conj_classes.mk a, rfl⟩,
end

instance [fintype α] [decidable_rel (is_conj : α → α → Prop)] :
  fintype (conj_classes α) :=
quotient.fintype (is_conj.setoid α)

<<<<<<< HEAD
@[priority 900]
=======
/--
Certain instances trigger further searches when they are considered as candidate instances;
these instances should be assigned a priority lower than the default of 1000 (for example, 900).

The conditions for this rule are as follows:
 * a class `C` has instances `instT : C T` and `instT' : C T'`
 * types `T` and `T'` are both specializations of another type `S`
 * the parameters supplied to `S` to produce `T` are not (fully) determined by `instT`,
   instead they have to be found by instance search
If those conditions hold, the instance `instT` should be assigned lower priority.

For example, suppose the search for an instance of `decidable_eq (multiset α)` tries the
candidate instance `con.quotient.decidable_eq (c : con M) : decidable_eq c.quotient`.
Since `multiset` and `con.quotient` are both quotient types, unification will check
that the relations `list.perm` and `c.to_setoid.r` unify. However, `c.to_setoid` depends on 
a `has_mul M` instance, so this unification triggers a search for `has_mul (list α)`;
this will traverse all subclasses of `has_mul` before failing.
On the other hand, the search for an instance of `decidable_eq (con.quotient c)` for `c : con M`
can quickly reject the candidate instance `multiset.has_decidable_eq` because the type of
`list.perm : list ?m_1 → list ?m_1 → Prop` does not unify with `M → M → Prop`.
Therefore, we should assign `con.quotient.decidable_eq` a lower priority because it fails slowly.
(In terms of the rules above, `C := decidable_eq`, `T := con.quotient`,
`instT := con.quotient.decidable_eq`, `T' := multiset`, `instT' := multiset.has_decidable_eq`,
and `S := quot`.)

If the type involved is a free variable (rather than an instantiation of some type `S`),
the instance priority should be even lower, see Note [lower instance priority].
-/
library_note "slow-failing instance priority"

@[priority 900] -- see Note [slow-failing instance priority]
>>>>>>> cf231995
instance [decidable_rel (is_conj : α → α → Prop)] : decidable_eq (conj_classes α) :=
quotient.decidable_eq

instance [decidable_eq α] [fintype α] : decidable_rel (is_conj : α → α → Prop) :=
λ a b, by { delta is_conj semiconj_by, apply_instance }

end monoid

section comm_monoid
variable [comm_monoid α]

lemma mk_injective : function.injective (@conj_classes.mk α _) :=
λ _ _, (mk_eq_mk_iff_is_conj.trans is_conj_iff_eq).1

lemma mk_bijective : function.bijective (@conj_classes.mk α _) :=
⟨mk_injective, mk_surjective⟩

/-- The bijection between a `comm_group` and its `conj_classes`. -/
def mk_equiv : α ≃ conj_classes α :=
⟨conj_classes.mk, quotient.lift id (λ (a : α) b, is_conj_iff_eq.1), quotient.lift_mk _ _,
  begin
    rw [function.right_inverse, function.left_inverse, forall_is_conj],
    intro x,
    rw [← quotient_mk_eq_mk, ← quotient_mk_eq_mk, quotient.lift_mk, id.def],
  end⟩

end comm_monoid
end conj_classes

section monoid

variables [monoid α]

/-- Given an element `a`, `conjugates a` is the set of conjugates. -/
def conjugates_of (a : α) : set α := {b | is_conj a b}

lemma mem_conjugates_of_self {a : α} : a ∈ conjugates_of a := is_conj.refl _

lemma is_conj.conjugates_of_eq {a b : α} (ab : is_conj a b) :
  conjugates_of a = conjugates_of b :=
set.ext (λ g, ⟨λ ag, (ab.symm).trans ag, λ bg, ab.trans bg⟩)

lemma is_conj_iff_conjugates_of_eq {a b : α} :
  is_conj a b ↔ conjugates_of a = conjugates_of b :=
⟨is_conj.conjugates_of_eq, λ h, begin
  have ha := mem_conjugates_of_self,
  rwa ← h at ha,
end⟩

instance [fintype α] [decidable_rel (is_conj : α → α → Prop)] {a : α} : fintype (conjugates_of a) :=
@subtype.fintype _ _ (‹decidable_rel is_conj› a) _

end monoid

namespace conj_classes

variables [monoid α]

local attribute [instance] is_conj.setoid

/-- Given a conjugacy class `a`, `carrier a` is the set it represents. -/
def carrier : conj_classes α → set α :=
quotient.lift conjugates_of (λ (a : α) b ab, is_conj.conjugates_of_eq ab)

lemma mem_carrier_mk {a : α} : a ∈ carrier (conj_classes.mk a) := is_conj.refl _

lemma mem_carrier_iff_mk_eq {a : α} {b : conj_classes α} :
  a ∈ carrier b ↔ conj_classes.mk a = b :=
begin
  revert b,
  rw forall_is_conj,
  intro b,
  rw [carrier, eq_comm, mk_eq_mk_iff_is_conj, ← quotient_mk_eq_mk, quotient.lift_mk],
  refl,
end

lemma carrier_eq_preimage_mk {a : conj_classes α} :
  a.carrier = conj_classes.mk ⁻¹' {a} :=
set.ext (λ x, mem_carrier_iff_mk_eq)

section fintype

variables [fintype α] [decidable_rel (is_conj : α → α → Prop)]

instance {x : conj_classes α} : fintype (carrier x) :=
quotient.rec_on_subsingleton x $ λ a, conjugates_of.fintype

end fintype

end conj_classes<|MERGE_RESOLUTION|>--- conflicted
+++ resolved
@@ -31,11 +31,7 @@
 @[symm] lemma is_conj.symm {a b : α} : is_conj a b → is_conj b a
 | ⟨c, hc⟩ := ⟨c⁻¹, hc.units_inv_symm_left⟩
 
-<<<<<<< HEAD
-lemma is_conj.comm (g h : α) : is_conj g h ↔ is_conj h g :=
-=======
 lemma is_conj_comm {g h : α} : is_conj g h ↔ is_conj h g :=
->>>>>>> cf231995
 ⟨is_conj.symm, is_conj.symm⟩
 
 @[trans] lemma is_conj.trans {a b c : α} : is_conj a b → is_conj b c → is_conj a c
@@ -54,15 +50,10 @@
 
 section cancel_monoid
 
-<<<<<<< HEAD
-variables [right_cancel_monoid α]
--- These lemmas also hold for `left_cancel_monoid` - so far this is not necessary.
-=======
 variables [cancel_monoid α]
 -- These lemmas hold for `right_cancel_monoid` with the current proofs, but for the sake of
 -- not duplicating code (these lemmas also hold for `left_cancel_monoids`) we leave these
 -- not generalised.
->>>>>>> cf231995
 
 @[simp] lemma is_conj_one_right {a : α} : is_conj 1 a  ↔ a = 1 :=
 ⟨λ ⟨c, hc⟩, mul_right_cancel (hc.symm.trans ((mul_one _).trans (one_mul _).symm)), λ h, by rw [h]⟩
@@ -186,9 +177,6 @@
   fintype (conj_classes α) :=
 quotient.fintype (is_conj.setoid α)
 
-<<<<<<< HEAD
-@[priority 900]
-=======
 /--
 Certain instances trigger further searches when they are considered as candidate instances;
 these instances should be assigned a priority lower than the default of 1000 (for example, 900).
@@ -203,7 +191,7 @@
 For example, suppose the search for an instance of `decidable_eq (multiset α)` tries the
 candidate instance `con.quotient.decidable_eq (c : con M) : decidable_eq c.quotient`.
 Since `multiset` and `con.quotient` are both quotient types, unification will check
-that the relations `list.perm` and `c.to_setoid.r` unify. However, `c.to_setoid` depends on 
+that the relations `list.perm` and `c.to_setoid.r` unify. However, `c.to_setoid` depends on
 a `has_mul M` instance, so this unification triggers a search for `has_mul (list α)`;
 this will traverse all subclasses of `has_mul` before failing.
 On the other hand, the search for an instance of `decidable_eq (con.quotient c)` for `c : con M`
@@ -220,7 +208,6 @@
 library_note "slow-failing instance priority"
 
 @[priority 900] -- see Note [slow-failing instance priority]
->>>>>>> cf231995
 instance [decidable_rel (is_conj : α → α → Prop)] : decidable_eq (conj_classes α) :=
 quotient.decidable_eq
 
