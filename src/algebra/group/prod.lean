--- conflicted
+++ resolved
@@ -482,13 +482,10 @@
     and_self],
   map_mul' := λ x y, by simp only [mul_inv_rev, op_mul, units.coe_mul, prod.mk_mul_mk] }
 
-<<<<<<< HEAD
 lemma embed_product_injective (α : Type*) [monoid α] : function.injective (embed_product α) :=
 λ a₁ a₂ h, by { rw embed_product at h,
 simp only [prod.mk.inj_iff, opposite.op_inj_iff, monoid_hom.coe_mk] at h, rw [units.ext_iff, h.1], }
 
-end units
-=======
 end units
 
 /-! ### Multiplication and division as homomorphisms -/
@@ -529,5 +526,4 @@
   map_one' := div_one _,
   map_mul' := λ a b, mul_div_mul_comm _ _ _ _ }
 
-end bundled_mul_div
->>>>>>> 470ddbdb
+end bundled_mul_div