--- conflicted
+++ resolved
@@ -63,18 +63,12 @@
 end has_lt
 
 namespace ge
-<<<<<<< HEAD
-=======
-@[nolint ge_or_gt] -- see Note [nolint_ge]
->>>>>>> 8da70972
+@[nolint ge_or_gt] -- see Note [nolint_ge]
 protected lemma le [has_le α] {x y : α} (h : x ≥ y) : y ≤ x := h
 end ge
 
 namespace gt
-<<<<<<< HEAD
-=======
-@[nolint ge_or_gt] -- see Note [nolint_ge]
->>>>>>> 8da70972
+@[nolint ge_or_gt] -- see Note [nolint_ge]
 protected lemma lt [has_lt α] {x y : α} (h : x > y) : y < x := h
 end gt
 
@@ -248,10 +242,7 @@
 (lt_trichotomy a b).imp_right $ λ h', h'.resolve_left h
 
 /-- Perform a case-split on the ordering of `x` and `y` in a decidable linear order. -/
-<<<<<<< HEAD
-=======
--- See Note [decidable namespace]
->>>>>>> 8da70972
+-- See Note [decidable namespace]
 def lt_by_cases [decidable_linear_order α] (x y : α) {P : Sort*}
   (h₁ : x < y → P) (h₂ : x = y → P) (h₃ : y < x → P) : P :=
 begin
