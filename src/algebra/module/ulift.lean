/-
Copyright (c) 2020 Scott Morrison. All rights reserved.
Released under Apache 2.0 license as described in the file LICENSE.
Authors: Scott Morrison
-/
import algebra.ring.ulift
import algebra.module.equiv

/-!
# `ulift` instances for module and multiplicative actions

This file defines instances for module, mul_action and related structures on `ulift` types.

(Recall `ulift α` is just a "copy" of a type `α` in a higher universe.)

We also provide `ulift.module_equiv : ulift M ≃ₗ[R] M`.

-/

namespace ulift
universes u v w
variable {R : Type u}
variable {M : Type v}
variable {N : Type w}

instance has_scalar_left [has_scalar R M] :
  has_scalar (ulift R) M :=
⟨λ s x, s.down • x⟩

@[simp] lemma smul_down [has_scalar R M] (s : ulift R) (x : M) : (s • x) = s.down • x := rfl

@[simp]
lemma smul_down' [has_scalar R M] (s : R) (x : ulift M) :
  (s • x).down = s • x.down :=
rfl

instance is_scalar_tower [has_scalar R M] [has_scalar M N] [has_scalar R N]
  [is_scalar_tower R M N] : is_scalar_tower (ulift R) M N :=
⟨λ x y z, show (x.down • y) • z = x.down • y • z, from smul_assoc _ _ _⟩

instance is_scalar_tower' [has_scalar R M] [has_scalar M N] [has_scalar R N]
  [is_scalar_tower R M N] : is_scalar_tower R (ulift M) N :=
⟨λ x y z, show (x • y.down) • z = x • y.down • z, from smul_assoc _ _ _⟩

instance is_scalar_tower'' [has_scalar R M] [has_scalar M N] [has_scalar R N]
  [is_scalar_tower R M N] : is_scalar_tower R M (ulift N) :=
⟨λ x y z, show up ((x • y) • z.down) = ⟨x • y • z.down⟩, by rw smul_assoc⟩

instance [has_scalar R M] [has_scalar Rᵐᵒᵖ M] [is_central_scalar R M] :
  is_central_scalar R (ulift M) :=
⟨λ r m, congr_arg up $ op_smul_eq_smul r m.down⟩

instance mul_action [monoid R] [mul_action R M] : mul_action (ulift R) M :=
{ smul := (•),
  mul_smul := λ _ _, mul_smul _ _,
  one_smul := one_smul _ }

instance mul_action' [monoid R] [mul_action R M] :
  mul_action R (ulift M) :=
{ smul := (•),
  mul_smul := λ r s f, by { cases f, ext, simp [mul_smul], },
  one_smul := λ f, by { ext, simp [one_smul], } }

instance distrib_mul_action [monoid R] [add_monoid M] [distrib_mul_action R M] :
  distrib_mul_action (ulift R) M :=
{ smul_zero := λ _, smul_zero _,
  smul_add := λ _, smul_add _ }

instance distrib_mul_action' [monoid R] [add_monoid M] [distrib_mul_action R M] :
  distrib_mul_action R (ulift M) :=
{ smul_zero := λ c, by { ext, simp [smul_zero], },
  smul_add := λ c f g, by { ext, simp [smul_add], },
  ..ulift.mul_action' }

instance mul_distrib_mul_action [monoid R] [monoid M] [mul_distrib_mul_action R M] :
  mul_distrib_mul_action (ulift R) M :=
{ smul_one := λ _, smul_one _,
  smul_mul := λ _, smul_mul' _ }

instance mul_distrib_mul_action' [monoid R] [monoid M] [mul_distrib_mul_action R M] :
  mul_distrib_mul_action R (ulift M) :=
{ smul_one := λ _, by { ext, simp [smul_one], },
  smul_mul := λ c f g, by { ext, simp [smul_mul'], },
  ..ulift.mul_action' }

instance smul_with_zero [has_zero R] [has_zero M] [smul_with_zero R M] :
  smul_with_zero (ulift R) M :=
{ smul_zero := λ _, smul_zero' _ _,
  zero_smul := zero_smul _,
  ..ulift.has_scalar_left }

instance smul_with_zero' [has_zero R] [has_zero M] [smul_with_zero R M] :
  smul_with_zero R (ulift M) :=
{ smul_zero := λ _, ulift.ext _ _ $ smul_zero' _ _,
  zero_smul := λ _, ulift.ext _ _ $ zero_smul _ _ }

instance mul_action_with_zero [monoid_with_zero R] [has_zero M] [mul_action_with_zero R M] :
  mul_action_with_zero (ulift R) M :=
{ ..ulift.smul_with_zero }

instance mul_action_with_zero' [monoid_with_zero R] [has_zero M] [mul_action_with_zero R M] :
  mul_action_with_zero R (ulift M) :=
{ ..ulift.smul_with_zero' }

<<<<<<< HEAD
instance distrib_mul_action_with_zero [monoid_with_zero R] [add_monoid M]
  [distrib_mul_action_with_zero R M] :
  distrib_mul_action_with_zero (ulift R) M :=
{ ..ulift.smul_with_zero }

instance distrib_mul_action_with_zero' [monoid_with_zero R] [add_monoid M]
  [distrib_mul_action_with_zero R M] :
  distrib_mul_action_with_zero R (ulift M) :=
{ ..ulift.smul_with_zero' }

instance module [semiring R] [add_comm_monoid M] [module R M] : module (ulift R) M :=
{ add_smul := λ _ _, add_smul _ _ }

instance module' [semiring R] [add_comm_monoid M] [module R M] : module R (ulift M) :=
{ add_smul := λ _ _ _, ulift.ext _ _ $ add_smul _ _ _ }
=======
instance module [semiring R] [add_comm_monoid M] [module R M] : module (ulift R) M :=
{ add_smul := λ _ _, add_smul _ _,
  ..ulift.smul_with_zero }

instance module' [semiring R] [add_comm_monoid M] [module R M] : module R (ulift M) :=
{ add_smul := λ _ _ _, ulift.ext _ _ $ add_smul _ _ _,
  ..ulift.smul_with_zero' }
>>>>>>> 1494a9b2

/--
The `R`-linear equivalence between `ulift M` and `M`.
-/
def module_equiv [semiring R] [add_comm_monoid M] [module R M] : ulift M ≃ₗ[R] M :=
{ to_fun := ulift.down,
  inv_fun := ulift.up,
  map_smul' := λ r x, rfl,
  map_add' := λ x y, rfl,
  left_inv := by tidy,
  right_inv := by tidy, }

end ulift<|MERGE_RESOLUTION|>--- conflicted
+++ resolved
@@ -102,7 +102,6 @@
   mul_action_with_zero R (ulift M) :=
 { ..ulift.smul_with_zero' }
 
-<<<<<<< HEAD
 instance distrib_mul_action_with_zero [monoid_with_zero R] [add_monoid M]
   [distrib_mul_action_with_zero R M] :
   distrib_mul_action_with_zero (ulift R) M :=
@@ -118,15 +117,6 @@
 
 instance module' [semiring R] [add_comm_monoid M] [module R M] : module R (ulift M) :=
 { add_smul := λ _ _ _, ulift.ext _ _ $ add_smul _ _ _ }
-=======
-instance module [semiring R] [add_comm_monoid M] [module R M] : module (ulift R) M :=
-{ add_smul := λ _ _, add_smul _ _,
-  ..ulift.smul_with_zero }
-
-instance module' [semiring R] [add_comm_monoid M] [module R M] : module R (ulift M) :=
-{ add_smul := λ _ _ _, ulift.ext _ _ $ add_smul _ _ _,
-  ..ulift.smul_with_zero' }
->>>>>>> 1494a9b2
 
 /--
 The `R`-linear equivalence between `ulift M` and `M`.
