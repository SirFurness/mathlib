--- conflicted
+++ resolved
@@ -493,16 +493,10 @@
 lemma finite.prod {s : set α} {t : set β} : finite s → finite t → finite (s ×ˢ t)
 | ⟨hs⟩ ⟨ht⟩ := by exactI ⟨set.fintype_prod s t⟩
 
-<<<<<<< HEAD
-lemma finite_prod {s : set (α × β)} : finite s ↔ finite (prod.fst '' s) ∧ finite (prod.snd '' s) :=
-⟨λ h, ⟨h.image _, h.image _⟩,
-  λ h, (h.1.prod h.2).subset $ λ x h, ⟨mem_image_of_mem _ h, mem_image_of_mem _ h⟩⟩
-=======
 lemma finite_image_fst_and_snd_iff {s : set (α × β)} :
   finite (prod.fst '' s) ∧ finite (prod.snd '' s) ↔ finite s :=
 ⟨λ h, (h.1.prod h.2).subset $ λ x h, ⟨mem_image_of_mem _ h, mem_image_of_mem _ h⟩,
   λ h, ⟨h.image _, h.image _⟩⟩
->>>>>>> 4a9ae84a
 
 /-- `image2 f s t` is finitype if `s` and `t` are. -/
 instance fintype_image2 [decidable_eq γ] (f : α → β → γ) (s : set α) (t : set β)
@@ -604,15 +598,9 @@
   exact (fintype.pi_finset t).finite_to_set,
 end
 
-<<<<<<< HEAD
-lemma finite_pi {δ : Type*} [fintype δ] {κ : δ → Type*} {s : set (Π d, κ d)} :
-  finite s ↔ ∀ d, finite (eval d '' s) :=
-⟨λ h d, h.image _, λ h, (finite.pi h).subset $ subset_pi_eval_image _ _⟩
-=======
 lemma forall_finite_image_eval_iff {δ : Type*} [fintype δ] {κ : δ → Type*} {s : set (Π d, κ d)} :
   (∀ d, finite (eval d '' s)) ↔ finite s :=
 ⟨λ h, (finite.pi h).subset $ subset_pi_eval_image _ _, λ h d, h.image _⟩
->>>>>>> 4a9ae84a
 
 /-- A finite union of finsets is finite. -/
 lemma union_finset_finite_of_range_finite (f : α → finset β) (h : (range f).finite) :
