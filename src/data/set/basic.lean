--- conflicted
+++ resolved
@@ -1741,17 +1741,10 @@
 by { ext, simp }
 
 @[simp] lemma compl_range_inl : (range (sum.inl : α → α ⊕ β))ᶜ = range (sum.inr : β → α ⊕ β) :=
-<<<<<<< HEAD
-by { ext x, cases x; simp }
-
-@[simp] lemma compl_range_inr : (range (sum.inr : β → α ⊕ β))ᶜ = range (sum.inl : α → α ⊕ β) :=
-by { ext x, cases x; simp }
-=======
 is_compl_range_inl_range_inr.compl_eq
 
 @[simp] lemma compl_range_inr : (range (sum.inr : β → α ⊕ β))ᶜ = range (sum.inl : α → α ⊕ β) :=
 is_compl_range_inl_range_inr.symm.compl_eq
->>>>>>> ffc2bdfb
 
 @[simp] theorem range_quot_mk (r : α → α → Prop) : range (quot.mk r) = univ :=
 (surjective_quot_mk r).range_eq
