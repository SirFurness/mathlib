/-
Copyright (c) 2014 Jeremy Avigad. All rights reserved.
Released under Apache 2.0 license as described in the file LICENSE.
Authors: Jeremy Avigad, Leonardo de Moura, Johannes Hölzl, Mario Carneiro
-/
import data.nat.basic
import order.complete_boolean_algebra
import order.directed
import order.galois_connection

/-!
# The set lattice

This file provides usual set notation for unions and intersections, a `complete_lattice` instance
for `set α`, and some more set constructions.

## Main declarations

* `set.Union`: Union of an indexed family of sets.
* `set.Inter`: Intersection of an indexed family of sets.
* `set.sInter`: **s**et **Inter**. Intersection of sets belonging to a set of sets.
* `set.sUnion`: **s**et **Union**. Union of sets belonging to a set of sets. This is actually
  defined in core Lean.
* `set.sInter_eq_bInter`, `set.sUnion_eq_bInter`: Shows that `⋂₀ s = ⋂ x ∈ s, x` and
  `⋃₀ s = ⋃ x ∈ s, x`.
* `set.complete_boolean_algebra`: `set α` is a `complete_boolean_algebra` with `≤ = ⊆`, `< = ⊂`,
  `⊓ = ∩`, `⊔ = ∪`, `⨅ = ⋂`, `⨆ = ⋃` and `\` as the set difference. See `set.boolean_algebra`.
* `set.kern_image`: For a function `f : α → β`, `s.kern_image f` is the set of `y` such that
  `f ⁻¹ y ⊆ s`.
* `set.seq`: Union of the image of a set under a **seq**uence of functions. `seq s t` is the union
  of `f '' t` over all `f ∈ s`, where `t : set α` and `s : set (α → β)`.
* `set.Union_eq_sigma_of_disjoint`: Equivalence between `⋃ i, t i` and `Σ i, t i`, where `t` is an
  indexed family of disjoint sets.

## Naming convention

In lemma names,
* `⋃ i, s i` is called `Union`
* `⋂ i, s i` is called `Inter`
* `⋃ i j, s i j` is called `Union₂`. This is a `Union` inside a `Union`.
* `⋂ i j, s i j` is called `Inter₂`. This is an `Inter` inside an `Inter`.
* `⋃ i ∈ s, t i` is called `bUnion` for "bounded `Union`". This is the special case of `Union₂`
  where `j : i ∈ s`.
* `⋂ i ∈ s, t i` is called `bInter` for "bounded `Inter`". This is the special case of `Inter₂`
  where `j : i ∈ s`.

## Notation

* `⋃`: `set.Union`
* `⋂`: `set.Inter`
* `⋃₀`: `set.sUnion`
* `⋂₀`: `set.sInter`
-/

open function tactic set

universes u
variables {α β γ : Type*} {ι ι' ι₂ : Sort*} {κ κ₁ κ₂ : ι → Sort*} {κ' : ι' → Sort*}

namespace set

/-! ### Complete lattice and complete Boolean algebra instances -/

instance : has_Inf (set α) := ⟨λ s, {a | ∀ t ∈ s, a ∈ t}⟩
instance : has_Sup (set α) := ⟨λ s, {a | ∃ t ∈ s, a ∈ t}⟩

/-- Intersection of a set of sets. -/
def sInter (S : set (set α)) : set α := Inf S

/-- Union of a set of sets. -/
def sUnion (S : set (set α)) : set α := Sup S

prefix `⋂₀ `:110 := sInter
prefix `⋃₀ `:110 := sUnion

@[simp] theorem mem_sInter {x : α} {S : set (set α)} : x ∈ ⋂₀ S ↔ ∀ t ∈ S, x ∈ t := iff.rfl
@[simp] theorem mem_sUnion {x : α} {S : set (set α)} : x ∈ ⋃₀ S ↔ ∃ t ∈ S, x ∈ t := iff.rfl

/-- Indexed union of a family of sets -/
def Union (s : ι → set β) : set β := supr s

/-- Indexed intersection of a family of sets -/
def Inter (s : ι → set β) : set β := infi s

notation `⋃` binders `, ` r:(scoped f, Union f) := r
notation `⋂` binders `, ` r:(scoped f, Inter f) := r

@[simp] lemma Sup_eq_sUnion (S : set (set α)) : Sup S = ⋃₀ S := rfl
@[simp] lemma Inf_eq_sInter (S : set (set α)) : Inf S = ⋂₀ S := rfl
@[simp] lemma supr_eq_Union (s : ι → set α) : supr s = Union s := rfl
@[simp] lemma infi_eq_Inter (s : ι → set α) : infi s = Inter s := rfl

@[simp] lemma mem_Union {x : α} {s : ι → set α} : x ∈ (⋃ i, s i) ↔ ∃ i, x ∈ s i :=
⟨λ ⟨t, ⟨⟨a, (t_eq : s a = t)⟩, (h : x ∈ t)⟩⟩, ⟨a, t_eq.symm ▸ h⟩,
  λ ⟨a, h⟩, ⟨s a, ⟨⟨a, rfl⟩, h⟩⟩⟩

@[simp] lemma mem_Inter {x : α} {s : ι → set α} : x ∈ (⋂ i, s i) ↔ ∀ i, x ∈ s i :=
⟨λ (h : ∀ a ∈ {a : set α | ∃ i, s i = a}, x ∈ a) a, h (s a) ⟨a, rfl⟩,
  λ h t ⟨a, (eq : s a = t)⟩, eq ▸ h a⟩

lemma mem_Union₂ {x : γ} {s : Π i, κ i → set γ} : x ∈ (⋃ i j, s i j) ↔ ∃ i j, x ∈ s i j :=
by simp_rw mem_Union

lemma mem_Inter₂ {x : γ} {s : Π i, κ i → set γ} : x ∈ (⋂ i j, s i j) ↔ ∀ i j, x ∈ s i j :=
by simp_rw mem_Inter

lemma mem_Union_of_mem {s : ι → set α} {a : α} (i : ι) (ha : a ∈ s i) : a ∈ ⋃ i, s i :=
mem_Union.2 ⟨i, ha⟩

lemma mem_Union₂_of_mem {s : Π i, κ i → set α} {a : α} {i : ι} (j : κ i) (ha : a ∈ s i j) :
  a ∈ ⋃ i j, s i j :=
mem_Union₂.2 ⟨i, j, ha⟩

lemma mem_Inter_of_mem {s : ι → set α} {a : α} (h : ∀ i, a ∈ s i) : a ∈ ⋂ i, s i := mem_Inter.2 h

lemma mem_Inter₂_of_mem {s : Π i, κ i → set α} {a : α} (h : ∀ i j, a ∈ s i j) : a ∈ ⋂ i j, s i j :=
mem_Inter₂.2 h

instance : complete_boolean_algebra (set α) :=
{ Sup    := Sup,
  Inf    := Inf,
  le_Sup := λ s t t_in a a_in, ⟨t, ⟨t_in, a_in⟩⟩,
  Sup_le := λ s t h a ⟨t', ⟨t'_in, a_in⟩⟩, h t' t'_in a_in,
  le_Inf := λ s t h a a_in t' t'_in, h t' t'_in a_in,
  Inf_le := λ s t t_in a h, h _ t_in,
  infi_sup_le_sup_Inf := λ s S x, iff.mp $ by simp [forall_or_distrib_left],
  inf_Sup_le_supr_inf := λ s S x, iff.mp $ by simp [exists_and_distrib_left],
  .. set.boolean_algebra }

/-- `set.image` is monotone. See `set.image_image` for the statement in terms of `⊆`. -/
lemma monotone_image {f : α → β} : monotone (image f) :=
λ s t, image_subset _

theorem _root_.monotone.inter [preorder β] {f g : β → set α}
  (hf : monotone f) (hg : monotone g) : monotone (λ x, f x ∩ g x) :=
hf.inf hg

theorem _root_.antitone.inter [preorder β] {f g : β → set α}
  (hf : antitone f) (hg : antitone g) : antitone (λ x, f x ∩ g x) :=
hf.inf hg

theorem _root_.monotone.union [preorder β] {f g : β → set α}
  (hf : monotone f) (hg : monotone g) : monotone (λ x, f x ∪ g x) :=
hf.sup hg

theorem _root_.antitone.union [preorder β] {f g : β → set α}
  (hf : antitone f) (hg : antitone g) : antitone (λ x, f x ∪ g x) :=
hf.sup hg

theorem monotone_set_of [preorder α] {p : α → β → Prop}
  (hp : ∀ b, monotone (λ a, p a b)) : monotone (λ a, {b | p a b}) :=
λ a a' h b, hp b h

theorem antitone_set_of [preorder α] {p : α → β → Prop}
  (hp : ∀ b, antitone (λ a, p a b)) : antitone (λ a, {b | p a b}) :=
λ a a' h b, hp b h

/-- Quantifying over a set is antitone in the set -/
lemma antitone_bforall {P : α → Prop} : antitone (λ s : set α, ∀ x ∈ s, P x) :=
λ s t hst h x hx, h x $ hst hx

section galois_connection
variables {f : α → β}

protected lemma image_preimage : galois_connection (image f) (preimage f) :=
λ a b, image_subset_iff

/-- `kern_image f s` is the set of `y` such that `f ⁻¹ y ⊆ s`. -/
def kern_image (f : α → β) (s : set α) : set β := {y | ∀ ⦃x⦄, f x = y → x ∈ s}

protected lemma preimage_kern_image : galois_connection (preimage f) (kern_image f) :=
λ a b,
⟨ λ h x hx y hy, have f y ∈ a, from hy.symm ▸ hx, h this,
  λ h x (hx : f x ∈ a), h hx rfl⟩

end galois_connection

/-! ### Union and intersection over an indexed family of sets -/

instance : order_top (set α) :=
{ top := univ,
  le_top := by simp }

@[congr] theorem Union_congr_Prop {p q : Prop} {f₁ : p → set α} {f₂ : q → set α}
  (pq : p ↔ q) (f : ∀x, f₁ (pq.mpr x) = f₂ x) : Union f₁ = Union f₂ :=
supr_congr_Prop pq f

@[congr] theorem Inter_congr_Prop {p q : Prop} {f₁ : p → set α} {f₂ : q → set α}
  (pq : p ↔ q) (f : ∀x, f₁ (pq.mpr x) = f₂ x) : Inter f₁ = Inter f₂ :=
infi_congr_Prop pq f

lemma Union_eq_if {p : Prop} [decidable p] (s : set α) :
  (⋃ h : p, s) = if p then s else ∅ :=
supr_eq_if _

lemma Union_eq_dif {p : Prop} [decidable p] (s : p → set α) :
  (⋃ (h : p), s h) = if h : p then s h else ∅ :=
supr_eq_dif _

lemma Inter_eq_if {p : Prop} [decidable p] (s : set α) :
  (⋂ h : p, s) = if p then s else univ :=
infi_eq_if _

lemma Infi_eq_dif {p : Prop} [decidable p] (s : p → set α) :
  (⋂ (h : p), s h) = if h : p then s h else univ :=
infi_eq_dif _

lemma exists_set_mem_of_union_eq_top {ι : Type*} (t : set ι) (s : ι → set β)
  (w : (⋃ i ∈ t, s i) = ⊤) (x : β) :
  ∃ (i ∈ t), x ∈ s i :=
begin
  have p : x ∈ ⊤ := set.mem_univ x,
  simpa only [←w, set.mem_Union] using p,
end

lemma nonempty_of_union_eq_top_of_nonempty
  {ι : Type*} (t : set ι) (s : ι → set α) (H : nonempty α) (w : (⋃ i ∈ t, s i) = ⊤) :
  t.nonempty :=
begin
  obtain ⟨x, m, -⟩ := exists_set_mem_of_union_eq_top t s w H.some,
  exact ⟨x, m⟩,
end

theorem set_of_exists (p : ι → β → Prop) : {x | ∃ i, p i x} = ⋃ i, {x | p i x} :=
ext $ λ i, mem_Union.symm

theorem set_of_forall (p : ι → β → Prop) : {x | ∀ i, p i x} = ⋂ i, {x | p i x} :=
ext $ λ i, mem_Inter.symm

lemma Union_subset {s : ι → set α} {t : set α} (h : ∀ i, s i ⊆ t) : (⋃ i, s i) ⊆ t :=
@supr_le (set α) _ _ _ _ h

lemma Union₂_subset {s : Π i, κ i → set α} {t : set α} (h : ∀ i j, s i j ⊆ t) :
  (⋃ i j, s i j) ⊆ t :=
Union_subset $ λ x, Union_subset (h x)

theorem subset_Inter {t : set β} {s : ι → set β} (h : ∀ i, t ⊆ s i) : t ⊆ ⋂ i, s i :=
@le_infi (set β) _ _ _ _ h

lemma subset_Inter₂ {s : set α} {t : Π i, κ i → set α} (h : ∀ i j, s ⊆ t i j) : s ⊆ ⋂ i j, t i j :=
subset_Inter $ λ x, subset_Inter $ h x

@[simp] lemma Union_subset_iff {s : ι → set α} {t : set α} : (⋃ i, s i) ⊆ t ↔ ∀ i, s i ⊆ t :=
⟨λ h i, subset.trans (le_supr s _) h, Union_subset⟩

lemma Union₂_subset_iff {s : Π i, κ i → set α} {t : set α} :
  (⋃ i j, s i j) ⊆ t ↔ ∀ i j, s i j ⊆ t :=
by simp_rw Union_subset_iff

@[simp] lemma subset_Inter_iff {s : set α} {t : ι → set α} : s ⊆ (⋂ i, t i) ↔ ∀ i, s ⊆ t i :=
@le_infi_iff (set α) _ _ _ _

@[simp] lemma subset_Inter₂_iff {s : set α} {t : Π i, κ i → set α} :
  s ⊆ (⋂ i j, t i j) ↔ ∀ i j, s ⊆ t i j :=
by simp_rw subset_Inter_iff

lemma subset_Union : ∀ (s : ι → set β) (i : ι), s i ⊆ ⋃ i, s i := le_supr
lemma Inter_subset : ∀ (s : ι → set β) (i : ι), (⋂ i, s i) ⊆ s i := infi_le

lemma subset_Union₂ {s : Π i, κ i → set α} (i : ι) (j : κ i) : s i j ⊆ ⋃ i j, s i j :=
@le_supr₂ (set α) _ _ _ _ i j

lemma Inter₂_subset {s : Π i, κ i → set α} (i : ι) (j : κ i) : (⋂ i j, s i j) ⊆ s i j :=
@infi₂_le (set α) _ _ _ _ i j

/-- This rather trivial consequence of `subset_Union`is convenient with `apply`, and has `i`
explicit for this purpose. -/
lemma subset_Union_of_subset {s : set α} {t : ι → set α} (i : ι) (h : s ⊆ t i) : s ⊆ ⋃ i, t i :=
@le_supr_of_le (set α) _ _ _ _ i h

/-- This rather trivial consequence of `Inter_subset`is convenient with `apply`, and has `i`
explicit for this purpose. -/
lemma Inter_subset_of_subset {s : ι → set α} {t : set α} (i : ι) (h : s i ⊆ t) : (⋂ i, s i) ⊆ t :=
@infi_le_of_le (set α) _ _ _ _ i h

lemma Union_mono {s t : ι → set α} (h : ∀ i, s i ⊆ t i) : (⋃ i, s i) ⊆ ⋃ i, t i :=
@supr_mono (set α) _ _ s t h

lemma Union₂_mono {s t : Π i, κ i → set α} (h : ∀ i j, s i j ⊆ t i j) :
  (⋃ i j, s i j) ⊆ ⋃ i j, t i j :=
@supr₂_mono (set α) _ _ _ s t h

lemma Inter_mono {s t : ι → set α} (h : ∀ i, s i ⊆ t i) : (⋂ i, s i) ⊆ ⋂ i, t i :=
@infi_mono (set α) _ _ s t h

lemma Inter₂_mono {s t : Π i, κ i → set α} (h : ∀ i j, s i j ⊆ t i j) :
  (⋂ i j, s i j) ⊆ ⋂ i j, t i j :=
@infi₂_mono (set α) _ _ _ s t h

lemma Union_mono' {s : ι → set α} {t : ι₂ → set α} (h : ∀ i, ∃ j, s i ⊆ t j) :
  (⋃ i, s i) ⊆ ⋃ i, t i :=
@supr_mono' (set α) _ _ _ s t h

lemma Union₂_mono' {s : Π i, κ i → set α} {t : Π i', κ' i' → set α}
  (h : ∀ i j, ∃ i' j', s i j ⊆ t i' j') :
  (⋃ i j, s i j) ⊆ ⋃ i' j', t i' j' :=
@supr₂_mono' (set α) _ _ _ _ _ s t h

lemma Inter_mono' {s : ι → set α} {t : ι' → set α} (h : ∀ j, ∃ i, s i ⊆ t j) :
  (⋂ i, s i) ⊆ (⋂ j, t j) :=
set.subset_Inter $ λ j, let ⟨i, hi⟩ := h j in Inter_subset_of_subset i hi

lemma Inter₂_mono' {s : Π i, κ i → set α} {t : Π i', κ' i' → set α}
  (h : ∀ i' j', ∃ i j, s i j ⊆ t i' j') :
  (⋂ i j, s i j) ⊆ ⋂ i' j', t i' j' :=
subset_Inter₂_iff.2 $ λ i' j', let ⟨i, j, hst⟩ := h i' j' in (Inter₂_subset _ _).trans hst

lemma Union₂_subset_Union (κ : ι → Sort*) (s : ι → set α) : (⋃ i (j : κ i), s i) ⊆ ⋃ i, s i :=
Union_mono $ λ i, Union_subset $ λ h, subset.rfl

lemma Inter_subset_Inter₂ (κ : ι → Sort*) (s : ι → set α) : (⋂ i, s i) ⊆ ⋂ i (j : κ i), s i :=
Inter_mono $ λ i, subset_Inter $ λ h, subset.rfl

lemma Union_set_of (P : ι → α → Prop) : (⋃ i, {x : α | P i x}) = {x : α | ∃ i, P i x} :=
by { ext, exact mem_Union }

lemma Inter_set_of (P : ι → α → Prop) : (⋂ i, {x : α | P i x}) = {x : α | ∀ i, P i x} :=
by { ext, exact mem_Inter }

lemma Union_congr_of_surjective {f : ι → set α} {g : ι₂ → set α} (h : ι → ι₂)
  (h1 : surjective h) (h2 : ∀ x, g (h x) = f x) : (⋃ x, f x) = ⋃ y, g y :=
h1.supr_congr h h2

lemma Inter_congr_of_surjective {f : ι → set α} {g : ι₂ → set α} (h : ι → ι₂)
  (h1 : surjective h) (h2 : ∀ x, g (h x) = f x) : (⋂ x, f x) = ⋂ y, g y :=
h1.infi_congr h h2

theorem Union_const [nonempty ι] (s : set β) : (⋃ i : ι, s) = s := supr_const

theorem Inter_const [nonempty ι] (s : set β) : (⋂ i : ι, s) = s := infi_const

@[simp] theorem compl_Union (s : ι → set β) : (⋃ i, s i)ᶜ = (⋂ i, (s i)ᶜ) :=
compl_supr

lemma compl_Union₂ (s : Π i, κ i → set α) : (⋃ i j, s i j)ᶜ = ⋂ i j, (s i j)ᶜ :=
by simp_rw compl_Union

@[simp] theorem compl_Inter (s : ι → set β) : (⋂ i, s i)ᶜ = (⋃ i, (s i)ᶜ) :=
compl_infi

lemma compl_Inter₂ (s : Π i, κ i → set α) : (⋂ i j, s i j)ᶜ = ⋃ i j, (s i j)ᶜ :=
by simp_rw compl_Inter

-- classical -- complete_boolean_algebra
theorem Union_eq_compl_Inter_compl (s : ι → set β) : (⋃ i, s i) = (⋂ i, (s i)ᶜ)ᶜ :=
by simp only [compl_Inter, compl_compl]

-- classical -- complete_boolean_algebra
theorem Inter_eq_compl_Union_compl (s : ι → set β) : (⋂ i, s i) = (⋃ i, (s i)ᶜ)ᶜ :=
by simp only [compl_Union, compl_compl]

theorem inter_Union (s : set β) (t : ι → set β) :
  s ∩ (⋃ i, t i) = ⋃ i, s ∩ t i :=
inf_supr_eq _ _

theorem Union_inter (s : set β) (t : ι → set β) :
  (⋃ i, t i) ∩ s = ⋃ i, t i ∩ s :=
supr_inf_eq _ _

theorem Union_union_distrib (s : ι → set β) (t : ι → set β) :
  (⋃ i, s i ∪ t i) = (⋃ i, s i) ∪ (⋃ i, t i) :=
supr_sup_eq

theorem Inter_inter_distrib (s : ι → set β) (t : ι → set β) :
  (⋂ i, s i ∩ t i) = (⋂ i, s i) ∩ (⋂ i, t i) :=
infi_inf_eq

theorem union_Union [nonempty ι] (s : set β) (t : ι → set β) :
  s ∪ (⋃ i, t i) = ⋃ i, s ∪ t i :=
sup_supr

theorem Union_union [nonempty ι] (s : set β) (t : ι → set β) :
  (⋃ i, t i) ∪ s = ⋃ i, t i ∪ s :=
supr_sup

theorem inter_Inter [nonempty ι] (s : set β) (t : ι → set β) :
  s ∩ (⋂ i, t i) = ⋂ i, s ∩ t i :=
inf_infi

theorem Inter_inter [nonempty ι] (s : set β) (t : ι → set β) :
  (⋂ i, t i) ∩ s = ⋂ i, t i ∩ s :=
infi_inf

-- classical
theorem union_Inter (s : set β) (t : ι → set β) :
  s ∪ (⋂ i, t i) = ⋂ i, s ∪ t i :=
sup_infi_eq _ _

theorem Inter_union (s : ι → set β) (t : set β) :
  (⋂ i, s i) ∪ t = ⋂ i, s i ∪ t :=
infi_sup_eq _ _

theorem Union_diff (s : set β) (t : ι → set β) :
  (⋃ i, t i) \ s = ⋃ i, t i \ s :=
Union_inter _ _

theorem diff_Union [nonempty ι] (s : set β) (t : ι → set β) :
  s \ (⋃ i, t i) = ⋂ i, s \ t i :=
by rw [diff_eq, compl_Union, inter_Inter]; refl

theorem diff_Inter (s : set β) (t : ι → set β) :
  s \ (⋂ i, t i) = ⋃ i, s \ t i :=
by rw [diff_eq, compl_Inter, inter_Union]; refl

lemma directed_on_Union {r} {f : ι → set α} (hd : directed (⊆) f)
  (h : ∀ x, directed_on r (f x)) : directed_on r (⋃ x, f x) :=
by simp only [directed_on, exists_prop, mem_Union, exists_imp_distrib]; exact
λ a₁ b₁ fb₁ a₂ b₂ fb₂,
let ⟨z, zb₁, zb₂⟩ := hd b₁ b₂,
    ⟨x, xf, xa₁, xa₂⟩ := h z a₁ (zb₁ fb₁) a₂ (zb₂ fb₂) in
⟨x, ⟨z, xf⟩, xa₁, xa₂⟩

lemma Union_inter_subset {ι α} {s t : ι → set α} : (⋃ i, s i ∩ t i) ⊆ (⋃ i, s i) ∩ (⋃ i, t i) :=
le_supr_inf_supr s t

lemma Union_inter_of_monotone {ι α} [preorder ι] [is_directed ι (≤)] {s t : ι → set α}
  (hs : monotone s) (ht : monotone t) : (⋃ i, s i ∩ t i) = (⋃ i, s i) ∩ (⋃ i, t i) :=
supr_inf_of_monotone hs ht

lemma Union_inter_of_antitone {ι α} [preorder ι] [is_directed ι (swap (≤))] {s t : ι → set α}
  (hs : antitone s) (ht : antitone t) : (⋃ i, s i ∩ t i) = (⋃ i, s i) ∩ (⋃ i, t i) :=
supr_inf_of_antitone hs ht

lemma Inter_union_of_monotone {ι α} [preorder ι] [is_directed ι (swap (≤))] {s t : ι → set α}
  (hs : monotone s) (ht : monotone t) : (⋂ i, s i ∪ t i) = (⋂ i, s i) ∪ (⋂ i, t i) :=
infi_sup_of_monotone hs ht

lemma Inter_union_of_antitone {ι α} [preorder ι] [is_directed ι (≤)] {s t : ι → set α}
  (hs : antitone s) (ht : antitone t) : (⋂ i, s i ∪ t i) = (⋂ i, s i) ∪ (⋂ i, t i) :=
infi_sup_of_antitone hs ht

/-- An equality version of this lemma is `Union_Inter_of_monotone` in `data.set.finite`. -/
lemma Union_Inter_subset {s : ι → ι' → set α} : (⋃ j, ⋂ i, s i j) ⊆ ⋂ i, ⋃ j, s i j :=
supr_infi_le_infi_supr (flip s)

lemma Union_option {ι} (s : option ι → set α) : (⋃ o, s o) = s none ∪ ⋃ i, s (some i) :=
supr_option s

lemma Inter_option {ι} (s : option ι → set α) : (⋂ o, s o) = s none ∩ ⋂ i, s (some i) :=
infi_option s

section

variables (p : ι → Prop) [decidable_pred p]

lemma Union_dite (f : Π i, p i → set α) (g : Π i, ¬p i → set α) :
  (⋃ i, if h : p i then f i h else g i h) = (⋃ i (h : p i), f i h) ∪ (⋃ i (h : ¬ p i), g i h) :=
supr_dite _ _ _

lemma Union_ite (f g : ι → set α) :
  (⋃ i, if p i then f i else g i) = (⋃ i (h : p i), f i) ∪ (⋃ i (h : ¬ p i), g i) :=
Union_dite _ _ _

lemma Inter_dite (f : Π i, p i → set α) (g : Π i, ¬p i → set α) :
  (⋂ i, if h : p i then f i h else g i h) = (⋂ i (h : p i), f i h) ∩ (⋂ i (h : ¬ p i), g i h) :=
infi_dite _ _ _

lemma Inter_ite (f g : ι → set α) :
  (⋂ i, if p i then f i else g i) = (⋂ i (h : p i), f i) ∩ (⋂ i (h : ¬ p i), g i) :=
Inter_dite _ _ _

end

lemma image_projection_prod {ι : Type*} {α : ι → Type*} {v : Π (i : ι), set (α i)}
  (hv : (pi univ v).nonempty) (i : ι) :
  (λ (x : Π (i : ι), α i), x i) '' (⋂ k, (λ (x : Π (j : ι), α j), x k) ⁻¹' v k) = v i:=
begin
  classical,
  apply subset.antisymm,
  { simp [Inter_subset] },
  { intros y y_in,
    simp only [mem_image, mem_Inter, mem_preimage],
    rcases hv with ⟨z, hz⟩,
    refine ⟨function.update z i y, _, update_same i y z⟩,
    rw @forall_update_iff ι α _ z i y (λ i t, t ∈ v i),
    exact ⟨y_in, λ j hj, by simpa using hz j⟩ },
end

/-! ### Unions and intersections indexed by `Prop` -/

@[simp] theorem Inter_false {s : false → set α} : Inter s = univ := infi_false

@[simp] theorem Union_false {s : false → set α} : Union s = ∅ := supr_false

@[simp] theorem Inter_true {s : true → set α} : Inter s = s trivial := infi_true

@[simp] theorem Union_true {s : true → set α} : Union s = s trivial := supr_true

@[simp] theorem Inter_exists {p : ι → Prop} {f : Exists p → set α} :
  (⋂ x, f x) = (⋂ i (h : p i), f ⟨i, h⟩) :=
infi_exists

@[simp] theorem Union_exists {p : ι → Prop} {f : Exists p → set α} :
  (⋃ x, f x) = (⋃ i (h : p i), f ⟨i, h⟩) :=
supr_exists

@[simp] lemma Union_empty : (⋃ i : ι, ∅ : set α) = ∅ := supr_bot

@[simp] lemma Inter_univ : (⋂ i : ι, univ : set α) = univ := infi_top

section

variables {s : ι → set α}

@[simp] lemma Union_eq_empty : (⋃ i, s i) = ∅ ↔ ∀ i, s i = ∅ := supr_eq_bot

@[simp] lemma Inter_eq_univ : (⋂ i, s i) = univ ↔ ∀ i, s i = univ := infi_eq_top

@[simp] lemma nonempty_Union : (⋃ i, s i).nonempty ↔ ∃ i, (s i).nonempty :=
by simp [← ne_empty_iff_nonempty]

@[simp] lemma nonempty_bUnion {t : set α} {s : α → set β} :
  (⋃ i ∈ t, s i).nonempty ↔ ∃ i ∈ t, (s i).nonempty :=
by simp [← ne_empty_iff_nonempty]

lemma Union_nonempty_index (s : set α) (t : s.nonempty → set β) :
  (⋃ h, t h) = ⋃ x ∈ s, t ⟨x, ‹_›⟩ :=
supr_exists

end

@[simp] theorem Inter_Inter_eq_left {b : β} {s : Π x : β, x = b → set α} :
  (⋂ x (h : x = b), s x h) = s b rfl :=
infi_infi_eq_left

@[simp] theorem Inter_Inter_eq_right {b : β} {s : Π x : β, b = x → set α} :
  (⋂ x (h : b = x), s x h) = s b rfl :=
infi_infi_eq_right

@[simp] theorem Union_Union_eq_left {b : β} {s : Π x : β, x = b → set α} :
  (⋃ x (h : x = b), s x h) = s b rfl :=
supr_supr_eq_left

@[simp] theorem Union_Union_eq_right {b : β} {s : Π x : β, b = x → set α} :
  (⋃ x (h : b = x), s x h) = s b rfl :=
supr_supr_eq_right

theorem Inter_or {p q : Prop} (s : p ∨ q → set α) :
  (⋂ h, s h) = (⋂ h : p, s (or.inl h)) ∩ (⋂ h : q, s (or.inr h)) :=
infi_or

theorem Union_or {p q : Prop} (s : p ∨ q → set α) :
  (⋃ h, s h) = (⋃ i, s (or.inl i)) ∪ (⋃ j, s (or.inr j)) :=
supr_or

theorem Union_and {p q : Prop} (s : p ∧ q → set α) :
  (⋃ h, s h) = ⋃ hp hq, s ⟨hp, hq⟩ :=
supr_and

theorem Inter_and {p q : Prop} (s : p ∧ q → set α) :
  (⋂ h, s h) = ⋂ hp hq, s ⟨hp, hq⟩ :=
infi_and

lemma Union_comm (s : ι → ι' → set α) : (⋃ i i', s i i') = ⋃ i' i, s i i' := supr_comm
lemma Inter_comm (s : ι → ι' → set α) : (⋂ i i', s i i') = ⋂ i' i, s i i' := infi_comm

lemma Union₂_comm (s : Π i₁, κ₁ i₁ → Π i₂, κ₂ i₂ → set α) :
  (⋃ i₁ j₁ i₂ j₂, s i₁ j₁ i₂ j₂) = ⋃ i₂ j₂ i₁ j₁, s i₁ j₁ i₂ j₂ :=
supr₂_comm _

lemma Inter₂_comm (s : Π i₁, κ₁ i₁ → Π i₂, κ₂ i₂ → set α) :
  (⋂ i₁ j₁ i₂ j₂, s i₁ j₁ i₂ j₂) = ⋂ i₂ j₂ i₁ j₁, s i₁ j₁ i₂ j₂ :=
infi₂_comm _

@[simp] theorem bUnion_and (p : ι → Prop) (q : ι → ι' → Prop) (s : Π x y, p x ∧ q x y → set α) :
  (⋃ (x : ι) (y : ι') (h : p x ∧ q x y), s x y h) =
    ⋃ (x : ι) (hx : p x) (y : ι') (hy : q x y), s x y ⟨hx, hy⟩ :=
by simp only [Union_and, @Union_comm _ ι']

@[simp] theorem bUnion_and' (p : ι' → Prop) (q : ι → ι' → Prop) (s : Π x y, p y ∧ q x y → set α) :
  (⋃ (x : ι) (y : ι') (h : p y ∧ q x y), s x y h) =
    ⋃ (y : ι') (hy : p y) (x : ι) (hx : q x y), s x y ⟨hy, hx⟩ :=
by simp only [Union_and, @Union_comm _ ι]

@[simp] theorem bInter_and (p : ι → Prop) (q : ι → ι' → Prop) (s : Π x y, p x ∧ q x y → set α) :
  (⋂ (x : ι) (y : ι') (h : p x ∧ q x y), s x y h) =
    ⋂ (x : ι) (hx : p x) (y : ι') (hy : q x y), s x y ⟨hx, hy⟩ :=
by simp only [Inter_and, @Inter_comm _ ι']

@[simp] theorem bInter_and' (p : ι' → Prop) (q : ι → ι' → Prop) (s : Π x y, p y ∧ q x y → set α) :
  (⋂ (x : ι) (y : ι') (h : p y ∧ q x y), s x y h) =
    ⋂ (y : ι') (hy : p y) (x : ι) (hx : q x y), s x y ⟨hy, hx⟩ :=
by simp only [Inter_and, @Inter_comm _ ι]

@[simp] theorem Union_Union_eq_or_left {b : β} {p : β → Prop} {s : Π x : β, (x = b ∨ p x) → set α} :
  (⋃ x h, s x h) = s b (or.inl rfl) ∪ ⋃ x (h : p x), s x (or.inr h) :=
by simp only [Union_or, Union_union_distrib, Union_Union_eq_left]

@[simp] theorem Inter_Inter_eq_or_left {b : β} {p : β → Prop} {s : Π x : β, (x = b ∨ p x) → set α} :
  (⋂ x h, s x h) = s b (or.inl rfl) ∩ ⋂ x (h : p x), s x (or.inr h) :=
by simp only [Inter_or, Inter_inter_distrib, Inter_Inter_eq_left]

/-! ### Bounded unions and intersections -/

/-- A specialization of `mem_Union₂`. -/
theorem mem_bUnion {s : set α} {t : α → set β} {x : α} {y : β} (xs : x ∈ s) (ytx : y ∈ t x) :
  y ∈ ⋃ x ∈ s, t x :=
mem_Union₂_of_mem xs ytx

/-- A specialization of `mem_Inter₂`. -/
theorem mem_bInter {s : set α} {t : α → set β} {y : β} (h : ∀ x ∈ s, y ∈ t x) :
  y ∈ ⋂ x ∈ s, t x :=
mem_Inter₂_of_mem h

/-- A specialization of `subset_Union₂`. -/
theorem subset_bUnion_of_mem {s : set α} {u : α → set β} {x : α} (xs : x ∈ s) :
  u x ⊆ (⋃ x ∈ s, u x) :=
subset_Union₂ x xs

/-- A specialization of `Inter₂_subset`. -/
theorem bInter_subset_of_mem {s : set α} {t : α → set β} {x : α} (xs : x ∈ s) :
  (⋂ x ∈ s, t x) ⊆ t x :=
Inter₂_subset x xs

theorem bUnion_subset_bUnion_left {s s' : set α} {t : α → set β}
  (h : s ⊆ s') : (⋃ x ∈ s, t x) ⊆ (⋃ x ∈ s', t x) :=
Union₂_subset $ λ x hx, subset_bUnion_of_mem $ h hx

theorem bInter_subset_bInter_left {s s' : set α} {t : α → set β}
  (h : s' ⊆ s) : (⋂ x ∈ s, t x) ⊆ (⋂ x ∈ s', t x) :=
subset_Inter₂ $ λ x hx, bInter_subset_of_mem $ h hx

lemma bUnion_mono {s s' : set α} {t t' : α → set β} (hs : s' ⊆ s) (h : ∀ x ∈ s, t x ⊆ t' x) :
  (⋃ x ∈ s', t x) ⊆ ⋃ x ∈ s, t' x :=
(bUnion_subset_bUnion_left hs).trans $ Union₂_mono h

lemma bInter_mono {s s' : set α} {t t' : α → set β} (hs : s ⊆ s') (h : ∀ x ∈ s, t x ⊆ t' x) :
  (⋂ x ∈ s', t x) ⊆ (⋂ x ∈ s, t' x) :=
(bInter_subset_bInter_left hs).trans $ Inter₂_mono h

lemma Union_congr {s t : ι → set α} (h : ∀ i, s i = t i) : (⋃ i, s i) = ⋃ i, t i := supr_congr h
lemma Inter_congr {s t : ι → set α} (h : ∀ i, s i = t i) : (⋂ i, s i) = ⋂ i, t i := infi_congr h

lemma Union₂_congr {s t : Π i, κ i → set α} (h : ∀ i j, s i j = t i j) :
  (⋃ i j, s i j) = ⋃ i j, t i j :=
Union_congr $ λ i, Union_congr $ h i

lemma Inter₂_congr {s t : Π i, κ i → set α} (h : ∀ i j, s i j = t i j) :
  (⋂ i j, s i j) = ⋂ i j, t i j :=
Inter_congr $ λ i, Inter_congr $ h i

theorem bUnion_eq_Union (s : set α) (t : Π x ∈ s, set β) :
  (⋃ x ∈ s, t x ‹_›) = (⋃ x : s, t x x.2) :=
supr_subtype'

theorem bInter_eq_Inter (s : set α) (t : Π x ∈ s, set β) :
  (⋂ x ∈ s, t x ‹_›) = (⋂ x : s, t x x.2) :=
infi_subtype'

theorem Union_subtype (p : α → Prop) (s : {x // p x} → set β) :
  (⋃ x : {x // p x}, s x) = ⋃ x (hx : p x), s ⟨x, hx⟩ :=
supr_subtype

theorem Inter_subtype (p : α → Prop) (s : {x // p x} → set β) :
  (⋂ x : {x // p x}, s x) = ⋂ x (hx : p x), s ⟨x, hx⟩ :=
infi_subtype

theorem bInter_empty (u : α → set β) : (⋂ x ∈ (∅ : set α), u x) = univ :=
infi_emptyset

theorem bInter_univ (u : α → set β) : (⋂ x ∈ @univ α, u x) = ⋂ x, u x :=
infi_univ

@[simp] lemma bUnion_self (s : set α) : (⋃ x ∈ s, s) = s :=
subset.antisymm (Union₂_subset $ λ x hx, subset.refl s) (λ x hx, mem_bUnion hx hx)

@[simp] lemma Union_nonempty_self (s : set α) : (⋃ h : s.nonempty, s) = s :=
by rw [Union_nonempty_index, bUnion_self]

-- TODO(Jeremy): here is an artifact of the encoding of bounded intersection:
-- without dsimp, the next theorem fails to type check, because there is a lambda
-- in a type that needs to be contracted. Using simp [eq_of_mem_singleton xa] also works.

theorem bInter_singleton (a : α) (s : α → set β) : (⋂ x ∈ ({a} : set α), s x) = s a :=
infi_singleton

theorem bInter_union (s t : set α) (u : α → set β) :
  (⋂ x ∈ s ∪ t, u x) = (⋂ x ∈ s, u x) ∩ (⋂ x ∈ t, u x) :=
infi_union

theorem bInter_insert (a : α) (s : set α) (t : α → set β) :
  (⋂ x ∈ insert a s, t x) = t a ∩ (⋂ x ∈ s, t x) :=
by simp

-- TODO(Jeremy): another example of where an annotation is needed

theorem bInter_pair (a b : α) (s : α → set β) :
  (⋂ x ∈ ({a, b} : set α), s x) = s a ∩ s b :=
by rw [bInter_insert, bInter_singleton]

lemma bInter_inter {ι α : Type*} {s : set ι} (hs : s.nonempty) (f : ι → set α) (t : set α) :
  (⋂ i ∈ s, f i ∩ t) = (⋂ i ∈ s, f i) ∩ t :=
begin
  haveI : nonempty s := hs.to_subtype,
  simp [bInter_eq_Inter, ← Inter_inter]
end

lemma inter_bInter {ι α : Type*} {s : set ι} (hs : s.nonempty) (f : ι → set α) (t : set α) :
  (⋂ i ∈ s, t ∩ f i) = t ∩ ⋂ i ∈ s, f i :=
begin
  rw [inter_comm, ← bInter_inter hs],
  simp [inter_comm]
end

theorem bUnion_empty (s : α → set β) : (⋃ x ∈ (∅ : set α), s x) = ∅ :=
supr_emptyset

theorem bUnion_univ (s : α → set β) : (⋃ x ∈ @univ α, s x) = ⋃ x, s x :=
supr_univ

theorem bUnion_singleton (a : α) (s : α → set β) : (⋃ x ∈ ({a} : set α), s x) = s a :=
supr_singleton

@[simp] theorem bUnion_of_singleton (s : set α) : (⋃ x ∈ s, {x}) = s :=
ext $ by simp

theorem bUnion_union (s t : set α) (u : α → set β) :
  (⋃ x ∈ s ∪ t, u x) = (⋃ x ∈ s, u x) ∪ (⋃ x ∈ t, u x) :=
supr_union

@[simp] lemma Union_coe_set {α β : Type*} (s : set α) (f : s → set β) :
  (⋃ i, f i) = ⋃ i ∈ s, f ⟨i, ‹i ∈ s›⟩ :=
Union_subtype _ _

@[simp] lemma Inter_coe_set {α β : Type*} (s : set α) (f : s → set β) :
  (⋂ i, f i) = ⋂ i ∈ s, f ⟨i, ‹i ∈ s›⟩ :=
Inter_subtype _ _

theorem bUnion_insert (a : α) (s : set α) (t : α → set β) :
  (⋃ x ∈ insert a s, t x) = t a ∪ (⋃ x ∈ s, t x) :=
by simp

theorem bUnion_pair (a b : α) (s : α → set β) :
  (⋃ x ∈ ({a, b} : set α), s x) = s a ∪ s b :=
by simp

lemma inter_Union₂ (s : set α) (t : Π i, κ i → set α) : s ∩ (⋃ i j, t i j) = ⋃ i j, s ∩ t i j :=
by simp only [inter_Union]

lemma Union₂_inter (s : Π i, κ i → set α) (t : set α) : (⋃ i j, s i j) ∩ t = ⋃ i j, s i j ∩ t :=
by simp_rw Union_inter

theorem mem_sUnion_of_mem {x : α} {t : set α} {S : set (set α)} (hx : x ∈ t) (ht : t ∈ S) :
  x ∈ ⋃₀ S :=
⟨t, ht, hx⟩

-- is this theorem really necessary?
theorem not_mem_of_not_mem_sUnion {x : α} {t : set α} {S : set (set α)}
  (hx : x ∉ ⋃₀ S) (ht : t ∈ S) : x ∉ t :=
λ h, hx ⟨t, ht, h⟩

theorem sInter_subset_of_mem {S : set (set α)} {t : set α} (tS : t ∈ S) : ⋂₀ S ⊆ t :=
Inf_le tS

theorem subset_sUnion_of_mem {S : set (set α)} {t : set α} (tS : t ∈ S) : t ⊆ ⋃₀ S :=
le_Sup tS

lemma subset_sUnion_of_subset {s : set α} (t : set (set α)) (u : set α) (h₁ : s ⊆ u)
  (h₂ : u ∈ t) : s ⊆ ⋃₀ t :=
subset.trans h₁ (subset_sUnion_of_mem h₂)

theorem sUnion_subset {S : set (set α)} {t : set α} (h : ∀ t' ∈ S, t' ⊆ t) : (⋃₀ S) ⊆ t :=
Sup_le h

@[simp] theorem sUnion_subset_iff {s : set (set α)} {t : set α} : ⋃₀ s ⊆ t ↔ ∀ t' ∈ s, t' ⊆ t :=
@Sup_le_iff (set α) _ _ _

theorem subset_sInter {S : set (set α)} {t : set α} (h : ∀ t' ∈ S, t ⊆ t') : t ⊆ (⋂₀ S) :=
le_Inf h

@[simp] theorem subset_sInter_iff {S : set (set α)} {t : set α} : t ⊆ (⋂₀ S) ↔ ∀ t' ∈ S, t ⊆ t' :=
@le_Inf_iff (set α) _ _ _

theorem sUnion_subset_sUnion {S T : set (set α)} (h : S ⊆ T) : ⋃₀ S ⊆ ⋃₀ T :=
sUnion_subset $ λ s hs, subset_sUnion_of_mem (h hs)

theorem sInter_subset_sInter {S T : set (set α)} (h : S ⊆ T) : ⋂₀ T ⊆ ⋂₀ S :=
subset_sInter $ λ s hs, sInter_subset_of_mem (h hs)

@[simp] theorem sUnion_empty : ⋃₀ ∅ = (∅ : set α) := Sup_empty

@[simp] theorem sInter_empty : ⋂₀ ∅ = (univ : set α) := Inf_empty

@[simp] theorem sUnion_singleton (s : set α) : ⋃₀ {s} = s := Sup_singleton

@[simp] theorem sInter_singleton (s : set α) : ⋂₀ {s} = s := Inf_singleton

@[simp] theorem sUnion_eq_empty {S : set (set α)} : (⋃₀ S) = ∅ ↔ ∀ s ∈ S, s = ∅ := Sup_eq_bot

@[simp] theorem sInter_eq_univ {S : set (set α)} : (⋂₀ S) = univ ↔ ∀ s ∈ S, s = univ := Inf_eq_top

@[simp] theorem nonempty_sUnion {S : set (set α)} : (⋃₀ S).nonempty ↔ ∃ s ∈ S, set.nonempty s :=
by simp [← ne_empty_iff_nonempty]

lemma nonempty.of_sUnion {s : set (set α)} (h : (⋃₀ s).nonempty) : s.nonempty :=
let ⟨s, hs, _⟩ := nonempty_sUnion.1 h in ⟨s, hs⟩

lemma nonempty.of_sUnion_eq_univ [nonempty α] {s : set (set α)} (h : ⋃₀ s = univ) : s.nonempty :=
nonempty.of_sUnion $ h.symm ▸ univ_nonempty

theorem sUnion_union (S T : set (set α)) : ⋃₀ (S ∪ T) = ⋃₀ S ∪ ⋃₀ T := Sup_union

theorem sInter_union (S T : set (set α)) : ⋂₀ (S ∪ T) = ⋂₀ S ∩ ⋂₀ T := Inf_union

@[simp] theorem sUnion_insert (s : set α) (T : set (set α)) : ⋃₀ (insert s T) = s ∪ ⋃₀ T :=
Sup_insert

@[simp] theorem sInter_insert (s : set α) (T : set (set α)) : ⋂₀ (insert s T) = s ∩ ⋂₀ T :=
Inf_insert

@[simp] lemma sUnion_diff_singleton_empty (s : set (set α)) : ⋃₀ (s \ {∅}) = ⋃₀ s :=
Sup_diff_singleton_bot s

@[simp] lemma sInter_diff_singleton_univ (s : set (set α)) : ⋂₀ (s \ {univ}) = ⋂₀ s :=
Inf_diff_singleton_top s

theorem sUnion_pair (s t : set α) : ⋃₀ {s, t} = s ∪ t :=
Sup_pair

theorem sInter_pair (s t : set α) : ⋂₀ {s, t} = s ∩ t :=
Inf_pair

@[simp] theorem sUnion_image (f : α → set β) (s : set α) : ⋃₀ (f '' s) = ⋃ x ∈ s, f x := Sup_image

@[simp] theorem sInter_image (f : α → set β) (s : set α) : ⋂₀ (f '' s) = ⋂ x ∈ s, f x := Inf_image

@[simp] theorem sUnion_range (f : ι → set β) : ⋃₀ (range f) = ⋃ x, f x := rfl

@[simp] theorem sInter_range (f : ι → set β) : ⋂₀ (range f) = ⋂ x, f x := rfl

lemma Union_eq_univ_iff {f : ι → set α} : (⋃ i, f i) = univ ↔ ∀ x, ∃ i, x ∈ f i :=
by simp only [eq_univ_iff_forall, mem_Union]

lemma Union₂_eq_univ_iff {s : Π i, κ i → set α} : (⋃ i j, s i j) = univ ↔ ∀ a, ∃ i j, a ∈ s i j :=
by simp only [Union_eq_univ_iff, mem_Union]

lemma sUnion_eq_univ_iff {c : set (set α)} :
  ⋃₀ c = univ ↔ ∀ a, ∃ b ∈ c, a ∈ b :=
by simp only [eq_univ_iff_forall, mem_sUnion]

-- classical
lemma Inter_eq_empty_iff {f : ι → set α} : (⋂ i, f i) = ∅ ↔ ∀ x, ∃ i, x ∉ f i :=
by simp [set.eq_empty_iff_forall_not_mem]

-- classical
lemma Inter₂_eq_empty_iff {s : Π i, κ i → set α} : (⋂ i j, s i j) = ∅ ↔ ∀ a, ∃ i j, a ∉ s i j :=
by simp only [eq_empty_iff_forall_not_mem, mem_Inter, not_forall]

-- classical
lemma sInter_eq_empty_iff {c : set (set α)} :
  ⋂₀ c = ∅ ↔ ∀ a, ∃ b ∈ c, a ∉ b :=
by simp [set.eq_empty_iff_forall_not_mem]

-- classical
@[simp] theorem nonempty_Inter {f : ι → set α} : (⋂ i, f i).nonempty ↔ ∃ x, ∀ i, x ∈ f i :=
by simp [← ne_empty_iff_nonempty, Inter_eq_empty_iff]

-- classical
@[simp] lemma nonempty_Inter₂ {s : Π i, κ i → set α} :
  (⋂ i j, s i j).nonempty ↔ ∃ a, ∀ i j, a ∈ s i j :=
by simp [← ne_empty_iff_nonempty, Inter_eq_empty_iff]

-- classical
@[simp] theorem nonempty_sInter {c : set (set α)}:
  (⋂₀ c).nonempty ↔ ∃ a, ∀ b ∈ c, a ∈ b :=
by simp [← ne_empty_iff_nonempty, sInter_eq_empty_iff]

-- classical
theorem compl_sUnion (S : set (set α)) :
  (⋃₀ S)ᶜ = ⋂₀ (compl '' S) :=
ext $ λ x, by simp

-- classical
theorem sUnion_eq_compl_sInter_compl (S : set (set α)) :
  ⋃₀ S = (⋂₀ (compl '' S))ᶜ :=
by rw [←compl_compl (⋃₀ S), compl_sUnion]

-- classical
theorem compl_sInter (S : set (set α)) :
  (⋂₀ S)ᶜ = ⋃₀ (compl '' S) :=
by rw [sUnion_eq_compl_sInter_compl, compl_compl_image]

-- classical
theorem sInter_eq_compl_sUnion_compl (S : set (set α)) :
   ⋂₀ S = (⋃₀ (compl '' S))ᶜ :=
by rw [←compl_compl (⋂₀ S), compl_sInter]

theorem inter_empty_of_inter_sUnion_empty {s t : set α} {S : set (set α)} (hs : t ∈ S)
    (h : s ∩ ⋃₀ S = ∅) :
  s ∩ t = ∅ :=
eq_empty_of_subset_empty $ by rw ← h; exact
inter_subset_inter_right _ (subset_sUnion_of_mem hs)

theorem range_sigma_eq_Union_range {γ : α → Type*} (f : sigma γ → β) :
  range f = ⋃ a, range (λ b, f ⟨a, b⟩) :=
set.ext $ by simp

theorem Union_eq_range_sigma (s : α → set β) : (⋃ i, s i) = range (λ a : Σ i, s i, a.2) :=
by simp [set.ext_iff]

theorem Union_image_preimage_sigma_mk_eq_self {ι : Type*} {σ : ι → Type*} (s : set (sigma σ)) :
  (⋃ i, sigma.mk i '' (sigma.mk i ⁻¹' s)) = s :=
begin
  ext x,
  simp only [mem_Union, mem_image, mem_preimage],
  split,
  { rintro ⟨i, a, h, rfl⟩, exact h },
  { intro h, cases x with i a, exact ⟨i, a, h, rfl⟩ }
end

lemma sigma.univ (X : α → Type*) : (set.univ : set (Σ a, X a)) = ⋃ a, range (sigma.mk a) :=
set.ext $ λ x, iff_of_true trivial ⟨range (sigma.mk x.1), set.mem_range_self _, x.2, sigma.eta x⟩

lemma sUnion_mono {s t : set (set α)} (h : s ⊆ t) : (⋃₀ s) ⊆ (⋃₀ t) :=
sUnion_subset $ λ t' ht', subset_sUnion_of_mem $ h ht'

lemma Union_subset_Union_const {s : set α} (h : ι → ι₂) : (⋃ i : ι, s) ⊆ (⋃ j : ι₂, s) :=
@supr_const_mono (set α) ι ι₂ _ s h

@[simp] lemma Union_singleton_eq_range {α β : Type*} (f : α → β) :
  (⋃ (x : α), {f x}) = range f :=
by { ext x, simp [@eq_comm _ x] }

lemma Union_of_singleton (α : Type*) : (⋃ x, {x} : set α) = univ :=
by simp

lemma Union_of_singleton_coe (s : set α) :
  (⋃ (i : s), {i} : set α) = s :=
by simp

lemma sUnion_eq_bUnion {s : set (set α)} : (⋃₀ s) = (⋃ (i : set α) (h : i ∈ s), i) :=
by rw [← sUnion_image, image_id']

lemma sInter_eq_bInter {s : set (set α)} : (⋂₀ s) = (⋂ (i : set α) (h : i ∈ s), i) :=
by rw [← sInter_image, image_id']

lemma sUnion_eq_Union {s : set (set α)} : (⋃₀ s) = (⋃ (i : s), i) :=
by simp only [←sUnion_range, subtype.range_coe]

lemma sInter_eq_Inter {s : set (set α)} : (⋂₀ s) = (⋂ (i : s), i) :=
by simp only [←sInter_range, subtype.range_coe]

lemma union_eq_Union {s₁ s₂ : set α} : s₁ ∪ s₂ = ⋃ b : bool, cond b s₁ s₂ :=
sup_eq_supr s₁ s₂

lemma inter_eq_Inter {s₁ s₂ : set α} : s₁ ∩ s₂ = ⋂ b : bool, cond b s₁ s₂ :=
inf_eq_infi s₁ s₂

lemma sInter_union_sInter {S T : set (set α)} :
  (⋂₀ S) ∪ (⋂₀ T) = (⋂ p ∈ S ×ˢ T, (p : (set α) × (set α)).1 ∪ p.2) :=
Inf_sup_Inf

lemma sUnion_inter_sUnion {s t : set (set α)} :
  (⋃₀ s) ∩ (⋃₀ t) = (⋃ p ∈ s ×ˢ t, (p : (set α) × (set α )).1 ∩ p.2) :=
Sup_inf_Sup

lemma bUnion_Union (s : ι → set α) (t : α → set β) :
  (⋃ x ∈ ⋃ i, s i, t x) = ⋃ i (x ∈ s i), t x :=
by simp [@Union_comm _ ι]

lemma bInter_Union (s : ι → set α) (t : α → set β) :
  (⋂ x ∈ ⋃ i, s i, t x) = ⋂ i (x ∈ s i), t x :=
by simp [@Inter_comm _ ι]

lemma sUnion_Union (s : ι → set (set α)) : ⋃₀ (⋃ i, s i) = ⋃ i, ⋃₀ (s i) :=
by simp only [sUnion_eq_bUnion, bUnion_Union]

theorem sInter_Union (s : ι → set (set α)) : ⋂₀ (⋃ i, s i) = ⋂ i, ⋂₀ s i :=
by simp only [sInter_eq_bInter, bInter_Union]

lemma Union_range_eq_sUnion {α β : Type*} (C : set (set α))
  {f : ∀ (s : C), β → s} (hf : ∀ (s : C), surjective (f s)) :
  (⋃ (y : β), range (λ (s : C), (f s y).val)) = ⋃₀ C :=
begin
  ext x, split,
  { rintro ⟨s, ⟨y, rfl⟩, ⟨s, hs⟩, rfl⟩, refine ⟨_, hs, _⟩, exact (f ⟨s, hs⟩ y).2 },
  { rintro ⟨s, hs, hx⟩, cases hf ⟨s, hs⟩ ⟨x, hx⟩ with y hy, refine ⟨_, ⟨y, rfl⟩, ⟨s, hs⟩, _⟩,
    exact congr_arg subtype.val hy }
end

lemma Union_range_eq_Union (C : ι → set α) {f : ∀ (x : ι), β → C x}
  (hf : ∀ (x : ι), surjective (f x)) :
  (⋃ (y : β), range (λ (x : ι), (f x y).val)) = ⋃ x, C x :=
begin
  ext x, rw [mem_Union, mem_Union], split,
  { rintro ⟨y, i, rfl⟩, exact ⟨i, (f i y).2⟩ },
  { rintro ⟨i, hx⟩, cases hf i ⟨x, hx⟩ with y hy,
    exact ⟨y, i, congr_arg subtype.val hy⟩ }
end

lemma union_distrib_Inter_left (s : ι → set α) (t : set α) : t ∪ (⋂ i, s i) = (⋂ i, t ∪ s i) :=
sup_infi_eq _ _

lemma union_distrib_Inter₂_left (s : set α) (t : Π i, κ i → set α) :
  s ∪ (⋂ i j, t i j) = ⋂ i j, s ∪ t i j :=
by simp_rw union_distrib_Inter_left

lemma union_distrib_Inter_right (s : ι → set α) (t : set α) : (⋂ i, s i) ∪ t = (⋂ i, s i ∪ t) :=
infi_sup_eq _ _

lemma union_distrib_Inter₂_right (s : Π i, κ i → set α) (t : set α) :
  (⋂ i j, s i j) ∪ t = ⋂ i j, s i j ∪ t :=
by simp_rw union_distrib_Inter_right


section function

/-! ### `maps_to` -/

lemma maps_to_sUnion {S : set (set α)} {t : set β} {f : α → β} (H : ∀ s ∈ S, maps_to f s t) :
  maps_to f (⋃₀ S) t :=
λ x ⟨s, hs, hx⟩, H s hs hx

lemma maps_to_Union {s : ι → set α} {t : set β} {f : α → β} (H : ∀ i, maps_to f (s i) t) :
  maps_to f (⋃ i, s i) t :=
maps_to_sUnion $ forall_range_iff.2 H

lemma maps_to_Union₂ {s : Π i, κ i → set α} {t : set β} {f : α → β}
  (H : ∀ i j, maps_to f (s i j) t) :
  maps_to f (⋃ i j, s i j) t :=
maps_to_Union $ λ i, maps_to_Union (H i)

lemma maps_to_Union_Union {s : ι → set α} {t : ι → set β} {f : α → β}
  (H : ∀ i, maps_to f (s i) (t i)) :
  maps_to f (⋃ i, s i) (⋃ i, t i) :=
maps_to_Union $ λ i, (H i).mono (subset.refl _) (subset_Union t i)

lemma maps_to_Union₂_Union₂ {s : Π i, κ i → set α} {t : Π i, κ i → set β} {f : α → β}
  (H : ∀ i j, maps_to f (s i j) (t i j)) :
  maps_to f (⋃ i j, s i j) (⋃ i j, t i j) :=
maps_to_Union_Union $ λ i, maps_to_Union_Union (H i)

lemma maps_to_sInter {s : set α} {T : set (set β)} {f : α → β} (H : ∀ t ∈ T, maps_to f s t) :
  maps_to f s (⋂₀ T) :=
λ x hx t ht, H t ht hx

lemma maps_to_Inter {s : set α} {t : ι → set β} {f : α → β} (H : ∀ i, maps_to f s (t i)) :
  maps_to f s (⋂ i, t i) :=
λ x hx, mem_Inter.2 $ λ i, H i hx

lemma maps_to_Inter₂ {s : set α} {t : Π i, κ i → set β} {f : α → β}
  (H : ∀ i j, maps_to f s (t i j)) :
  maps_to f s (⋂ i j, t i j) :=
maps_to_Inter $ λ i, maps_to_Inter (H i)

lemma maps_to_Inter_Inter {s : ι → set α} {t : ι → set β} {f : α → β}
  (H : ∀ i, maps_to f (s i) (t i)) :
  maps_to f (⋂ i, s i) (⋂ i, t i) :=
maps_to_Inter $ λ i, (H i).mono (Inter_subset s i) (subset.refl _)

lemma maps_to_Inter₂_Inter₂ {s : Π i, κ i → set α} {t : Π i, κ i → set β} {f : α → β}
  (H : ∀ i j, maps_to f (s i j) (t i j)) :
  maps_to f (⋂ i j, s i j) (⋂ i j, t i j) :=
maps_to_Inter_Inter $ λ i, maps_to_Inter_Inter (H i)

lemma image_Inter_subset (s : ι → set α) (f : α → β) :
  f '' (⋂ i, s i) ⊆ ⋂ i, f '' (s i) :=
(maps_to_Inter_Inter $ λ i, maps_to_image f (s i)).image_subset

lemma image_Inter₂_subset (s : Π i, κ i → set α) (f : α → β) :
  f '' (⋂ i j, s i j) ⊆ ⋂ i j, f '' s i j :=
(maps_to_Inter₂_Inter₂ $ λ i hi, maps_to_image f (s i hi)).image_subset

lemma image_sInter_subset (S : set (set α)) (f : α → β) :
  f '' (⋂₀ S) ⊆ ⋂ s ∈ S, f '' s :=
by { rw sInter_eq_bInter, apply image_Inter₂_subset }

/-! ### `inj_on` -/

lemma inj_on.image_inter {f : α → β} {s t u : set α} (hf : inj_on f u) (hs : s ⊆ u) (ht : t ⊆ u) :
  f '' (s ∩ t) = f '' s ∩ f '' t :=
begin
  apply subset.antisymm (image_inter_subset _ _ _),
  rintros x ⟨⟨y, ys, hy⟩, ⟨z, zt, hz⟩⟩,
  have : y = z,
  { apply hf (hs ys) (ht zt),
    rwa ← hz at hy },
  rw ← this at zt,
  exact ⟨y, ⟨ys, zt⟩, hy⟩,
end

lemma inj_on.image_Inter_eq [nonempty ι] {s : ι → set α} {f : α → β} (h : inj_on f (⋃ i, s i)) :
  f '' (⋂ i, s i) = ⋂ i, f '' (s i) :=
begin
  inhabit ι,
  refine subset.antisymm (image_Inter_subset s f) (λ y hy, _),
  simp only [mem_Inter, mem_image_iff_bex] at hy,
  choose x hx hy using hy,
  refine ⟨x default, mem_Inter.2 $ λ i, _, hy _⟩,
  suffices : x default = x i,
  { rw this, apply hx },
  replace hx : ∀ i, x i ∈ ⋃ j, s j := λ i, (subset_Union _ _) (hx i),
  apply h (hx _) (hx _),
  simp only [hy]
end

lemma inj_on.image_bInter_eq {p : ι → Prop} {s : Π i (hi : p i), set α} (hp : ∃ i, p i) {f : α → β}
  (h : inj_on f (⋃ i hi, s i hi)) :
  f '' (⋂ i hi, s i hi) = ⋂ i hi, f '' (s i hi) :=
begin
  simp only [Inter, infi_subtype'],
  haveI : nonempty {i // p i} := nonempty_subtype.2 hp,
  apply inj_on.image_Inter_eq,
  simpa only [Union, supr_subtype'] using h
end

lemma inj_on_Union_of_directed {s : ι → set α} (hs : directed (⊆) s)
  {f : α → β} (hf : ∀ i, inj_on f (s i)) :
  inj_on f (⋃ i, s i) :=
begin
  intros x hx y hy hxy,
  rcases mem_Union.1 hx with ⟨i, hx⟩,
  rcases mem_Union.1 hy with ⟨j, hy⟩,
  rcases hs i j with ⟨k, hi, hj⟩,
  exact hf k (hi hx) (hj hy) hxy
end

/-! ### `surj_on` -/

lemma surj_on_sUnion {s : set α} {T : set (set β)} {f : α → β} (H : ∀ t ∈ T, surj_on f s t) :
  surj_on f s (⋃₀ T) :=
λ x ⟨t, ht, hx⟩, H t ht hx

lemma surj_on_Union {s : set α} {t : ι → set β} {f : α → β} (H : ∀ i, surj_on f s (t i)) :
  surj_on f s (⋃ i, t i) :=
surj_on_sUnion $ forall_range_iff.2 H

lemma surj_on_Union_Union {s : ι → set α} {t : ι → set β} {f : α → β}
  (H : ∀ i, surj_on f (s i) (t i)) :
  surj_on f (⋃ i, s i) (⋃ i, t i) :=
surj_on_Union $ λ i, (H i).mono (subset_Union _ _) (subset.refl _)

lemma surj_on_Union₂ {s : set α} {t : Π i, κ i → set β} {f : α → β}
  (H : ∀ i j, surj_on f s (t i j)) :
  surj_on f s (⋃ i j, t i j) :=
surj_on_Union $ λ i, surj_on_Union (H i)

lemma surj_on_Union₂_Union₂ {s : Π i, κ i → set α} {t : Π i, κ i → set β} {f : α → β}
  (H : ∀ i j, surj_on f (s i j) (t i j)) :
  surj_on f (⋃ i j, s i j) (⋃ i j, t i j) :=
surj_on_Union_Union $ λ i, surj_on_Union_Union (H i)

lemma surj_on_Inter [hi : nonempty ι] {s : ι → set α} {t : set β} {f : α → β}
  (H : ∀ i, surj_on f (s i) t) (Hinj : inj_on f (⋃ i, s i)) :
  surj_on f (⋂ i, s i) t :=
begin
  intros y hy,
  rw [Hinj.image_Inter_eq, mem_Inter],
  exact λ i, H i hy
end

lemma surj_on_Inter_Inter [hi : nonempty ι] {s : ι → set α} {t : ι → set β} {f : α → β}
  (H : ∀ i, surj_on f (s i) (t i)) (Hinj : inj_on f (⋃ i, s i)) :
  surj_on f (⋂ i, s i) (⋂ i, t i) :=
surj_on_Inter (λ i, (H i).mono (subset.refl _) (Inter_subset _ _)) Hinj

/-! ### `bij_on` -/

lemma bij_on_Union {s : ι → set α} {t : ι → set β} {f : α → β} (H : ∀ i, bij_on f (s i) (t i))
  (Hinj : inj_on f (⋃ i, s i)) :
  bij_on f (⋃ i, s i) (⋃ i, t i) :=
⟨maps_to_Union_Union $ λ i, (H i).maps_to, Hinj, surj_on_Union_Union $ λ i, (H i).surj_on⟩

lemma bij_on_Inter [hi :nonempty ι] {s : ι → set α} {t : ι → set β} {f : α → β}
  (H : ∀ i, bij_on f (s i) (t i)) (Hinj : inj_on f (⋃ i, s i)) :
  bij_on f (⋂ i, s i) (⋂ i, t i) :=
⟨maps_to_Inter_Inter $ λ i, (H i).maps_to, hi.elim $ λ i, (H i).inj_on.mono (Inter_subset _ _),
  surj_on_Inter_Inter (λ i, (H i).surj_on) Hinj⟩

lemma bij_on_Union_of_directed {s : ι → set α} (hs : directed (⊆) s) {t : ι → set β} {f : α → β}
  (H : ∀ i, bij_on f (s i) (t i)) :
  bij_on f (⋃ i, s i) (⋃ i, t i) :=
bij_on_Union H $ inj_on_Union_of_directed hs (λ i, (H i).inj_on)

lemma bij_on_Inter_of_directed [nonempty ι] {s : ι → set α} (hs : directed (⊆) s) {t : ι → set β}
  {f : α → β} (H : ∀ i, bij_on f (s i) (t i)) :
  bij_on f (⋂ i, s i) (⋂ i, t i) :=
bij_on_Inter H $ inj_on_Union_of_directed hs (λ i, (H i).inj_on)

end function

/-! ### `image`, `preimage` -/

section image

lemma image_Union {f : α → β} {s : ι → set α} : f '' (⋃ i, s i) = (⋃ i, f '' s i) :=
begin
  ext1 x,
  simp [image, ← exists_and_distrib_right, @exists_swap α]
end

lemma image_Union₂ (f : α → β) (s : Π i, κ i → set α) : f '' (⋃ i j, s i j) = ⋃ i j, f '' s i j :=
by simp_rw image_Union

lemma univ_subtype {p : α → Prop} : (univ : set (subtype p)) = (⋃ x (h : p x), {⟨x, h⟩}) :=
set.ext $ λ ⟨x, h⟩, by simp [h]

lemma range_eq_Union {ι} (f : ι → α) : range f = (⋃ i, {f i}) :=
set.ext $ λ a, by simp [@eq_comm α a]

lemma image_eq_Union (f : α → β) (s : set α) : f '' s = (⋃ i ∈ s, {f i}) :=
set.ext $ λ b, by simp [@eq_comm β b]

lemma bUnion_range {f : ι → α} {g : α → set β} : (⋃ x ∈ range f, g x) = (⋃ y, g (f y)) :=
supr_range

@[simp] lemma Union_Union_eq' {f : ι → α} {g : α → set β} :
  (⋃ x y (h : f y = x), g x) = ⋃ y, g (f y) :=
by simpa using bUnion_range

lemma bInter_range {f : ι → α} {g : α → set β} : (⋂ x ∈ range f, g x) = (⋂ y, g (f y)) :=
infi_range

@[simp] lemma Inter_Inter_eq' {f : ι → α} {g : α → set β} :
  (⋂ x y (h : f y = x), g x) = ⋂ y, g (f y) :=
by simpa using bInter_range

variables {s : set γ} {f : γ → α} {g : α → set β}

lemma bUnion_image : (⋃ x ∈ f '' s, g x) = (⋃ y ∈ s, g (f y)) :=
supr_image

lemma bInter_image : (⋂ x ∈ f '' s, g x) = (⋂ y ∈ s, g (f y)) :=
infi_image

end image

section preimage

theorem monotone_preimage {f : α → β} : monotone (preimage f) := λ a b h, preimage_mono h

@[simp] lemma preimage_Union {f : α → β} {s : ι → set β} : f ⁻¹' (⋃ i, s i) = (⋃ i, f ⁻¹' s i) :=
set.ext $ by simp [preimage]

lemma preimage_Union₂ {f : α → β} {s : Π i, κ i → set β} :
  f ⁻¹' (⋃ i j, s i j) = ⋃ i j, f ⁻¹' s i j :=
by simp_rw preimage_Union

@[simp] theorem preimage_sUnion {f : α → β} {s : set (set β)} :
  f ⁻¹' (⋃₀ s) = (⋃ t ∈ s, f ⁻¹' t) :=
by rw [sUnion_eq_bUnion, preimage_Union₂]

lemma preimage_Inter {f : α → β} {s : ι → set β} : f ⁻¹' (⋂ i, s i) = (⋂ i, f ⁻¹' s i) :=
by ext; simp

lemma preimage_Inter₂ {f : α → β} {s : Π i, κ i → set β} :
  f ⁻¹' (⋂ i j, s i j) = ⋂ i j, f ⁻¹' s i j :=
by simp_rw preimage_Inter

@[simp] lemma preimage_sInter {f : α → β} {s : set (set β)} : f ⁻¹' (⋂₀ s) = ⋂ t ∈ s, f ⁻¹' t :=
by rw [sInter_eq_bInter, preimage_Inter₂]

@[simp] lemma bUnion_preimage_singleton (f : α → β) (s : set β) : (⋃ y ∈ s, f ⁻¹' {y}) = f ⁻¹' s :=
by rw [← preimage_Union₂, bUnion_of_singleton]

lemma bUnion_range_preimage_singleton (f : α → β) : (⋃ y ∈ range f, f ⁻¹' {y}) = univ :=
by rw [bUnion_preimage_singleton, preimage_range]

end preimage

section prod

theorem monotone_prod [preorder α] {f : α → set β} {g : α → set γ}
  (hf : monotone f) (hg : monotone g) : monotone (λ x, f x ×ˢ g x) :=
λ a b h, prod_mono (hf h) (hg h)

alias monotone_prod ← monotone.set_prod

lemma prod_Union {s : set α} {t : ι → set β} : s ×ˢ (⋃ i, t i) = ⋃ i, s ×ˢ (t i) := by { ext, simp }

lemma prod_Union₂ {s : set α} {t : Π i, κ i → set β} : s ×ˢ (⋃ i j, t i j) = ⋃ i j, s ×ˢ t i j :=
by simp_rw [prod_Union]

lemma prod_sUnion {s : set α} {C : set (set β)} : s ×ˢ (⋃₀ C) = ⋃₀ ((λ t, s ×ˢ t) '' C) :=
by simp_rw [sUnion_eq_bUnion, bUnion_image, prod_Union₂]

lemma Union_prod_const {s : ι → set α} {t : set β} : (⋃ i, s i) ×ˢ t = ⋃ i, s i ×ˢ t :=
by { ext, simp }

lemma Union₂_prod_const {s : Π i, κ i → set α} {t : set β} :
  (⋃ i j, s i j) ×ˢ t = ⋃ i j, s i j ×ˢ t :=
by simp_rw [Union_prod_const]

lemma sUnion_prod_const {C : set (set α)} {t : set β} :
  (⋃₀ C) ×ˢ t = ⋃₀ ((λ s : set α, s ×ˢ t) '' C) :=
by simp only [sUnion_eq_bUnion, Union₂_prod_const, bUnion_image]

lemma Union_prod {ι ι' α β} (s : ι → set α) (t : ι' → set β) :
  (⋃ (x : ι × ι'), s x.1 ×ˢ t x.2) = (⋃ (i : ι), s i) ×ˢ (⋃ (i : ι'), t i) :=
by { ext, simp }

lemma Union_prod_of_monotone [semilattice_sup α] {s : α → set β} {t : α → set γ}
  (hs : monotone s) (ht : monotone t) : (⋃ x, s x ×ˢ t x) = (⋃ x, s x) ×ˢ (⋃ x, t x) :=
begin
  ext ⟨z, w⟩, simp only [mem_prod, mem_Union, exists_imp_distrib, and_imp, iff_def], split,
  { intros x hz hw, exact ⟨⟨x, hz⟩, x, hw⟩ },
  { intros x hz x' hw, exact ⟨x ⊔ x', hs le_sup_left hz, ht le_sup_right hw⟩ }
end

end prod


section image2

variables (f : α → β → γ) {s : set α} {t : set β}

lemma Union_image_left : (⋃ a ∈ s, f a '' t) = image2 f s t :=
by { ext y, split; simp only [mem_Union]; rintro ⟨a, ha, x, hx, ax⟩; exact ⟨a, x, ha, hx, ax⟩ }

lemma Union_image_right : (⋃ b ∈ t, (λ a, f a b) '' s) = image2 f s t :=
by { ext y, split; simp only [mem_Union]; rintro ⟨a, b, c, d, e⟩, exact ⟨c, a, d, b, e⟩,
     exact ⟨b, d, a, c, e⟩ }

lemma image2_Union_left (s : ι → set α) (t : set β) :
  image2 f (⋃ i, s i) t = ⋃ i, image2 f (s i) t :=
by simp only [← image_prod, Union_prod_const, image_Union]

lemma image2_Union_right (s : set α) (t : ι → set β) :
  image2 f s (⋃ i, t i) = ⋃ i, image2 f s (t i) :=
by simp only [← image_prod, prod_Union, image_Union]

lemma image2_Union₂_left (s : Π i, κ i → set α) (t : set β) :
  image2 f (⋃ i j, s i j) t = ⋃ i j, image2 f (s i j) t :=
by simp_rw image2_Union_left

lemma image2_Union₂_right (s : set α) (t : Π i, κ i → set β) :
  image2 f s (⋃ i j, t i j) = ⋃ i j, image2 f s (t i j) :=
by simp_rw image2_Union_right

lemma image2_Inter_subset_left (s : ι → set α) (t : set β) :
  image2 f (⋂ i, s i) t ⊆ ⋂ i, image2 f (s i) t :=
by { simp_rw [image2_subset_iff, mem_Inter], exact λ x hx y hy i, mem_image2_of_mem (hx _) hy }

lemma image2_Inter_subset_right (s : set α) (t : ι → set β) :
  image2 f s (⋂ i, t i) ⊆ ⋂ i, image2 f s (t i) :=
by { simp_rw [image2_subset_iff, mem_Inter], exact λ x hx y hy i, mem_image2_of_mem hx (hy _) }

lemma image2_Inter₂_subset_left (s : Π i, κ i → set α) (t : set β) :
  image2 f (⋂ i j, s i j) t ⊆ ⋂ i j, image2 f (s i j) t :=
by { simp_rw [image2_subset_iff, mem_Inter], exact λ x hx y hy i j, mem_image2_of_mem (hx _ _) hy }

lemma image2_Inter₂_subset_right (s : set α) (t : Π i, κ i → set β) :
  image2 f s (⋂ i j, t i j) ⊆ ⋂ i j, image2 f s (t i j) :=
by { simp_rw [image2_subset_iff, mem_Inter], exact λ x hx y hy i j, mem_image2_of_mem hx (hy _ _) }

/-- The `set.image2` version of `set.image_eq_Union` -/
lemma image2_eq_Union (s : set α) (t : set β) : image2 f s t = ⋃ (i ∈ s) (j ∈ t), {f i j} :=
by simp_rw [←image_eq_Union, Union_image_left]

end image2

section seq

/-- Given a set `s` of functions `α → β` and `t : set α`, `seq s t` is the union of `f '' t` over
all `f ∈ s`. -/
def seq (s : set (α → β)) (t : set α) : set β := {b | ∃ f ∈ s, ∃ a ∈ t, (f : α → β) a = b}

lemma seq_def {s : set (α → β)} {t : set α} : seq s t = ⋃ f ∈ s, f '' t :=
set.ext $ by simp [seq]

@[simp] lemma mem_seq_iff {s : set (α → β)} {t : set α} {b : β} :
  b ∈ seq s t ↔ ∃ (f ∈ s) (a ∈ t), (f : α → β) a = b :=
iff.rfl

lemma seq_subset {s : set (α → β)} {t : set α} {u : set β} :
  seq s t ⊆ u ↔ (∀ f ∈ s, ∀ a ∈ t, (f : α → β) a ∈ u) :=
iff.intro
  (λ h f hf a ha, h ⟨f, hf, a, ha, rfl⟩)
  (λ h b ⟨f, hf, a, ha, eq⟩, eq ▸ h f hf a ha)

lemma seq_mono {s₀ s₁ : set (α → β)} {t₀ t₁ : set α} (hs : s₀ ⊆ s₁) (ht : t₀ ⊆ t₁) :
  seq s₀ t₀ ⊆ seq s₁ t₁ :=
λ b ⟨f, hf, a, ha, eq⟩, ⟨f, hs hf, a, ht ha, eq⟩

lemma singleton_seq {f : α → β} {t : set α} : set.seq {f} t = f '' t :=
set.ext $ by simp

lemma seq_singleton {s : set (α → β)} {a : α} : set.seq s {a} = (λ f : α → β, f a) '' s :=
set.ext $ by simp

lemma seq_seq {s : set (β → γ)} {t : set (α → β)} {u : set α} :
  seq s (seq t u) = seq (seq ((∘) '' s) t) u :=
begin
  refine set.ext (λ c, iff.intro _ _),
  { rintro ⟨f, hfs, b, ⟨g, hg, a, hau, rfl⟩, rfl⟩,
    exact ⟨f ∘ g, ⟨(∘) f, mem_image_of_mem _ hfs, g, hg, rfl⟩, a, hau, rfl⟩ },
  { rintro ⟨fg, ⟨fc, ⟨f, hfs, rfl⟩, g, hgt, rfl⟩, a, ha, rfl⟩,
    exact ⟨f, hfs, g a, ⟨g, hgt, a, ha, rfl⟩, rfl⟩ }
end

lemma image_seq {f : β → γ} {s : set (α → β)} {t : set α} :
  f '' seq s t = seq ((∘) f '' s) t :=
by rw [← singleton_seq, ← singleton_seq, seq_seq, image_singleton]

lemma prod_eq_seq {s : set α} {t : set β} : s ×ˢ t = (prod.mk '' s).seq t :=
begin
  ext ⟨a, b⟩,
  split,
  { rintro ⟨ha, hb⟩, exact ⟨prod.mk a, ⟨a, ha, rfl⟩, b, hb, rfl⟩ },
  { rintro ⟨f, ⟨x, hx, rfl⟩, y, hy, eq⟩, rw ← eq, exact ⟨hx, hy⟩ }
end

lemma prod_image_seq_comm (s : set α) (t : set β) :
  (prod.mk '' s).seq t = seq ((λ b a, (a, b)) '' t) s :=
by rw [← prod_eq_seq, ← image_swap_prod, prod_eq_seq, image_seq, ← image_comp, prod.swap]

lemma image2_eq_seq (f : α → β → γ) (s : set α) (t : set β) : image2 f s t = seq (f '' s) t :=
by { ext, simp }

end seq

section pi

variables {π : α → Type*}

lemma pi_def (i : set α) (s : Π a, set (π a)) :
  pi i s = (⋂ a ∈ i, eval a ⁻¹' s a) :=
by { ext, simp }

lemma univ_pi_eq_Inter (t : Π i, set (π i)) : pi univ t = ⋂ i, eval i ⁻¹' t i :=
by simp only [pi_def, Inter_true, mem_univ]

lemma pi_diff_pi_subset (i : set α) (s t : Π a, set (π a)) :
  pi i s \ pi i t ⊆ ⋃ a ∈ i, (eval a ⁻¹' (s a \ t a)) :=
begin
  refine diff_subset_comm.2 (λ x hx a ha, _),
  simp only [mem_diff, mem_pi, mem_Union, not_exists, mem_preimage, not_and, not_not, eval_apply]
    at hx,
  exact hx.2 _ ha (hx.1 _ ha)
end

lemma Union_univ_pi (t : Π i, ι → set (π i)) :
  (⋃ (x : α → ι), pi univ (λ i, t i (x i))) = pi univ (λ i, ⋃ (j : ι), t i j) :=
by { ext, simp [classical.skolem] }

end pi

end set

namespace function
namespace surjective

lemma Union_comp {f : ι → ι₂} (hf : surjective f) (g : ι₂ → set α) :
  (⋃ x, g (f x)) = ⋃ y, g y :=
hf.supr_comp g

lemma Inter_comp {f : ι → ι₂} (hf : surjective f) (g : ι₂ → set α) :
  (⋂ x, g (f x)) = ⋂ y, g y :=
hf.infi_comp g

end surjective
end function

/-!
### Disjoint sets

We define some lemmas in the `disjoint` namespace to be able to use projection notation.
-/

section disjoint

variables {s t u : set α}

namespace disjoint

theorem union_left (hs : disjoint s u) (ht : disjoint t u) : disjoint (s ∪ t) u :=
hs.sup_left ht

theorem union_right (ht : disjoint s t) (hu : disjoint s u) : disjoint s (t ∪ u) :=
ht.sup_right hu

lemma inter_left (u : set α) (h : disjoint s t) : disjoint (s ∩ u) t :=
inf_left _ h

lemma inter_left' (u : set α) (h : disjoint s t) : disjoint (u ∩ s) t :=
inf_left' _ h

lemma inter_right (u : set α) (h : disjoint s t) : disjoint s (t ∩ u) :=
inf_right _ h

lemma inter_right' (u : set α) (h : disjoint s t) : disjoint s (u ∩ t) :=
inf_right' _ h

lemma subset_left_of_subset_union (h : s ⊆ t ∪ u) (hac : disjoint s u) : s ⊆ t :=
hac.left_le_of_le_sup_right h

lemma subset_right_of_subset_union (h : s ⊆ t ∪ u) (hab : disjoint s t) : s ⊆ u :=
hab.left_le_of_le_sup_left h

lemma preimage {α β} (f : α → β) {s t : set β} (h : disjoint s t) : disjoint (f ⁻¹' s) (f ⁻¹' t) :=
λ x hx, h hx

end disjoint

namespace set

protected theorem disjoint_iff : disjoint s t ↔ s ∩ t ⊆ ∅ := iff.rfl

theorem disjoint_iff_inter_eq_empty : disjoint s t ↔ s ∩ t = ∅ :=
disjoint_iff

lemma not_disjoint_iff : ¬disjoint s t ↔ ∃ x, x ∈ s ∧ x ∈ t :=
not_forall.trans $ exists_congr $ λ x, not_not

lemma not_disjoint_iff_nonempty_inter : ¬disjoint s t ↔ (s ∩ t).nonempty :=
by simp [set.not_disjoint_iff, set.nonempty_def]

alias not_disjoint_iff_nonempty_inter ↔ _ set.nonempty.not_disjoint

lemma disjoint_or_nonempty_inter (s t : set α) : disjoint s t ∨ (s ∩ t).nonempty :=
(em _).imp_right not_disjoint_iff_nonempty_inter.mp

lemma disjoint_left : disjoint s t ↔ ∀ {a}, a ∈ s → a ∉ t :=
show (∀ x, ¬(x ∈ s ∩ t)) ↔ _, from ⟨λ h a, not_and.1 $ h a, λ h a, not_and.2 $ h a⟩

theorem disjoint_right : disjoint s t ↔ ∀ {a}, a ∈ t → a ∉ s :=
by rw [disjoint.comm, disjoint_left]

lemma disjoint_iff_forall_ne : disjoint s t ↔ ∀ (x ∈ s) (y ∈ t), x ≠ y :=
by simp only [ne.def, disjoint_left, @imp_not_comm _ (_ = _), forall_eq']

lemma _root_.disjoint.ne_of_mem (h : disjoint s t) {x y} (hx : x ∈ s) (hy : y ∈ t) : x ≠ y :=
disjoint_iff_forall_ne.mp h x hx y hy

theorem disjoint_of_subset_left (h : s ⊆ u) (d : disjoint u t) : disjoint s t :=
d.mono_left h

theorem disjoint_of_subset_right (h : t ⊆ u) (d : disjoint s u) : disjoint s t :=
d.mono_right h

theorem disjoint_of_subset {s t u v : set α} (h1 : s ⊆ u) (h2 : t ⊆ v) (d : disjoint u v) :
  disjoint s t :=
d.mono h1 h2

@[simp] theorem disjoint_union_left :
  disjoint (s ∪ t) u ↔ disjoint s u ∧ disjoint t u :=
disjoint_sup_left

@[simp] theorem disjoint_union_right :
  disjoint s (t ∪ u) ↔ disjoint s t ∧ disjoint s u :=
disjoint_sup_right

@[simp] theorem disjoint_Union_left {ι : Sort*} {s : ι → set α} :
  disjoint (⋃ i, s i) t ↔ ∀ i, disjoint (s i) t :=
supr_disjoint_iff

@[simp] theorem disjoint_Union_right {ι : Sort*} {s : ι → set α} :
  disjoint t (⋃ i, s i) ↔ ∀ i, disjoint t (s i) :=
disjoint_supr_iff

theorem disjoint_diff {a b : set α} : disjoint a (b \ a) :=
disjoint_iff.2 (inter_diff_self _ _)

@[simp] theorem disjoint_empty (s : set α) : disjoint s ∅ := disjoint_bot_right

@[simp] theorem empty_disjoint (s : set α) : disjoint ∅ s := disjoint_bot_left

@[simp] lemma univ_disjoint {s : set α} : disjoint univ s ↔ s = ∅ :=
top_disjoint

@[simp] lemma disjoint_univ {s : set α} : disjoint s univ ↔ s = ∅ :=
disjoint_top

@[simp] theorem disjoint_singleton_left {a : α} {s : set α} : disjoint {a} s ↔ a ∉ s :=
by simp [set.disjoint_iff, subset_def]; exact iff.rfl

@[simp] theorem disjoint_singleton_right {a : α} {s : set α} : disjoint s {a} ↔ a ∉ s :=
by rw [disjoint.comm]; exact disjoint_singleton_left

@[simp] lemma disjoint_singleton {a b : α} : disjoint ({a} : set α) {b} ↔ a ≠ b :=
by rw [disjoint_singleton_left, mem_singleton_iff]

theorem disjoint_image_image {f : β → α} {g : γ → α} {s : set β} {t : set γ}
  (h : ∀ b ∈ s, ∀ c ∈ t, f b ≠ g c) : disjoint (f '' s) (g '' t) :=
by rintro a ⟨⟨b, hb, eq⟩, c, hc, rfl⟩; exact h b hb c hc eq

lemma disjoint_image_of_injective {f : α → β} (hf : injective f) {s t : set α}
  (hd : disjoint s t) : disjoint (f '' s) (f '' t) :=
disjoint_image_image $ λ x hx y hy, hf.ne $ λ H, set.disjoint_iff.1 hd ⟨hx, H.symm ▸ hy⟩

lemma disjoint_preimage {s t : set β} (hd : disjoint s t) (f : α → β) :
  disjoint (f ⁻¹' s) (f ⁻¹' t) :=
λ x hx, hd hx

lemma preimage_eq_empty {f : α → β} {s : set β} (h : disjoint s (range f)) :
  f ⁻¹' s = ∅ :=
by simpa using h.preimage f

lemma preimage_eq_empty_iff {f : α → β} {s : set β} : disjoint s (range f) ↔ f ⁻¹' s = ∅ :=
⟨preimage_eq_empty,
  λ h, begin
    simp only [eq_empty_iff_forall_not_mem, disjoint_iff_inter_eq_empty, not_exists,
      mem_inter_eq, not_and, mem_range, mem_preimage] at h ⊢,
    assume y hy x hx,
    rw ← hx at hy,
    exact h x hy,
  end ⟩

lemma disjoint_iff_subset_compl_right :
  disjoint s t ↔ s ⊆ tᶜ :=
disjoint_left

lemma disjoint_iff_subset_compl_left :
  disjoint s t ↔ t ⊆ sᶜ :=
disjoint_right

lemma _root_.disjoint.image {s t u : set α} {f : α → β} (h : disjoint s t) (hf : inj_on f u)
  (hs : s ⊆ u) (ht : t ⊆ u) : disjoint (f '' s) (f '' t) :=
begin
  rw disjoint_iff_inter_eq_empty at h ⊢,
  rw [← hf.image_inter hs ht, h, image_empty],
end

end set

end disjoint

/-! ### Intervals -/

namespace set
variables [complete_lattice α]

lemma Ici_supr (f : ι → α) : Ici (⨆ i, f i) = ⋂ i, Ici (f i) :=
ext $ λ _, by simp only [mem_Ici, supr_le_iff, mem_Inter]

lemma Iic_infi (f : ι → α) : Iic (⨅ i, f i) = ⋂ i, Iic (f i) :=
ext $ λ _, by simp only [mem_Iic, le_infi_iff, mem_Inter]

lemma Ici_supr₂ (f : Π i, κ i → α) : Ici (⨆ i j, f i j) = ⋂ i j, Ici (f i j) := by simp_rw Ici_supr
lemma Iic_infi₂ (f : Π i, κ i → α) : Iic (⨅ i j, f i j) = ⋂ i j, Iic (f i j) := by simp_rw Iic_infi

lemma Ici_Sup (s : set α) : Ici (Sup s) = ⋂ a ∈ s, Ici a := by rw [Sup_eq_supr, Ici_supr₂]
lemma Iic_Inf (s : set α) : Iic (Inf s) = ⋂ a ∈ s, Iic a := by rw [Inf_eq_infi, Iic_infi₂]

end set

namespace set
variables (t : α → set β)

lemma subset_diff {s t u : set α} : s ⊆ t \ u ↔ s ⊆ t ∧ disjoint s u :=
⟨λ h, ⟨λ x hxs, (h hxs).1, λ x ⟨hxs, hxu⟩, (h hxs).2 hxu⟩,
λ ⟨h1, h2⟩ x hxs, ⟨h1 hxs, λ hxu, h2 ⟨hxs, hxu⟩⟩⟩

lemma bUnion_diff_bUnion_subset (s₁ s₂ : set α) :
  (⋃ x ∈ s₁, t x) \ (⋃ x ∈ s₂, t x) ⊆ (⋃ x ∈ s₁ \ s₂, t x) :=
begin
  simp only [diff_subset_iff, ← bUnion_union],
  apply bUnion_subset_bUnion_left,
  rw union_diff_self,
  apply subset_union_right
end

/-- If `t` is an indexed family of sets, then there is a natural map from `Σ i, t i` to `⋃ i, t i`
sending `⟨i, x⟩` to `x`. -/
def sigma_to_Union (x : Σ i, t i) : (⋃ i, t i) := ⟨x.2, mem_Union.2 ⟨x.1, x.2.2⟩⟩

lemma sigma_to_Union_surjective : surjective (sigma_to_Union t)
| ⟨b, hb⟩ := have ∃ a, b ∈ t a, by simpa using hb, let ⟨a, hb⟩ := this in ⟨⟨a, b, hb⟩, rfl⟩

lemma sigma_to_Union_injective (h : ∀ i j, i ≠ j → disjoint (t i) (t j)) :
  injective (sigma_to_Union t)
| ⟨a₁, b₁, h₁⟩ ⟨a₂, b₂, h₂⟩ eq :=
  have b_eq : b₁ = b₂, from congr_arg subtype.val eq,
  have a_eq : a₁ = a₂, from classical.by_contradiction $ λ ne,
    have b₁ ∈ t a₁ ∩ t a₂, from ⟨h₁, b_eq.symm ▸ h₂⟩,
    h _ _ ne this,
  sigma.eq a_eq $ subtype.eq $ by subst b_eq; subst a_eq

lemma sigma_to_Union_bijective (h : ∀ i j, i ≠ j → disjoint (t i) (t j)) :
  bijective (sigma_to_Union t) :=
⟨sigma_to_Union_injective t h, sigma_to_Union_surjective t⟩

/-- Equivalence between a disjoint union and a dependent sum. -/
noncomputable def Union_eq_sigma_of_disjoint {t : α → set β}
  (h : ∀ i j, i ≠ j → disjoint (t i) (t j)) : (⋃ i, t i) ≃ (Σ i, t i) :=
(equiv.of_bijective _ $ sigma_to_Union_bijective t h).symm

<<<<<<< HEAD
end set

section sup_closed

/-- A set `s` is sup-closed if for all `x₁, x₂ ∈ s`, `x₁ ⊔ x₂ ∈ s`. -/
def sup_closed [has_sup α] (s : set α) : Prop := ∀ x1 x2, x1 ∈ s → x2 ∈ s → x1 ⊔ x2 ∈ s

lemma sup_closed_singleton [semilattice_sup α] (x : α) : sup_closed ({x} : set α) :=
λ _ _ y1_mem y2_mem, by { rw set.mem_singleton_iff at *, rw [y1_mem, y2_mem, sup_idem], }

lemma sup_closed.inter [semilattice_sup α] {s t : set α} (hs : sup_closed s)
  (ht : sup_closed t) :
  sup_closed (s ∩ t) :=
begin
  intros x y hx hy,
  rw set.mem_inter_iff at hx hy ⊢,
  exact ⟨hs x y hx.left hy.left, ht x y hx.right hy.right⟩,
end

lemma sup_closed_of_totally_ordered [semilattice_sup α] (s : set α)
  (hs : ∀ x y : α, x ∈ s → y ∈ s → y ≤ x ∨ x ≤ y) :
  sup_closed s :=
begin
  intros x y hxs hys,
  cases hs x y hxs hys,
  { rwa (sup_eq_left.mpr h), },
  { rwa (sup_eq_right.mpr h), },
end

lemma sup_closed_of_linear_order [linear_order α] (s : set α) : sup_closed s :=
sup_closed_of_totally_ordered s (λ x y hxs hys, le_total y x)

end sup_closed
=======
lemma Union_ge_eq_Union_nat_add (u : ℕ → set α) (n : ℕ) : (⋃ i ≥ n, u i) = ⋃ i, u (i + n) :=
supr_ge_eq_supr_nat_add u n

lemma Inter_ge_eq_Inter_nat_add (u : ℕ → set α) (n : ℕ) : (⋂ i ≥ n, u i) = ⋂ i, u (i + n) :=
infi_ge_eq_infi_nat_add u n

lemma _root_.monotone.Union_nat_add {f : ℕ → set α} (hf : monotone f) (k : ℕ) :
  (⋃ n, f (n + k)) = ⋃ n, f n :=
hf.supr_nat_add k

lemma _root_.antitone.Inter_nat_add {f : ℕ → set α} (hf : antitone f) (k : ℕ) :
  (⋂ n, f (n + k)) = ⋂ n, f n :=
hf.infi_nat_add k

@[simp] lemma Union_Inter_ge_nat_add (f : ℕ → set α) (k : ℕ) :
  (⋃ n, ⋂ i ≥ n, f (i + k)) = ⋃ n, ⋂ i ≥ n, f i :=
supr_infi_ge_nat_add f k

lemma union_Union_nat_succ (u : ℕ → set α) : u 0 ∪ (⋃ i, u (i + 1)) = ⋃ i, u i :=
sup_supr_nat_succ u

lemma inter_Inter_nat_succ (u : ℕ → set α) : u 0 ∩ (⋂ i, u (i + 1)) = ⋂ i, u i :=
inf_infi_nat_succ u

end set

open set

variables [complete_lattice β]

lemma supr_Union (s : ι → set α) (f : α → β) : (⨆ a ∈ (⋃ i, s i), f a) = ⨆ i (a ∈ s i), f a :=
by { rw supr_comm, simp_rw [mem_Union, supr_exists] }

lemma infi_Union (s : ι → set α) (f : α → β) : (⨅ a ∈ (⋃ i, s i), f a) = ⨅ i (a ∈ s i), f a :=
@supr_Union α βᵒᵈ _ _ s f

lemma Sup_sUnion (s : set (set β)) : Sup (⋃₀ s) = ⨆ t ∈ s, Sup t :=
by simp only [sUnion_eq_bUnion, Sup_eq_supr, supr_Union]

lemma Inf_sUnion (s : set (set β)) : Inf (⋃₀ s) = ⨅ t ∈ s, Inf t := @Sup_sUnion βᵒᵈ _ _
>>>>>>> 7fb5ed20
<|MERGE_RESOLUTION|>--- conflicted
+++ resolved
@@ -1675,7 +1675,30 @@
   (h : ∀ i j, i ≠ j → disjoint (t i) (t j)) : (⋃ i, t i) ≃ (Σ i, t i) :=
 (equiv.of_bijective _ $ sigma_to_Union_bijective t h).symm
 
-<<<<<<< HEAD
+lemma Union_ge_eq_Union_nat_add (u : ℕ → set α) (n : ℕ) : (⋃ i ≥ n, u i) = ⋃ i, u (i + n) :=
+supr_ge_eq_supr_nat_add u n
+
+lemma Inter_ge_eq_Inter_nat_add (u : ℕ → set α) (n : ℕ) : (⋂ i ≥ n, u i) = ⋂ i, u (i + n) :=
+infi_ge_eq_infi_nat_add u n
+
+lemma _root_.monotone.Union_nat_add {f : ℕ → set α} (hf : monotone f) (k : ℕ) :
+  (⋃ n, f (n + k)) = ⋃ n, f n :=
+hf.supr_nat_add k
+
+lemma _root_.antitone.Inter_nat_add {f : ℕ → set α} (hf : antitone f) (k : ℕ) :
+  (⋂ n, f (n + k)) = ⋂ n, f n :=
+hf.infi_nat_add k
+
+@[simp] lemma Union_Inter_ge_nat_add (f : ℕ → set α) (k : ℕ) :
+  (⋃ n, ⋂ i ≥ n, f (i + k)) = ⋃ n, ⋂ i ≥ n, f i :=
+supr_infi_ge_nat_add f k
+
+lemma union_Union_nat_succ (u : ℕ → set α) : u 0 ∪ (⋃ i, u (i + 1)) = ⋃ i, u i :=
+sup_supr_nat_succ u
+
+lemma inter_Inter_nat_succ (u : ℕ → set α) : u 0 ∩ (⋂ i, u (i + 1)) = ⋂ i, u i :=
+inf_infi_nat_succ u
+
 end set
 
 section sup_closed
@@ -1709,33 +1732,6 @@
 sup_closed_of_totally_ordered s (λ x y hxs hys, le_total y x)
 
 end sup_closed
-=======
-lemma Union_ge_eq_Union_nat_add (u : ℕ → set α) (n : ℕ) : (⋃ i ≥ n, u i) = ⋃ i, u (i + n) :=
-supr_ge_eq_supr_nat_add u n
-
-lemma Inter_ge_eq_Inter_nat_add (u : ℕ → set α) (n : ℕ) : (⋂ i ≥ n, u i) = ⋂ i, u (i + n) :=
-infi_ge_eq_infi_nat_add u n
-
-lemma _root_.monotone.Union_nat_add {f : ℕ → set α} (hf : monotone f) (k : ℕ) :
-  (⋃ n, f (n + k)) = ⋃ n, f n :=
-hf.supr_nat_add k
-
-lemma _root_.antitone.Inter_nat_add {f : ℕ → set α} (hf : antitone f) (k : ℕ) :
-  (⋂ n, f (n + k)) = ⋂ n, f n :=
-hf.infi_nat_add k
-
-@[simp] lemma Union_Inter_ge_nat_add (f : ℕ → set α) (k : ℕ) :
-  (⋃ n, ⋂ i ≥ n, f (i + k)) = ⋃ n, ⋂ i ≥ n, f i :=
-supr_infi_ge_nat_add f k
-
-lemma union_Union_nat_succ (u : ℕ → set α) : u 0 ∪ (⋃ i, u (i + 1)) = ⋃ i, u i :=
-sup_supr_nat_succ u
-
-lemma inter_Inter_nat_succ (u : ℕ → set α) : u 0 ∩ (⋂ i, u (i + 1)) = ⋂ i, u i :=
-inf_infi_nat_succ u
-
-end set
-
 open set
 
 variables [complete_lattice β]
@@ -1749,5 +1745,4 @@
 lemma Sup_sUnion (s : set (set β)) : Sup (⋃₀ s) = ⨆ t ∈ s, Sup t :=
 by simp only [sUnion_eq_bUnion, Sup_eq_supr, supr_Union]
 
-lemma Inf_sUnion (s : set (set β)) : Inf (⋃₀ s) = ⨅ t ∈ s, Inf t := @Sup_sUnion βᵒᵈ _ _
->>>>>>> 7fb5ed20
+lemma Inf_sUnion (s : set (set β)) : Inf (⋃₀ s) = ⨅ t ∈ s, Inf t := @Sup_sUnion βᵒᵈ _ _