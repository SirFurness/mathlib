/-
Copyright (c) 2014 Jeremy Avigad. All rights reserved.
Released under Apache 2.0 license as described in the file LICENSE.
Authors: Jeremy Avigad, Leonardo de Moura, Johannes Hölzl, Mario Carneiro
-/
import data.nat.basic
import order.complete_boolean_algebra
import order.directed
import order.galois_connection

/-!
# The set lattice

This file provides usual set notation for unions and intersections, a `complete_lattice` instance
for `set α`, and some more set constructions.

## Main declarations

* `set.Union`: Union of an indexed family of sets.
* `set.Inter`: Intersection of an indexed family of sets.
* `set.sInter`: **s**et **Inter**. Intersection of sets belonging to a set of sets.
* `set.sUnion`: **s**et **Union**. Union of sets belonging to a set of sets. This is actually
  defined in core Lean.
* `set.sInter_eq_bInter`, `set.sUnion_eq_bInter`: Shows that `⋂₀ s = ⋂ x ∈ s, x` and
  `⋃₀ s = ⋃ x ∈ s, x`.
* `set.complete_boolean_algebra`: `set α` is a `complete_boolean_algebra` with `≤ = ⊆`, `< = ⊂`,
  `⊓ = ∩`, `⊔ = ∪`, `⨅ = ⋂`, `⨆ = ⋃` and `\` as the set difference. See `set.boolean_algebra`.
* `set.kern_image`: For a function `f : α → β`, `s.kern_image f` is the set of `y` such that
  `f ⁻¹ y ⊆ s`.
* `set.seq`: Union of the image of a set under a **seq**uence of functions. `seq s t` is the union
  of `f '' t` over all `f ∈ s`, where `t : set α` and `s : set (α → β)`.
* `set.Union_eq_sigma_of_disjoint`: Equivalence between `⋃ i, t i` and `Σ i, t i`, where `t` is an
  indexed family of disjoint sets.

## Notation

* `⋃`: `set.Union`
* `⋂`: `set.Inter`
* `⋃₀`: `set.sUnion`
* `⋂₀`: `set.sInter`
-/

open function tactic set auto

universes u
variables {α β γ : Type*} {ι ι' ι₂ : Sort*}

namespace set

/-! ### Complete lattice and complete Boolean algebra instances -/

instance : has_Inf (set α) := ⟨λ s, {a | ∀ t ∈ s, a ∈ t}⟩
instance : has_Sup (set α) := ⟨sUnion⟩

/-- Intersection of a set of sets. -/
def sInter (S : set (set α)) : set α := Inf S

prefix `⋂₀`:110 := sInter

@[simp] theorem mem_sInter {x : α} {S : set (set α)} : x ∈ ⋂₀ S ↔ ∀ t ∈ S, x ∈ t := iff.rfl

/-- Indexed union of a family of sets -/
def Union (s : ι → set β) : set β := supr s

/-- Indexed intersection of a family of sets -/
def Inter (s : ι → set β) : set β := infi s

notation `⋃` binders `, ` r:(scoped f, Union f) := r
notation `⋂` binders `, ` r:(scoped f, Inter f) := r

@[simp] lemma Sup_eq_sUnion (S : set (set α)) : Sup S = ⋃₀ S := rfl
@[simp] lemma Inf_eq_sInter (S : set (set α)) : Inf S = ⋂₀ S := rfl
@[simp] lemma supr_eq_Union (s : ι → set α) : supr s = Union s := rfl
@[simp] lemma infi_eq_Inter (s : ι → set α) : infi s = Inter s := rfl

@[simp] theorem mem_Union {x : β} {s : ι → set β} : x ∈ Union s ↔ ∃ i, x ∈ s i :=
⟨λ ⟨t, ⟨⟨a, (t_eq : s a = t)⟩, (h : x ∈ t)⟩⟩, ⟨a, t_eq.symm ▸ h⟩,
  λ ⟨a, h⟩, ⟨s a, ⟨⟨a, rfl⟩, h⟩⟩⟩

theorem mem_Union₂ {x : γ} {β : α → Sort*} {s : Π a, β a → set γ} :
  x ∈ (⋃ a b, s a b) ↔ ∃ a b, x ∈ s a b :=
by simp only [set.mem_Union]

@[simp] theorem mem_Inter {x : β} {s : ι → set β} : x ∈ Inter s ↔ ∀ i, x ∈ s i :=
⟨λ (h : ∀ a ∈ {a : set β | ∃ i, s i = a}, x ∈ a) a, h (s a) ⟨a, rfl⟩,
  λ h t ⟨a, (eq : s a = t)⟩, eq ▸ h a⟩

theorem mem_Inter₂ {x : γ} {β : α → Sort*} {s : Π a, β a → set γ} :
  x ∈ (⋂ a b, s a b) ↔ ∀ a b, x ∈ s a b :=
by simp only [set.mem_Inter]

theorem mem_sUnion {x : α} {S : set (set α)} : x ∈ ⋃₀ S ↔ ∃ t ∈ S, x ∈ t := iff.rfl

instance : complete_boolean_algebra (set α) :=
{ Sup    := Sup,
  Inf    := Inf,
  le_Sup := λ s t t_in a a_in, ⟨t, ⟨t_in, a_in⟩⟩,
  Sup_le := λ s t h a ⟨t', ⟨t'_in, a_in⟩⟩, h t' t'_in a_in,
  le_Inf := λ s t h a a_in t' t'_in, h t' t'_in a_in,
  Inf_le := λ s t t_in a h, h _ t_in,
  infi_sup_le_sup_Inf := λ s S x, iff.mp $ by simp [forall_or_distrib_left],
  inf_Sup_le_supr_inf := λ s S x, iff.mp $ by simp [exists_and_distrib_left],
  .. set.boolean_algebra,
  .. pi.complete_lattice }

/-- `set.image` is monotone. See `set.image_image` for the statement in terms of `⊆`. -/
lemma monotone_image {f : α → β} : monotone (image f) :=
λ s t, image_subset _

theorem _root_.monotone.inter [preorder β] {f g : β → set α}
  (hf : monotone f) (hg : monotone g) : monotone (λ x, f x ∩ g x) :=
hf.inf hg

theorem _root_.antitone.inter [preorder β] {f g : β → set α}
  (hf : antitone f) (hg : antitone g) : antitone (λ x, f x ∩ g x) :=
hf.inf hg

theorem _root_.monotone.union [preorder β] {f g : β → set α}
  (hf : monotone f) (hg : monotone g) : monotone (λ x, f x ∪ g x) :=
hf.sup hg

theorem _root_.antitone.union [preorder β] {f g : β → set α}
  (hf : antitone f) (hg : antitone g) : antitone (λ x, f x ∪ g x) :=
hf.sup hg

theorem monotone_set_of [preorder α] {p : α → β → Prop}
  (hp : ∀ b, monotone (λ a, p a b)) : monotone (λ a, {b | p a b}) :=
λ a a' h b, hp b h

theorem antitone_set_of [preorder α] {p : α → β → Prop}
  (hp : ∀ b, antitone (λ a, p a b)) : antitone (λ a, {b | p a b}) :=
λ a a' h b, hp b h

section galois_connection
variables {f : α → β}

protected lemma image_preimage : galois_connection (image f) (preimage f) :=
λ a b, image_subset_iff

/-- `kern_image f s` is the set of `y` such that `f ⁻¹ y ⊆ s`. -/
def kern_image (f : α → β) (s : set α) : set β := {y | ∀ ⦃x⦄, f x = y → x ∈ s}

protected lemma preimage_kern_image : galois_connection (preimage f) (kern_image f) :=
λ a b,
⟨ λ h x hx y hy, have f y ∈ a, from hy.symm ▸ hx, h this,
  λ h x (hx : f x ∈ a), h hx rfl⟩

end galois_connection

/-! ### Union and intersection over an indexed family of sets -/

instance : order_top (set α) :=
{ top := univ,
  le_top := by simp }

@[congr] theorem Union_congr_Prop {p q : Prop} {f₁ : p → set α} {f₂ : q → set α}
  (pq : p ↔ q) (f : ∀x, f₁ (pq.mpr x) = f₂ x) : Union f₁ = Union f₂ :=
supr_congr_Prop pq f

@[congr] theorem Inter_congr_Prop {p q : Prop} {f₁ : p → set α} {f₂ : q → set α}
  (pq : p ↔ q) (f : ∀x, f₁ (pq.mpr x) = f₂ x) : Inter f₁ = Inter f₂ :=
infi_congr_Prop pq f

lemma Union_eq_if {p : Prop} [decidable p] (s : set α) :
  (⋃ h : p, s) = if p then s else ∅ :=
supr_eq_if _

lemma Union_eq_dif {p : Prop} [decidable p] (s : p → set α) :
  (⋃ (h : p), s h) = if h : p then s h else ∅ :=
supr_eq_dif _

lemma Inter_eq_if {p : Prop} [decidable p] (s : set α) :
  (⋂ h : p, s) = if p then s else univ :=
infi_eq_if _

lemma Infi_eq_dif {p : Prop} [decidable p] (s : p → set α) :
  (⋂ (h : p), s h) = if h : p then s h else univ :=
infi_eq_dif _

lemma exists_set_mem_of_union_eq_top {ι : Type*} (t : set ι) (s : ι → set β)
  (w : (⋃ i ∈ t, s i) = ⊤) (x : β) :
  ∃ (i ∈ t), x ∈ s i :=
begin
  have p : x ∈ ⊤ := set.mem_univ x,
  simpa only [←w, set.mem_Union] using p,
end

lemma nonempty_of_union_eq_top_of_nonempty
  {ι : Type*} (t : set ι) (s : ι → set α) (H : nonempty α) (w : (⋃ i ∈ t, s i) = ⊤) :
  t.nonempty :=
begin
  obtain ⟨x, m, -⟩ := exists_set_mem_of_union_eq_top t s w H.some,
  exact ⟨x, m⟩,
end

theorem set_of_exists (p : ι → β → Prop) : {x | ∃ i, p i x} = ⋃ i, {x | p i x} :=
ext $ λ i, mem_Union.symm

theorem set_of_forall (p : ι → β → Prop) : {x | ∀ i, p i x} = ⋂ i, {x | p i x} :=
ext $ λ i, mem_Inter.symm

theorem Union_subset {s : ι → set β} {t : set β} (h : ∀ i, s i ⊆ t) : (⋃ i, s i) ⊆ t :=
-- TODO: should be simpler when sets' order is based on lattices
@supr_le (set β) _ _ _ _ h

@[simp] theorem Union_subset_iff {s : ι → set β} {t : set β} : (⋃ i, s i) ⊆ t ↔ (∀ i, s i ⊆ t) :=
⟨λ h i, subset.trans (le_supr s _) h, Union_subset⟩

theorem mem_Inter_of_mem {x : β} {s : ι → set β} : (∀ i, x ∈ s i) → (x ∈ ⋂ i, s i) :=
mem_Inter.2

theorem subset_Inter {t : set β} {s : ι → set β} (h : ∀ i, t ⊆ s i) : t ⊆ ⋂ i, s i :=
@le_infi (set β) _ _ _ _ h

@[simp] theorem subset_Inter_iff {t : set β} {s : ι → set β} : t ⊆ (⋂ i, s i) ↔ ∀ i, t ⊆ s i :=
@le_infi_iff (set β) _ _ _ _

theorem subset_Union : ∀ (s : ι → set β) (i : ι), s i ⊆ (⋃ i, s i) := le_supr

/-- This rather trivial consequence of `subset_Union`is convenient with `apply`, and has `i`
explicit for this purpose. -/
theorem subset_subset_Union
  {A : set β} {s : ι → set β} (i : ι) (h : A ⊆ s i) : A ⊆ ⋃ (i : ι), s i :=
h.trans (subset_Union s i)

theorem Inter_subset : ∀ (s : ι → set β) (i : ι), (⋂ i, s i) ⊆ s i := infi_le

lemma Inter_subset_of_subset {s : ι → set α} {t : set α} (i : ι)
  (h : s i ⊆ t) : (⋂ i, s i) ⊆ t :=
set.subset.trans (set.Inter_subset s i) h

lemma Inter_subset_Inter {s t : ι → set α} (h : ∀ i, s i ⊆ t i) :
  (⋂ i, s i) ⊆ (⋂ i, t i) :=
set.subset_Inter $ λ i, set.Inter_subset_of_subset i (h i)

lemma Inter_subset_Inter2 {s : ι → set α} {t : ι' → set α} (h : ∀ j, ∃ i, s i ⊆ t j) :
  (⋂ i, s i) ⊆ (⋂ j, t j) :=
set.subset_Inter $ λ j, let ⟨i, hi⟩ := h j in Inter_subset_of_subset i hi

lemma Inter_set_of (P : ι → α → Prop) : (⋂ i, {x : α | P i x}) = {x : α | ∀ i, P i x} :=
by { ext, simp }

lemma Union_congr {f : ι → set α} {g : ι₂ → set α} (h : ι → ι₂)
  (h1 : surjective h) (h2 : ∀ x, g (h x) = f x) : (⋃ x, f x) = ⋃ y, g y :=
supr_congr h h1 h2

lemma Inter_congr {f : ι → set α} {g : ι₂ → set α} (h : ι → ι₂)
  (h1 : surjective h) (h2 : ∀ x, g (h x) = f x) : (⋂ x, f x) = ⋂ y, g y :=
infi_congr h h1 h2

theorem Union_const [nonempty ι] (s : set β) : (⋃ i : ι, s) = s := supr_const

theorem Inter_const [nonempty ι] (s : set β) : (⋂ i : ι, s) = s := infi_const

@[simp] theorem compl_Union (s : ι → set β) : (⋃ i, s i)ᶜ = (⋂ i, (s i)ᶜ) :=
compl_supr

@[simp] theorem compl_Inter (s : ι → set β) : (⋂ i, s i)ᶜ = (⋃ i, (s i)ᶜ) :=
compl_infi

-- classical -- complete_boolean_algebra
theorem Union_eq_compl_Inter_compl (s : ι → set β) : (⋃ i, s i) = (⋂ i, (s i)ᶜ)ᶜ :=
by simp only [compl_Inter, compl_compl]

-- classical -- complete_boolean_algebra
theorem Inter_eq_compl_Union_compl (s : ι → set β) : (⋂ i, s i) = (⋃ i, (s i)ᶜ)ᶜ :=
by simp only [compl_Union, compl_compl]

theorem inter_Union (s : set β) (t : ι → set β) :
  s ∩ (⋃ i, t i) = ⋃ i, s ∩ t i :=
inf_supr_eq _ _

theorem Union_inter (s : set β) (t : ι → set β) :
  (⋃ i, t i) ∩ s = ⋃ i, t i ∩ s :=
supr_inf_eq _ _

theorem Union_union_distrib (s : ι → set β) (t : ι → set β) :
  (⋃ i, s i ∪ t i) = (⋃ i, s i) ∪ (⋃ i, t i) :=
supr_sup_eq

theorem Inter_inter_distrib (s : ι → set β) (t : ι → set β) :
  (⋂ i, s i ∩ t i) = (⋂ i, s i) ∩ (⋂ i, t i) :=
infi_inf_eq

theorem union_Union [nonempty ι] (s : set β) (t : ι → set β) :
  s ∪ (⋃ i, t i) = ⋃ i, s ∪ t i :=
sup_supr

theorem Union_union [nonempty ι] (s : set β) (t : ι → set β) :
  (⋃ i, t i) ∪ s = ⋃ i, t i ∪ s :=
supr_sup

theorem inter_Inter [nonempty ι] (s : set β) (t : ι → set β) :
  s ∩ (⋂ i, t i) = ⋂ i, s ∩ t i :=
inf_infi

theorem Inter_inter [nonempty ι] (s : set β) (t : ι → set β) :
  (⋂ i, t i) ∩ s = ⋂ i, t i ∩ s :=
infi_inf

-- classical
theorem union_Inter (s : set β) (t : ι → set β) :
  s ∪ (⋂ i, t i) = ⋂ i, s ∪ t i :=
sup_infi_eq _ _

theorem Union_diff (s : set β) (t : ι → set β) :
  (⋃ i, t i) \ s = ⋃ i, t i \ s :=
Union_inter _ _

theorem diff_Union [nonempty ι] (s : set β) (t : ι → set β) :
  s \ (⋃ i, t i) = ⋂ i, s \ t i :=
by rw [diff_eq, compl_Union, inter_Inter]; refl

theorem diff_Inter (s : set β) (t : ι → set β) :
  s \ (⋂ i, t i) = ⋃ i, s \ t i :=
by rw [diff_eq, compl_Inter, inter_Union]; refl

lemma directed_on_Union {r} {f : ι → set α} (hd : directed (⊆) f)
  (h : ∀ x, directed_on r (f x)) : directed_on r (⋃ x, f x) :=
by simp only [directed_on, exists_prop, mem_Union, exists_imp_distrib]; exact
λ a₁ b₁ fb₁ a₂ b₂ fb₂,
let ⟨z, zb₁, zb₂⟩ := hd b₁ b₂,
    ⟨x, xf, xa₁, xa₂⟩ := h z a₁ (zb₁ fb₁) a₂ (zb₂ fb₂) in
⟨x, ⟨z, xf⟩, xa₁, xa₂⟩

lemma Union_inter_subset {ι α} {s t : ι → set α} : (⋃ i, s i ∩ t i) ⊆ (⋃ i, s i) ∩ (⋃ i, t i) :=
by { rintro x ⟨_, ⟨i, rfl⟩, xs, xt⟩, exact ⟨⟨_, ⟨i, rfl⟩, xs⟩, _, ⟨i, rfl⟩, xt⟩ }

lemma Union_inter_of_monotone {ι α} [semilattice_sup ι] {s t : ι → set α}
  (hs : monotone s) (ht : monotone t) : (⋃ i, s i ∩ t i) = (⋃ i, s i) ∩ (⋃ i, t i) :=
begin
  ext x, refine ⟨λ hx, Union_inter_subset hx, _⟩,
  rintro ⟨⟨_, ⟨i, rfl⟩, xs⟩, _, ⟨j, rfl⟩, xt⟩,
  exact ⟨_, ⟨i ⊔ j, rfl⟩, hs le_sup_left xs, ht le_sup_right xt⟩
end

/-- An equality version of this lemma is `Union_Inter_of_monotone` in `data.set.finite`. -/
lemma Union_Inter_subset {ι ι' α} {s : ι → ι' → set α} : (⋃ j, ⋂ i, s i j) ⊆ ⋂ i, ⋃ j, s i j :=
by { rintro x ⟨_, ⟨i, rfl⟩, hx⟩ _ ⟨j, rfl⟩, exact ⟨_, ⟨i, rfl⟩, hx _ ⟨j, rfl⟩⟩ }

lemma Union_option {ι} (s : option ι → set α) : (⋃ o, s o) = s none ∪ ⋃ i, s (some i) :=
supr_option s

lemma Inter_option {ι} (s : option ι → set α) : (⋂ o, s o) = s none ∩ ⋂ i, s (some i) :=
infi_option s

section

variables (p : ι → Prop) [decidable_pred p]

lemma Union_dite (f : Π i, p i → set α) (g : Π i, ¬p i → set α) :
  (⋃ i, if h : p i then f i h else g i h) = (⋃ i (h : p i), f i h) ∪ (⋃ i (h : ¬ p i), g i h) :=
supr_dite _ _ _

lemma Union_ite (f g : ι → set α) :
  (⋃ i, if p i then f i else g i) = (⋃ i (h : p i), f i) ∪ (⋃ i (h : ¬ p i), g i) :=
Union_dite _ _ _

lemma Inter_dite (f : Π i, p i → set α) (g : Π i, ¬p i → set α) :
  (⋂ i, if h : p i then f i h else g i h) = (⋂ i (h : p i), f i h) ∩ (⋂ i (h : ¬ p i), g i h) :=
infi_dite _ _ _

lemma Inter_ite (f g : ι → set α) :
  (⋂ i, if p i then f i else g i) = (⋂ i (h : p i), f i) ∩ (⋂ i (h : ¬ p i), g i) :=
Inter_dite _ _ _

end

lemma image_projection_prod {ι : Type*} {α : ι → Type*} {v : Π (i : ι), set (α i)}
  (hv : (pi univ v).nonempty) (i : ι) :
  (λ (x : Π (i : ι), α i), x i) '' (⋂ k, (λ (x : Π (j : ι), α j), x k) ⁻¹' v k) = v i:=
begin
  classical,
  apply subset.antisymm,
  { simp [Inter_subset] },
  { intros y y_in,
    simp only [mem_image, mem_Inter, mem_preimage],
    rcases hv with ⟨z, hz⟩,
    refine ⟨function.update z i y, _, update_same i y z⟩,
    rw @forall_update_iff ι α _ z i y (λ i t, t ∈ v i),
    exact ⟨y_in, λ j hj, by simpa using hz j⟩ },
end

/-! ### Unions and intersections indexed by `Prop` -/

@[simp] theorem Inter_false {s : false → set α} : Inter s = univ := infi_false

@[simp] theorem Union_false {s : false → set α} : Union s = ∅ := supr_false

@[simp] theorem Inter_true {s : true → set α} : Inter s = s trivial := infi_true

@[simp] theorem Union_true {s : true → set α} : Union s = s trivial := supr_true

@[simp] theorem Inter_exists {p : ι → Prop} {f : Exists p → set α} :
  (⋂ x, f x) = (⋂ i (h : p i), f ⟨i, h⟩) :=
infi_exists

@[simp] theorem Union_exists {p : ι → Prop} {f : Exists p → set α} :
  (⋃ x, f x) = (⋃ i (h : p i), f ⟨i, h⟩) :=
supr_exists

@[simp] lemma Union_empty : (⋃ i : ι, ∅ : set α) = ∅ := supr_bot

@[simp] lemma Inter_univ : (⋂ i : ι, univ : set α) = univ := infi_top

section

variables {s : ι → set α}

@[simp] lemma Union_eq_empty : (⋃ i, s i) = ∅ ↔ ∀ i, s i = ∅ := supr_eq_bot

@[simp] lemma Inter_eq_univ : (⋂ i, s i) = univ ↔ ∀ i, s i = univ := infi_eq_top

@[simp] lemma nonempty_Union : (⋃ i, s i).nonempty ↔ ∃ i, (s i).nonempty :=
by simp [← ne_empty_iff_nonempty]

lemma Union_nonempty_index (s : set α) (t : s.nonempty → set β) :
  (⋃ h, t h) = ⋃ x ∈ s, t ⟨x, ‹_›⟩ :=
supr_exists

end

@[simp] theorem Inter_Inter_eq_left {b : β} {s : Π x : β, x = b → set α} :
  (⋂ x (h : x = b), s x h) = s b rfl :=
infi_infi_eq_left

@[simp] theorem Inter_Inter_eq_right {b : β} {s : Π x : β, b = x → set α} :
  (⋂ x (h : b = x), s x h) = s b rfl :=
infi_infi_eq_right

@[simp] theorem Union_Union_eq_left {b : β} {s : Π x : β, x = b → set α} :
  (⋃ x (h : x = b), s x h) = s b rfl :=
supr_supr_eq_left

@[simp] theorem Union_Union_eq_right {b : β} {s : Π x : β, b = x → set α} :
  (⋃ x (h : b = x), s x h) = s b rfl :=
supr_supr_eq_right

theorem Inter_or {p q : Prop} (s : p ∨ q → set α) :
  (⋂ h, s h) = (⋂ h : p, s (or.inl h)) ∩ (⋂ h : q, s (or.inr h)) :=
infi_or

theorem Union_or {p q : Prop} (s : p ∨ q → set α) :
  (⋃ h, s h) = (⋃ i, s (or.inl i)) ∪ (⋃ j, s (or.inr j)) :=
supr_or

theorem Union_and {p q : Prop} (s : p ∧ q → set α) :
  (⋃ h, s h) = ⋃ hp hq, s ⟨hp, hq⟩ :=
supr_and

theorem Inter_and {p q : Prop} (s : p ∧ q → set α) :
  (⋂ h, s h) = ⋂ hp hq, s ⟨hp, hq⟩ :=
infi_and

theorem Union_comm (s : ι → ι' → set α) :
  (⋃ i i', s i i') = ⋃ i' i, s i i' :=
supr_comm

theorem Inter_comm (s : ι → ι' → set α) :
  (⋂ i i', s i i') = ⋂ i' i, s i i' :=
infi_comm

@[simp] theorem bUnion_and (p : ι → Prop) (q : ι → ι' → Prop) (s : Π x y, p x ∧ q x y → set α) :
  (⋃ (x : ι) (y : ι') (h : p x ∧ q x y), s x y h) =
    ⋃ (x : ι) (hx : p x) (y : ι') (hy : q x y), s x y ⟨hx, hy⟩ :=
by simp only [Union_and, @Union_comm _ ι']

@[simp] theorem bUnion_and' (p : ι' → Prop) (q : ι → ι' → Prop) (s : Π x y, p y ∧ q x y → set α) :
  (⋃ (x : ι) (y : ι') (h : p y ∧ q x y), s x y h) =
    ⋃ (y : ι') (hy : p y) (x : ι) (hx : q x y), s x y ⟨hy, hx⟩ :=
by simp only [Union_and, @Union_comm _ ι]

@[simp] theorem bInter_and (p : ι → Prop) (q : ι → ι' → Prop) (s : Π x y, p x ∧ q x y → set α) :
  (⋂ (x : ι) (y : ι') (h : p x ∧ q x y), s x y h) =
    ⋂ (x : ι) (hx : p x) (y : ι') (hy : q x y), s x y ⟨hx, hy⟩ :=
by simp only [Inter_and, @Inter_comm _ ι']

@[simp] theorem bInter_and' (p : ι' → Prop) (q : ι → ι' → Prop) (s : Π x y, p y ∧ q x y → set α) :
  (⋂ (x : ι) (y : ι') (h : p y ∧ q x y), s x y h) =
    ⋂ (y : ι') (hy : p y) (x : ι) (hx : q x y), s x y ⟨hy, hx⟩ :=
by simp only [Inter_and, @Inter_comm _ ι]

@[simp] theorem Union_Union_eq_or_left {b : β} {p : β → Prop} {s : Π x : β, (x = b ∨ p x) → set α} :
  (⋃ x h, s x h) = s b (or.inl rfl) ∪ ⋃ x (h : p x), s x (or.inr h) :=
by simp only [Union_or, Union_union_distrib, Union_Union_eq_left]

@[simp] theorem Inter_Inter_eq_or_left {b : β} {p : β → Prop} {s : Π x : β, (x = b ∨ p x) → set α} :
  (⋂ x h, s x h) = s b (or.inl rfl) ∩ ⋂ x (h : p x), s x (or.inr h) :=
by simp only [Inter_or, Inter_inter_distrib, Inter_Inter_eq_left]

/-! ### Bounded unions and intersections -/

theorem mem_bUnion {s : set α} {t : α → set β} {x : α} {y : β} (xs : x ∈ s) (ytx : y ∈ t x) :
  y ∈ ⋃ x ∈ s, t x :=
mem_Union₂.2 ⟨x, ⟨xs, ytx⟩⟩

theorem mem_bInter {s : set α} {t : α → set β} {y : β} (h : ∀ x ∈ s, y ∈ t x) :
  y ∈ ⋂ x ∈ s, t x :=
mem_Inter₂.2 h

theorem bUnion_subset {s : set α} {t : set β} {u : α → set β} (h : ∀ x ∈ s, u x ⊆ t) :
  (⋃ x ∈ s, u x) ⊆ t :=
Union_subset $ λ x, Union_subset (h x)

theorem subset_bInter {s : set α} {t : set β} {u : α → set β} (h : ∀ x ∈ s, t ⊆ u x) :
  t ⊆ (⋂ x ∈ s, u x) :=
subset_Inter $ λ x, subset_Inter $ h x

theorem subset_bUnion_of_mem {s : set α} {u : α → set β} {x : α} (xs : x ∈ s) :
  u x ⊆ (⋃ x ∈ s, u x) :=
show u x ≤ (⨆ x ∈ s, u x),
  from le_supr_of_le x $ le_supr _ xs

theorem bInter_subset_of_mem {s : set α} {t : α → set β} {x : α} (xs : x ∈ s) :
  (⋂ x ∈ s, t x) ⊆ t x :=
show (⨅ x ∈ s, t x) ≤ t x,
  from infi_le_of_le x $ infi_le _ xs

theorem bUnion_subset_bUnion_left {s s' : set α} {t : α → set β}
  (h : s ⊆ s') : (⋃ x ∈ s, t x) ⊆ (⋃ x ∈ s', t x) :=
bUnion_subset (λ x xs, subset_bUnion_of_mem (h xs))

theorem bInter_subset_bInter_left {s s' : set α} {t : α → set β}
  (h : s' ⊆ s) : (⋂ x ∈ s, t x) ⊆ (⋂ x ∈ s', t x) :=
subset_bInter (λ x xs, bInter_subset_of_mem (h xs))

theorem bUnion_subset_bUnion {γ : Type*} {s : set α} {t : α → set β} {s' : set γ} {t' : γ → set β}
  (h : ∀ x ∈ s, ∃ y ∈ s', t x ⊆ t' y) :
  (⋃ x ∈ s, t x) ⊆ (⋃ y ∈ s', t' y) :=
begin
  simp only [Union_subset_iff],
  rintros a a_in x ha,
  rcases h a a_in with ⟨c, c_in, hc⟩,
  exact mem_bUnion c_in (hc ha)
end

theorem bInter_mono' {s s' : set α} {t t' : α → set β} (hs : s ⊆ s') (h : ∀ x ∈ s, t x ⊆ t' x) :
  (⋂ x ∈ s', t x) ⊆ (⋂ x ∈ s, t' x) :=
(bInter_subset_bInter_left hs).trans $
  subset_bInter (λ x xs, subset.trans (bInter_subset_of_mem xs) (h x xs))

theorem bInter_mono {s : set α} {t t' : α → set β} (h : ∀ x ∈ s, t x ⊆ t' x) :
  (⋂ x ∈ s, t x) ⊆ (⋂ x ∈ s, t' x) :=
bInter_mono' (subset.refl s) h

lemma bInter_congr {s : set α} {t1 t2 : α → set β} (h : ∀ x ∈ s, t1 x = t2 x) :
  (⋂ (x ∈ s), t1 x) = (⋂ (x ∈ s), t2 x) :=
subset.antisymm (bInter_mono (λ x hx, by rw h x hx)) (bInter_mono (λ x hx, by rw h x hx))

theorem bUnion_mono {s : set α} {t t' : α → set β} (h : ∀ x ∈ s, t x ⊆ t' x) :
  (⋃ x ∈ s, t x) ⊆ (⋃ x ∈ s, t' x) :=
bUnion_subset_bUnion (λ x x_in, ⟨x, x_in, h x x_in⟩)

lemma bUnion_congr {s : set α} {t1 t2 : α → set β} (h : ∀ x ∈ s, t1 x = t2 x) :
  (⋃ (x ∈ s), t1 x) = (⋃ (x ∈ s), t2 x) :=
subset.antisymm (bUnion_mono (λ x hx, by rw h x hx)) (bUnion_mono (λ x hx, by rw h x hx))

theorem bUnion_eq_Union (s : set α) (t : Π x ∈ s, set β) :
  (⋃ x ∈ s, t x ‹_›) = (⋃ x : s, t x x.2) :=
supr_subtype'

theorem bInter_eq_Inter (s : set α) (t : Π x ∈ s, set β) :
  (⋂ x ∈ s, t x ‹_›) = (⋂ x : s, t x x.2) :=
infi_subtype'

theorem Union_subtype (p : α → Prop) (s : {x // p x} → set β) :
  (⋃ x : {x // p x}, s x) = ⋃ x (hx : p x), s ⟨x, hx⟩ :=
supr_subtype

theorem Inter_subtype (p : α → Prop) (s : {x // p x} → set β) :
  (⋂ x : {x // p x}, s x) = ⋂ x (hx : p x), s ⟨x, hx⟩ :=
infi_subtype

theorem bInter_empty (u : α → set β) : (⋂ x ∈ (∅ : set α), u x) = univ :=
infi_emptyset

theorem bInter_univ (u : α → set β) : (⋂ x ∈ @univ α, u x) = ⋂ x, u x :=
infi_univ

@[simp] lemma bUnion_self (s : set α) : (⋃ x ∈ s, s) = s :=
subset.antisymm (bUnion_subset $ λ x hx, subset.refl s) (λ x hx, mem_bUnion hx hx)

@[simp] lemma Union_nonempty_self (s : set α) : (⋃ h : s.nonempty, s) = s :=
by rw [Union_nonempty_index, bUnion_self]

-- TODO(Jeremy): here is an artifact of the encoding of bounded intersection:
-- without dsimp, the next theorem fails to type check, because there is a lambda
-- in a type that needs to be contracted. Using simp [eq_of_mem_singleton xa] also works.

theorem bInter_singleton (a : α) (s : α → set β) : (⋂ x ∈ ({a} : set α), s x) = s a :=
infi_singleton

theorem bInter_union (s t : set α) (u : α → set β) :
  (⋂ x ∈ s ∪ t, u x) = (⋂ x ∈ s, u x) ∩ (⋂ x ∈ t, u x) :=
infi_union

theorem bInter_insert (a : α) (s : set α) (t : α → set β) :
  (⋂ x ∈ insert a s, t x) = t a ∩ (⋂ x ∈ s, t x) :=
by simp

-- TODO(Jeremy): another example of where an annotation is needed

theorem bInter_pair (a b : α) (s : α → set β) :
  (⋂ x ∈ ({a, b} : set α), s x) = s a ∩ s b :=
by rw [bInter_insert, bInter_singleton]

lemma bInter_inter {ι α : Type*} {s : set ι} (hs : s.nonempty) (f : ι → set α) (t : set α) :
  (⋂ i ∈ s, f i ∩ t) = (⋂ i ∈ s, f i) ∩ t :=
begin
  haveI : nonempty s := hs.to_subtype,
  simp [bInter_eq_Inter, ← Inter_inter]
end

lemma inter_bInter {ι α : Type*} {s : set ι} (hs : s.nonempty) (f : ι → set α) (t : set α) :
  (⋂ i ∈ s, t ∩ f i) = t ∩ ⋂ i ∈ s, f i :=
begin
  rw [inter_comm, ← bInter_inter hs],
  simp [inter_comm]
end

theorem bUnion_empty (s : α → set β) : (⋃ x ∈ (∅ : set α), s x) = ∅ :=
supr_emptyset

theorem bUnion_univ (s : α → set β) : (⋃ x ∈ @univ α, s x) = ⋃ x, s x :=
supr_univ

theorem bUnion_singleton (a : α) (s : α → set β) : (⋃ x ∈ ({a} : set α), s x) = s a :=
supr_singleton

@[simp] theorem bUnion_of_singleton (s : set α) : (⋃ x ∈ s, {x}) = s :=
ext $ by simp

theorem bUnion_union (s t : set α) (u : α → set β) :
  (⋃ x ∈ s ∪ t, u x) = (⋃ x ∈ s, u x) ∪ (⋃ x ∈ t, u x) :=
supr_union

@[simp] lemma Union_coe_set {α β : Type*} (s : set α) (f : α → set β) :
  (⋃ (i : s), f i) = ⋃ (i ∈ s), f i :=
Union_subtype _ _

@[simp] lemma Inter_coe_set {α β : Type*} (s : set α) (f : α → set β) :
  (⋂ (i : s), f i) = ⋂ (i ∈ s), f i :=
Inter_subtype _ _

-- TODO(Jeremy): once again, simp doesn't do it alone.

theorem bUnion_insert (a : α) (s : set α) (t : α → set β) :
  (⋃ x ∈ insert a s, t x) = t a ∪ (⋃ x ∈ s, t x) :=
by simp

theorem bUnion_pair (a b : α) (s : α → set β) :
  (⋃ x ∈ ({a, b} : set α), s x) = s a ∪ s b :=
by simp

theorem compl_bUnion (s : set α) (t : α → set β) : (⋃ i ∈ s, t i)ᶜ = (⋂ i ∈ s, (t i)ᶜ) :=
by simp

theorem compl_bInter (s : set α) (t : α → set β) : (⋂ i ∈ s, t i)ᶜ = (⋃ i ∈ s, (t i)ᶜ) :=
by simp

theorem inter_bUnion (s : set α) (t : α → set β) (u : set β) :
  u ∩ (⋃ i ∈ s, t i) = ⋃ i ∈ s, u ∩ t i :=
by simp only [inter_Union]

theorem bUnion_inter (s : set α) (t : α → set β) (u : set β) :
  (⋃ i ∈ s, t i) ∩ u = (⋃ i ∈ s, t i ∩ u) :=
by simp only [@inter_comm _ _ u, inter_bUnion]

theorem mem_sUnion_of_mem {x : α} {t : set α} {S : set (set α)} (hx : x ∈ t) (ht : t ∈ S) :
  x ∈ ⋃₀ S :=
⟨t, ht, hx⟩

-- is this theorem really necessary?
theorem not_mem_of_not_mem_sUnion {x : α} {t : set α} {S : set (set α)}
  (hx : x ∉ ⋃₀ S) (ht : t ∈ S) : x ∉ t :=
λ h, hx ⟨t, ht, h⟩

theorem sInter_subset_of_mem {S : set (set α)} {t : set α} (tS : t ∈ S) : ⋂₀ S ⊆ t :=
Inf_le tS

theorem subset_sUnion_of_mem {S : set (set α)} {t : set α} (tS : t ∈ S) : t ⊆ ⋃₀ S :=
le_Sup tS

lemma subset_sUnion_of_subset {s : set α} (t : set (set α)) (u : set α) (h₁ : s ⊆ u)
  (h₂ : u ∈ t) : s ⊆ ⋃₀ t :=
subset.trans h₁ (subset_sUnion_of_mem h₂)

theorem sUnion_subset {S : set (set α)} {t : set α} (h : ∀ t' ∈ S, t' ⊆ t) : (⋃₀ S) ⊆ t :=
Sup_le h

@[simp] theorem sUnion_subset_iff {s : set (set α)} {t : set α} : ⋃₀ s ⊆ t ↔ ∀ t' ∈ s, t' ⊆ t :=
@Sup_le_iff (set α) _ _ _

theorem subset_sInter {S : set (set α)} {t : set α} (h : ∀ t' ∈ S, t ⊆ t') : t ⊆ (⋂₀ S) :=
le_Inf h

@[simp] theorem subset_sInter_iff {S : set (set α)} {t : set α} : t ⊆ (⋂₀ S) ↔ ∀ t' ∈ S, t ⊆ t' :=
@le_Inf_iff (set α) _ _ _

theorem sUnion_subset_sUnion {S T : set (set α)} (h : S ⊆ T) : ⋃₀ S ⊆ ⋃₀ T :=
sUnion_subset $ λ s hs, subset_sUnion_of_mem (h hs)

theorem sInter_subset_sInter {S T : set (set α)} (h : S ⊆ T) : ⋂₀ T ⊆ ⋂₀ S :=
subset_sInter $ λ s hs, sInter_subset_of_mem (h hs)

@[simp] theorem sUnion_empty : ⋃₀ ∅ = (∅ : set α) := Sup_empty

@[simp] theorem sInter_empty : ⋂₀ ∅ = (univ : set α) := Inf_empty

@[simp] theorem sUnion_singleton (s : set α) : ⋃₀ {s} = s := Sup_singleton

@[simp] theorem sInter_singleton (s : set α) : ⋂₀ {s} = s := Inf_singleton

@[simp] theorem sUnion_eq_empty {S : set (set α)} : (⋃₀ S) = ∅ ↔ ∀ s ∈ S, s = ∅ := Sup_eq_bot

@[simp] theorem sInter_eq_univ {S : set (set α)} : (⋂₀ S) = univ ↔ ∀ s ∈ S, s = univ := Inf_eq_top

@[simp] theorem nonempty_sUnion {S : set (set α)} : (⋃₀ S).nonempty ↔ ∃ s ∈ S, set.nonempty s :=
by simp [← ne_empty_iff_nonempty]

lemma nonempty.of_sUnion {s : set (set α)} (h : (⋃₀ s).nonempty) : s.nonempty :=
let ⟨s, hs, _⟩ := nonempty_sUnion.1 h in ⟨s, hs⟩

lemma nonempty.of_sUnion_eq_univ [nonempty α] {s : set (set α)} (h : ⋃₀ s = univ) : s.nonempty :=
nonempty.of_sUnion $ h.symm ▸ univ_nonempty

theorem sUnion_union (S T : set (set α)) : ⋃₀ (S ∪ T) = ⋃₀ S ∪ ⋃₀ T := Sup_union

theorem sInter_union (S T : set (set α)) : ⋂₀ (S ∪ T) = ⋂₀ S ∩ ⋂₀ T := Inf_union

theorem sInter_Union (s : ι → set (set α)) : ⋂₀ (⋃ i, s i) = ⋂ i, ⋂₀ s i :=
begin
  ext x,
  simp only [mem_Union, mem_Inter, mem_sInter, exists_imp_distrib],
  split; tauto
end

@[simp] theorem sUnion_insert (s : set α) (T : set (set α)) : ⋃₀ (insert s T) = s ∪ ⋃₀ T :=
Sup_insert

@[simp] theorem sInter_insert (s : set α) (T : set (set α)) : ⋂₀ (insert s T) = s ∩ ⋂₀ T :=
Inf_insert

theorem sUnion_pair (s t : set α) : ⋃₀ {s, t} = s ∪ t :=
Sup_pair

theorem sInter_pair (s t : set α) : ⋂₀ {s, t} = s ∩ t :=
Inf_pair

@[simp] theorem sUnion_image (f : α → set β) (s : set α) : ⋃₀ (f '' s) = ⋃ x ∈ s, f x := Sup_image

@[simp] theorem sInter_image (f : α → set β) (s : set α) : ⋂₀ (f '' s) = ⋂ x ∈ s, f x := Inf_image

@[simp] theorem sUnion_range (f : ι → set β) : ⋃₀ (range f) = ⋃ x, f x := rfl

@[simp] theorem sInter_range (f : ι → set β) : ⋂₀ (range f) = ⋂ x, f x := rfl

lemma Union_eq_univ_iff {f : ι → set α} : (⋃ i, f i) = univ ↔ ∀ x, ∃ i, x ∈ f i :=
by simp only [eq_univ_iff_forall, mem_Union]

lemma bUnion_eq_univ_iff {f : α → set β} {s : set α} :
  (⋃ x ∈ s, f x) = univ ↔ ∀ y, ∃ x ∈ s, y ∈ f x :=
by simp only [Union_eq_univ_iff, mem_Union]

lemma sUnion_eq_univ_iff {c : set (set α)} :
  ⋃₀ c = univ ↔ ∀ a, ∃ b ∈ c, a ∈ b :=
by simp only [eq_univ_iff_forall, mem_sUnion]

-- classical
lemma Inter_eq_empty_iff {f : ι → set α} : (⋂ i, f i) = ∅ ↔ ∀ x, ∃ i, x ∉ f i :=
by simp [set.eq_empty_iff_forall_not_mem]

-- classical
lemma bInter_eq_empty_iff {f : α → set β} {s : set α} :
  (⋂ x ∈ s, f x) = ∅ ↔ ∀ y, ∃ x ∈ s, y ∉ f x :=
by simp [set.eq_empty_iff_forall_not_mem]

-- classical
lemma sInter_eq_empty_iff {c : set (set α)} :
  ⋂₀ c = ∅ ↔ ∀ a, ∃ b ∈ c, a ∉ b :=
by simp [set.eq_empty_iff_forall_not_mem]

-- classical
@[simp] theorem nonempty_Inter {f : ι → set α} : (⋂ i, f i).nonempty ↔ ∃ x, ∀ i, x ∈ f i :=
by simp [← ne_empty_iff_nonempty, Inter_eq_empty_iff]

-- classical
@[simp] theorem nonempty_bInter {f : α → set β} {s : set α} :
  (⋂ x ∈ s, f x).nonempty ↔ ∃ y, ∀ x ∈ s, y ∈ f x :=
by simp [← ne_empty_iff_nonempty, Inter_eq_empty_iff]

-- classical
@[simp] theorem nonempty_sInter {c : set (set α)}:
  (⋂₀ c).nonempty ↔ ∃ a, ∀ b ∈ c, a ∈ b :=
by simp [← ne_empty_iff_nonempty, sInter_eq_empty_iff]

-- classical
theorem compl_sUnion (S : set (set α)) :
  (⋃₀ S)ᶜ = ⋂₀ (compl '' S) :=
ext $ λ x, by simp

-- classical
theorem sUnion_eq_compl_sInter_compl (S : set (set α)) :
  ⋃₀ S = (⋂₀ (compl '' S))ᶜ :=
by rw [←compl_compl (⋃₀ S), compl_sUnion]

-- classical
theorem compl_sInter (S : set (set α)) :
  (⋂₀ S)ᶜ = ⋃₀ (compl '' S) :=
by rw [sUnion_eq_compl_sInter_compl, compl_compl_image]

-- classical
theorem sInter_eq_compl_sUnion_compl (S : set (set α)) :
   ⋂₀ S = (⋃₀ (compl '' S))ᶜ :=
by rw [←compl_compl (⋂₀ S), compl_sInter]

theorem inter_empty_of_inter_sUnion_empty {s t : set α} {S : set (set α)} (hs : t ∈ S)
    (h : s ∩ ⋃₀ S = ∅) :
  s ∩ t = ∅ :=
eq_empty_of_subset_empty $ by rw ← h; exact
inter_subset_inter_right _ (subset_sUnion_of_mem hs)

theorem range_sigma_eq_Union_range {γ : α → Type*} (f : sigma γ → β) :
  range f = ⋃ a, range (λ b, f ⟨a, b⟩) :=
set.ext $ by simp

theorem Union_eq_range_sigma (s : α → set β) : (⋃ i, s i) = range (λ a : Σ i, s i, a.2) :=
by simp [set.ext_iff]

theorem Union_image_preimage_sigma_mk_eq_self {ι : Type*} {σ : ι → Type*} (s : set (sigma σ)) :
  (⋃ i, sigma.mk i '' (sigma.mk i ⁻¹' s)) = s :=
begin
  ext x,
  simp only [mem_Union, mem_image, mem_preimage],
  split,
  { rintro ⟨i, a, h, rfl⟩, exact h },
  { intro h, cases x with i a, exact ⟨i, a, h, rfl⟩ }
end

lemma sigma.univ (X : α → Type*) : (set.univ : set (Σ a, X a)) = ⋃ a, range (sigma.mk a) :=
set.ext $ λ x, iff_of_true trivial ⟨range (sigma.mk x.1), set.mem_range_self _, x.2, sigma.eta x⟩

lemma sUnion_mono {s t : set (set α)} (h : s ⊆ t) : (⋃₀ s) ⊆ (⋃₀ t) :=
sUnion_subset $ λ t' ht', subset_sUnion_of_mem $ h ht'

lemma Union_subset_Union {s t : ι → set α} (h : ∀ i, s i ⊆ t i) : (⋃ i, s i) ⊆ (⋃ i, t i) :=
@supr_le_supr (set α) ι _ s t h

lemma Union_subset_Union2 {s : ι → set α} {t : ι₂ → set α} (h : ∀ i, ∃ j, s i ⊆ t j) :
  (⋃ i, s i) ⊆ (⋃ i, t i) :=
@supr_le_supr2 (set α) ι ι₂ _ s t h

lemma Union_subset_Union_const {s : set α} (h : ι → ι₂) : (⋃ i : ι, s) ⊆ (⋃ j : ι₂, s) :=
@supr_le_supr_const (set α) ι ι₂ _ s h

@[simp] lemma Union_singleton_eq_range {α β : Type*} (f : α → β) :
  (⋃ (x : α), {f x}) = range f :=
by { ext x, simp [@eq_comm _ x] }

lemma Union_of_singleton (α : Type*) : (⋃ x, {x} : set α) = univ :=
by simp

lemma Union_of_singleton_coe (s : set α) :
  (⋃ (i : s), {i} : set α) = s :=
by simp

theorem bUnion_subset_Union (s : set α) (t : α → set β) :
  (⋃ x ∈ s, t x) ⊆ (⋃ x, t x) :=
Union_subset_Union $ λ i, Union_subset $ λ h, by refl

lemma sUnion_eq_bUnion {s : set (set α)} : (⋃₀ s) = (⋃ (i : set α) (h : i ∈ s), i) :=
by rw [← sUnion_image, image_id']

lemma sInter_eq_bInter {s : set (set α)} : (⋂₀ s) = (⋂ (i : set α) (h : i ∈ s), i) :=
by rw [← sInter_image, image_id']

lemma sUnion_eq_Union {s : set (set α)} : (⋃₀ s) = (⋃ (i : s), i) :=
by simp only [←sUnion_range, subtype.range_coe]

lemma sInter_eq_Inter {s : set (set α)} : (⋂₀ s) = (⋂ (i : s), i) :=
by simp only [←sInter_range, subtype.range_coe]

lemma union_eq_Union {s₁ s₂ : set α} : s₁ ∪ s₂ = ⋃ b : bool, cond b s₁ s₂ :=
sup_eq_supr s₁ s₂

lemma inter_eq_Inter {s₁ s₂ : set α} : s₁ ∩ s₂ = ⋂ b : bool, cond b s₁ s₂ :=
inf_eq_infi s₁ s₂

lemma sInter_union_sInter {S T : set (set α)} :
  (⋂₀ S) ∪ (⋂₀ T) = (⋂ p ∈ S ×ˢ T, (p : (set α) × (set α)).1 ∪ p.2) :=
Inf_sup_Inf

lemma sUnion_inter_sUnion {s t : set (set α)} :
  (⋃₀ s) ∩ (⋃₀ t) = (⋃ p ∈ s ×ˢ t, (p : (set α) × (set α )).1 ∩ p.2) :=
Sup_inf_Sup

lemma bUnion_Union (s : ι → set α) (t : α → set β) :
  (⋃ x ∈ ⋃ i, s i, t x) = ⋃ i (x ∈ s i), t x :=
by simp [@Union_comm _ ι]

/-- If `S` is a set of sets, and each `s ∈ S` can be represented as an intersection
of sets `T s hs`, then `⋂₀ S` is the intersection of the union of all `T s hs`. -/
lemma sInter_bUnion {S : set (set α)} {T : Π s ∈ S, set (set α)}
  (hT : ∀ s ∈ S, s = ⋂₀ T s ‹s ∈ S›) :
  ⋂₀ (⋃ s ∈ S, T s ‹_›) = ⋂₀ S :=
begin
  ext,
  simp only [and_imp, exists_prop, set.mem_sInter, set.mem_Union, exists_imp_distrib],
  split,
  { rintro H s sS,
    rw [hT s sS, mem_sInter],
    exact λ t, H t s sS },
  { rintro H t s sS tTs,
    suffices : s ⊆ t, exact this (H s sS),
    rw [hT s sS, sInter_eq_bInter],
    exact bInter_subset_of_mem tTs }
end

/-- If `S` is a set of sets, and each `s ∈ S` can be represented as an union
of sets `T s hs`, then `⋃₀ S` is the union of the union of all `T s hs`. -/
lemma sUnion_bUnion {S : set (set α)} {T : Π s ∈ S, set (set α)} (hT : ∀ s ∈ S, s = ⋃₀ T s ‹_›) :
  ⋃₀ (⋃ s ∈ S, T s ‹_›) = ⋃₀ S :=
begin
  ext,
  simp only [exists_prop, set.mem_Union, set.mem_set_of_eq],
  split,
  { rintro ⟨t, ⟨s, sS, tTs⟩, xt⟩,
    refine ⟨s, sS, _⟩,
    rw hT s sS,
    exact subset_sUnion_of_mem tTs xt },
  { rintro ⟨s, sS, xs⟩,
    rw hT s sS at xs,
    rcases mem_sUnion.1 xs with ⟨t, tTs, xt⟩,
    exact ⟨t, ⟨s, sS, tTs⟩, xt⟩ }
end

lemma Union_range_eq_sUnion {α β : Type*} (C : set (set α))
  {f : ∀ (s : C), β → s} (hf : ∀ (s : C), surjective (f s)) :
  (⋃ (y : β), range (λ (s : C), (f s y).val)) = ⋃₀ C :=
begin
  ext x, split,
  { rintro ⟨s, ⟨y, rfl⟩, ⟨s, hs⟩, rfl⟩, refine ⟨_, hs, _⟩, exact (f ⟨s, hs⟩ y).2 },
  { rintro ⟨s, hs, hx⟩, cases hf ⟨s, hs⟩ ⟨x, hx⟩ with y hy, refine ⟨_, ⟨y, rfl⟩, ⟨s, hs⟩, _⟩,
    exact congr_arg subtype.val hy }
end

lemma Union_range_eq_Union {ι α β : Type*} (C : ι → set α)
  {f : ∀ (x : ι), β → C x} (hf : ∀ (x : ι), surjective (f x)) :
  (⋃ (y : β), range (λ (x : ι), (f x y).val)) = ⋃ x, C x :=
begin
  ext x, rw [mem_Union, mem_Union], split,
  { rintro ⟨y, i, rfl⟩, exact ⟨i, (f i y).2⟩ },
  { rintro ⟨i, hx⟩, cases hf i ⟨x, hx⟩ with y hy,
    exact ⟨y, i, congr_arg subtype.val hy⟩ }
end

lemma union_distrib_Inter_right {ι : Type*} (s : ι → set α) (t : set α) :
  (⋂ i, s i) ∪ t = (⋂ i, s i ∪ t) :=
infi_sup_eq _ _

lemma union_distrib_Inter_left {ι : Type*} (s : ι → set α) (t : set α) :
  t ∪ (⋂ i, s i) = (⋂ i, t ∪ s i) :=
sup_infi_eq _ _

lemma union_distrib_bInter_left {ι : Type*} (s : ι → set α) (u : set ι) (t : set α) :
    t ∪ (⋂ i ∈ u, s i) = ⋂ i ∈ u, t ∪ s i :=
by rw [bInter_eq_Inter, bInter_eq_Inter, union_distrib_Inter_left]

lemma union_distrib_bInter_right {ι : Type*} (s : ι → set α) (u : set ι) (t : set α) :
    (⋂ i ∈ u, s i) ∪ t = ⋂ i ∈ u, s i ∪ t :=
by rw [bInter_eq_Inter, bInter_eq_Inter, union_distrib_Inter_right]


section function

/-! ### `maps_to` -/

lemma maps_to_sUnion {S : set (set α)} {t : set β} {f : α → β} (H : ∀ s ∈ S, maps_to f s t) :
  maps_to f (⋃₀ S) t :=
λ x ⟨s, hs, hx⟩, H s hs hx

lemma maps_to_Union {s : ι → set α} {t : set β} {f : α → β} (H : ∀ i, maps_to f (s i) t) :
  maps_to f (⋃ i, s i) t :=
maps_to_sUnion $ forall_range_iff.2 H

lemma maps_to_bUnion {p : ι → Prop} {s : Π (i : ι) (hi : p i), set α} {t : set β} {f : α → β}
  (H : ∀ i hi, maps_to f (s i hi) t) :
  maps_to f (⋃ i hi, s i hi) t :=
maps_to_Union $ λ i, maps_to_Union (H i)

lemma maps_to_Union_Union {s : ι → set α} {t : ι → set β} {f : α → β}
  (H : ∀ i, maps_to f (s i) (t i)) :
  maps_to f (⋃ i, s i) (⋃ i, t i) :=
maps_to_Union $ λ i, (H i).mono (subset.refl _) (subset_Union t i)

lemma maps_to_bUnion_bUnion {p : ι → Prop} {s : Π i (hi : p i), set α} {t : Π i (hi : p i), set β}
  {f : α → β} (H : ∀ i hi, maps_to f (s i hi) (t i hi)) :
  maps_to f (⋃ i hi, s i hi) (⋃ i hi, t i hi) :=
maps_to_Union_Union $ λ i, maps_to_Union_Union (H i)

lemma maps_to_sInter {s : set α} {T : set (set β)} {f : α → β} (H : ∀ t ∈ T, maps_to f s t) :
  maps_to f s (⋂₀ T) :=
λ x hx t ht, H t ht hx

lemma maps_to_Inter {s : set α} {t : ι → set β} {f : α → β} (H : ∀ i, maps_to f s (t i)) :
  maps_to f s (⋂ i, t i) :=
λ x hx, mem_Inter.2 $ λ i, H i hx

lemma maps_to_bInter {p : ι → Prop} {s : set α} {t : Π i (hi : p i), set β} {f : α → β}
  (H : ∀ i hi, maps_to f s (t i hi)) :
  maps_to f s (⋂ i hi, t i hi) :=
maps_to_Inter $ λ i, maps_to_Inter (H i)

lemma maps_to_Inter_Inter {s : ι → set α} {t : ι → set β} {f : α → β}
  (H : ∀ i, maps_to f (s i) (t i)) :
  maps_to f (⋂ i, s i) (⋂ i, t i) :=
maps_to_Inter $ λ i, (H i).mono (Inter_subset s i) (subset.refl _)

lemma maps_to_bInter_bInter {p : ι → Prop} {s : Π i (hi : p i), set α}
  {t : Π i (hi : p i), set β} {f : α → β} (H : ∀ i hi, maps_to f (s i hi) (t i hi)) :
  maps_to f (⋂ i hi, s i hi) (⋂ i hi, t i hi) :=
maps_to_Inter_Inter $ λ i, maps_to_Inter_Inter (H i)

lemma image_Inter_subset (s : ι → set α) (f : α → β) :
  f '' (⋂ i, s i) ⊆ ⋂ i, f '' (s i) :=
(maps_to_Inter_Inter $ λ i, maps_to_image f (s i)).image_subset

lemma image_bInter_subset {p : ι → Prop} (s : Π i (hi : p i), set α) (f : α → β) :
  f '' (⋂ i hi, s i hi) ⊆ ⋂ i hi, f '' (s i hi) :=
(maps_to_bInter_bInter $ λ i hi, maps_to_image f (s i hi)).image_subset

lemma image_sInter_subset (S : set (set α)) (f : α → β) :
  f '' (⋂₀ S) ⊆ ⋂ s ∈ S, f '' s :=
by { rw sInter_eq_bInter, apply image_bInter_subset }

/-! ### `inj_on` -/

lemma inj_on.image_inter {f : α → β} {s t u : set α} (hf : inj_on f u) (hs : s ⊆ u) (ht : t ⊆ u) :
  f '' (s ∩ t) = f '' s ∩ f '' t :=
begin
  apply subset.antisymm (image_inter_subset _ _ _),
  rintros x ⟨⟨y, ys, hy⟩, ⟨z, zt, hz⟩⟩,
  have : y = z,
  { apply hf (hs ys) (ht zt),
    rwa ← hz at hy },
  rw ← this at zt,
  exact ⟨y, ⟨ys, zt⟩, hy⟩,
end

lemma inj_on.image_Inter_eq [nonempty ι] {s : ι → set α} {f : α → β} (h : inj_on f (⋃ i, s i)) :
  f '' (⋂ i, s i) = ⋂ i, f '' (s i) :=
begin
  inhabit ι,
  refine subset.antisymm (image_Inter_subset s f) (λ y hy, _),
  simp only [mem_Inter, mem_image_iff_bex] at hy,
  choose x hx hy using hy,
  refine ⟨x default, mem_Inter.2 $ λ i, _, hy _⟩,
  suffices : x default = x i,
  { rw this, apply hx },
  replace hx : ∀ i, x i ∈ ⋃ j, s j := λ i, (subset_Union _ _) (hx i),
  apply h (hx _) (hx _),
  simp only [hy]
end

lemma inj_on.image_bInter_eq {p : ι → Prop} {s : Π i (hi : p i), set α} (hp : ∃ i, p i) {f : α → β}
  (h : inj_on f (⋃ i hi, s i hi)) :
  f '' (⋂ i hi, s i hi) = ⋂ i hi, f '' (s i hi) :=
begin
  simp only [Inter, infi_subtype'],
  haveI : nonempty {i // p i} := nonempty_subtype.2 hp,
  apply inj_on.image_Inter_eq,
  simpa only [Union, supr_subtype'] using h
end

lemma inj_on_Union_of_directed {s : ι → set α} (hs : directed (⊆) s)
  {f : α → β} (hf : ∀ i, inj_on f (s i)) :
  inj_on f (⋃ i, s i) :=
begin
  intros x hx y hy hxy,
  rcases mem_Union.1 hx with ⟨i, hx⟩,
  rcases mem_Union.1 hy with ⟨j, hy⟩,
  rcases hs i j with ⟨k, hi, hj⟩,
  exact hf k (hi hx) (hj hy) hxy
end

/-! ### `surj_on` -/

lemma surj_on_sUnion {s : set α} {T : set (set β)} {f : α → β} (H : ∀ t ∈ T, surj_on f s t) :
  surj_on f s (⋃₀ T) :=
λ x ⟨t, ht, hx⟩, H t ht hx

lemma surj_on_Union {s : set α} {t : ι → set β} {f : α → β} (H : ∀ i, surj_on f s (t i)) :
  surj_on f s (⋃ i, t i) :=
surj_on_sUnion $ forall_range_iff.2 H

lemma surj_on_Union_Union {s : ι → set α} {t : ι → set β} {f : α → β}
  (H : ∀ i, surj_on f (s i) (t i)) :
  surj_on f (⋃ i, s i) (⋃ i, t i) :=
surj_on_Union $ λ i, (H i).mono (subset_Union _ _) (subset.refl _)

lemma surj_on_bUnion {p : ι → Prop} {s : set α} {t : Π i (hi : p i), set β} {f : α → β}
  (H : ∀ i hi, surj_on f s (t i hi)) :
  surj_on f s (⋃ i hi, t i hi) :=
surj_on_Union $ λ i, surj_on_Union (H i)

lemma surj_on_bUnion_bUnion {p : ι → Prop} {s : Π i (hi : p i), set α} {t : Π i (hi : p i), set β}
  {f : α → β} (H : ∀ i hi, surj_on f (s i hi) (t i hi)) :
  surj_on f (⋃ i hi, s i hi) (⋃ i hi, t i hi) :=
surj_on_Union_Union $ λ i, surj_on_Union_Union (H i)

lemma surj_on_Inter [hi : nonempty ι] {s : ι → set α} {t : set β} {f : α → β}
  (H : ∀ i, surj_on f (s i) t) (Hinj : inj_on f (⋃ i, s i)) :
  surj_on f (⋂ i, s i) t :=
begin
  intros y hy,
  rw [Hinj.image_Inter_eq, mem_Inter],
  exact λ i, H i hy
end

lemma surj_on_Inter_Inter [hi : nonempty ι] {s : ι → set α} {t : ι → set β} {f : α → β}
  (H : ∀ i, surj_on f (s i) (t i)) (Hinj : inj_on f (⋃ i, s i)) :
  surj_on f (⋂ i, s i) (⋂ i, t i) :=
surj_on_Inter (λ i, (H i).mono (subset.refl _) (Inter_subset _ _)) Hinj

/-! ### `bij_on` -/

lemma bij_on_Union {s : ι → set α} {t : ι → set β} {f : α → β} (H : ∀ i, bij_on f (s i) (t i))
  (Hinj : inj_on f (⋃ i, s i)) :
  bij_on f (⋃ i, s i) (⋃ i, t i) :=
⟨maps_to_Union_Union $ λ i, (H i).maps_to, Hinj, surj_on_Union_Union $ λ i, (H i).surj_on⟩

lemma bij_on_Inter [hi :nonempty ι] {s : ι → set α} {t : ι → set β} {f : α → β}
  (H : ∀ i, bij_on f (s i) (t i)) (Hinj : inj_on f (⋃ i, s i)) :
  bij_on f (⋂ i, s i) (⋂ i, t i) :=
⟨maps_to_Inter_Inter $ λ i, (H i).maps_to, hi.elim $ λ i, (H i).inj_on.mono (Inter_subset _ _),
  surj_on_Inter_Inter (λ i, (H i).surj_on) Hinj⟩

lemma bij_on_Union_of_directed {s : ι → set α} (hs : directed (⊆) s) {t : ι → set β} {f : α → β}
  (H : ∀ i, bij_on f (s i) (t i)) :
  bij_on f (⋃ i, s i) (⋃ i, t i) :=
bij_on_Union H $ inj_on_Union_of_directed hs (λ i, (H i).inj_on)

lemma bij_on_Inter_of_directed [nonempty ι] {s : ι → set α} (hs : directed (⊆) s) {t : ι → set β}
  {f : α → β} (H : ∀ i, bij_on f (s i) (t i)) :
  bij_on f (⋂ i, s i) (⋂ i, t i) :=
bij_on_Inter H $ inj_on_Union_of_directed hs (λ i, (H i).inj_on)

end function

/-! ### `image`, `preimage` -/

section image

lemma image_Union {f : α → β} {s : ι → set α} : f '' (⋃ i, s i) = (⋃ i, f '' s i) :=
begin
  ext1 x,
  simp [image, ← exists_and_distrib_right, @exists_swap α]
end

lemma image_bUnion {f : α → β} {s : ι → set α} {p : ι → Prop} :
  f '' (⋃ i (hi : p i), s i) = (⋃ i (hi : p i), f '' s i) :=
by simp only [image_Union]

lemma univ_subtype {p : α → Prop} : (univ : set (subtype p)) = (⋃ x (h : p x), {⟨x, h⟩}) :=
set.ext $ λ ⟨x, h⟩, by simp [h]

lemma range_eq_Union {ι} (f : ι → α) : range f = (⋃ i, {f i}) :=
set.ext $ λ a, by simp [@eq_comm α a]

lemma image_eq_Union (f : α → β) (s : set α) : f '' s = (⋃ i ∈ s, {f i}) :=
set.ext $ λ b, by simp [@eq_comm β b]

lemma bUnion_range {f : ι → α} {g : α → set β} : (⋃ x ∈ range f, g x) = (⋃ y, g (f y)) :=
supr_range

@[simp] lemma Union_Union_eq' {f : ι → α} {g : α → set β} :
  (⋃ x y (h : f y = x), g x) = ⋃ y, g (f y) :=
by simpa using bUnion_range

lemma bInter_range {f : ι → α} {g : α → set β} : (⋂ x ∈ range f, g x) = (⋂ y, g (f y)) :=
infi_range

@[simp] lemma Inter_Inter_eq' {f : ι → α} {g : α → set β} :
  (⋂ x y (h : f y = x), g x) = ⋂ y, g (f y) :=
by simpa using bInter_range

variables {s : set γ} {f : γ → α} {g : α → set β}

lemma bUnion_image : (⋃ x ∈ f '' s, g x) = (⋃ y ∈ s, g (f y)) :=
supr_image

lemma bInter_image : (⋂ x ∈ f '' s, g x) = (⋂ y ∈ s, g (f y)) :=
infi_image

end image

section preimage

theorem monotone_preimage {f : α → β} : monotone (preimage f) := λ a b h, preimage_mono h

@[simp] theorem preimage_Union {ι : Sort*} {f : α → β} {s : ι → set β} :
  f ⁻¹' (⋃ i, s i) = (⋃ i, f ⁻¹' s i) :=
set.ext $ by simp [preimage]

theorem preimage_bUnion {ι} {f : α → β} {s : set ι} {t : ι → set β} :
  f ⁻¹' (⋃ i ∈ s, t i) = (⋃ i ∈ s, f ⁻¹' (t i)) :=
by simp

@[simp] theorem preimage_sUnion {f : α → β} {s : set (set β)} :
  f ⁻¹' (⋃₀ s) = (⋃ t ∈ s, f ⁻¹' t) :=
set.ext $ by simp [preimage]

lemma preimage_Inter {ι : Sort*} {s : ι → set β} {f : α → β} :
  f ⁻¹' (⋂ i, s i) = (⋂ i, f ⁻¹' s i) :=
by ext; simp

lemma preimage_bInter {s : γ → set β} {t : set γ} {f : α → β} :
  f ⁻¹' (⋂ i ∈ t, s i) = (⋂ i ∈ t, f ⁻¹' s i) :=
by ext; simp

@[simp] lemma bUnion_preimage_singleton (f : α → β) (s : set β) : (⋃ y ∈ s, f ⁻¹' {y}) = f ⁻¹' s :=
by rw [← preimage_bUnion, bUnion_of_singleton]

lemma bUnion_range_preimage_singleton (f : α → β) : (⋃ y ∈ range f, f ⁻¹' {y}) = univ :=
by rw [bUnion_preimage_singleton, preimage_range]

end preimage

section prod

theorem monotone_prod [preorder α] {f : α → set β} {g : α → set γ}
  (hf : monotone f) (hg : monotone g) : monotone (λ x, f x ×ˢ g x) :=
λ a b h, prod_mono (hf h) (hg h)

alias monotone_prod ← monotone.set_prod

lemma prod_Union {ι} {s : set α} {t : ι → set β} : s ×ˢ (⋃ i, t i) = ⋃ i, s ×ˢ (t i) :=
by { ext, simp }

lemma prod_bUnion {ι} {u : set ι} {s : set α} {t : ι → set β} :
  s ×ˢ (⋃ i ∈ u, t i) = ⋃ i ∈ u, s ×ˢ (t i) :=
by simp_rw [prod_Union]

lemma prod_sUnion {s : set α} {C : set (set β)} : s ×ˢ (⋃₀ C) = ⋃₀ ((λ t, s ×ˢ t) '' C) :=
by { simp only [sUnion_eq_bUnion, prod_bUnion, bUnion_image] }

lemma Union_prod_const {ι} {s : ι → set α} {t : set β} : (⋃ i, s i) ×ˢ t = ⋃ i, s i ×ˢ t :=
by { ext, simp }

lemma bUnion_prod_const {ι} {u : set ι} {s : ι → set α} {t : set β} :
  (⋃ i ∈ u, s i) ×ˢ t = ⋃ i ∈ u, s i ×ˢ t :=
by simp_rw [Union_prod_const]

lemma sUnion_prod_const {C : set (set α)} {t : set β} :
  (⋃₀ C) ×ˢ t = ⋃₀ ((λ s : set α, s ×ˢ t) '' C) :=
by { simp only [sUnion_eq_bUnion, bUnion_prod_const, bUnion_image] }

lemma Union_prod {ι ι' α β} (s : ι → set α) (t : ι' → set β) :
  (⋃ (x : ι × ι'), s x.1 ×ˢ t x.2) = (⋃ (i : ι), s i) ×ˢ (⋃ (i : ι'), t i) :=
by { ext, simp }

lemma Union_prod_of_monotone [semilattice_sup α] {s : α → set β} {t : α → set γ}
  (hs : monotone s) (ht : monotone t) : (⋃ x, s x ×ˢ t x) = (⋃ x, s x) ×ˢ (⋃ x, t x) :=
begin
  ext ⟨z, w⟩, simp only [mem_prod, mem_Union, exists_imp_distrib, and_imp, iff_def], split,
  { intros x hz hw, exact ⟨⟨x, hz⟩, x, hw⟩ },
  { intros x hz x' hw, exact ⟨x ⊔ x', hs le_sup_left hz, ht le_sup_right hw⟩ }
end

end prod


section image2

variables (f : α → β → γ) {s : set α} {t : set β}

lemma Union_image_left : (⋃ a ∈ s, f a '' t) = image2 f s t :=
by { ext y, split; simp only [mem_Union]; rintro ⟨a, ha, x, hx, ax⟩; exact ⟨a, x, ha, hx, ax⟩ }

lemma Union_image_right : (⋃ b ∈ t, (λ a, f a b) '' s) = image2 f s t :=
by { ext y, split; simp only [mem_Union]; rintro ⟨a, b, c, d, e⟩, exact ⟨c, a, d, b, e⟩,
     exact ⟨b, d, a, c, e⟩ }

lemma image2_Union_left (s : ι → set α) (t : set β) :
  image2 f (⋃ i, s i) t = ⋃ i, image2 f (s i) t :=
by simp only [← image_prod, Union_prod_const, image_Union]

lemma image2_Union_right (s : set α) (t : ι → set β) :
  image2 f s (⋃ i, t i) = ⋃ i, image2 f s (t i) :=
by simp only [← image_prod, prod_Union, image_Union]

end image2

section seq

/-- Given a set `s` of functions `α → β` and `t : set α`, `seq s t` is the union of `f '' t` over
all `f ∈ s`. -/
def seq (s : set (α → β)) (t : set α) : set β := {b | ∃ f ∈ s, ∃ a ∈ t, (f : α → β) a = b}

lemma seq_def {s : set (α → β)} {t : set α} : seq s t = ⋃ f ∈ s, f '' t :=
set.ext $ by simp [seq]

@[simp] lemma mem_seq_iff {s : set (α → β)} {t : set α} {b : β} :
  b ∈ seq s t ↔ ∃ (f ∈ s) (a ∈ t), (f : α → β) a = b :=
iff.rfl

lemma seq_subset {s : set (α → β)} {t : set α} {u : set β} :
  seq s t ⊆ u ↔ (∀ f ∈ s, ∀ a ∈ t, (f : α → β) a ∈ u) :=
iff.intro
  (λ h f hf a ha, h ⟨f, hf, a, ha, rfl⟩)
  (λ h b ⟨f, hf, a, ha, eq⟩, eq ▸ h f hf a ha)

lemma seq_mono {s₀ s₁ : set (α → β)} {t₀ t₁ : set α} (hs : s₀ ⊆ s₁) (ht : t₀ ⊆ t₁) :
  seq s₀ t₀ ⊆ seq s₁ t₁ :=
λ b ⟨f, hf, a, ha, eq⟩, ⟨f, hs hf, a, ht ha, eq⟩

lemma singleton_seq {f : α → β} {t : set α} : set.seq {f} t = f '' t :=
set.ext $ by simp

lemma seq_singleton {s : set (α → β)} {a : α} : set.seq s {a} = (λ f : α → β, f a) '' s :=
set.ext $ by simp

lemma seq_seq {s : set (β → γ)} {t : set (α → β)} {u : set α} :
  seq s (seq t u) = seq (seq ((∘) '' s) t) u :=
begin
  refine set.ext (λ c, iff.intro _ _),
  { rintro ⟨f, hfs, b, ⟨g, hg, a, hau, rfl⟩, rfl⟩,
    exact ⟨f ∘ g, ⟨(∘) f, mem_image_of_mem _ hfs, g, hg, rfl⟩, a, hau, rfl⟩ },
  { rintro ⟨fg, ⟨fc, ⟨f, hfs, rfl⟩, g, hgt, rfl⟩, a, ha, rfl⟩,
    exact ⟨f, hfs, g a, ⟨g, hgt, a, ha, rfl⟩, rfl⟩ }
end

lemma image_seq {f : β → γ} {s : set (α → β)} {t : set α} :
  f '' seq s t = seq ((∘) f '' s) t :=
by rw [← singleton_seq, ← singleton_seq, seq_seq, image_singleton]

lemma prod_eq_seq {s : set α} {t : set β} : s ×ˢ t = (prod.mk '' s).seq t :=
begin
  ext ⟨a, b⟩,
  split,
  { rintro ⟨ha, hb⟩, exact ⟨prod.mk a, ⟨a, ha, rfl⟩, b, hb, rfl⟩ },
  { rintro ⟨f, ⟨x, hx, rfl⟩, y, hy, eq⟩, rw ← eq, exact ⟨hx, hy⟩ }
end

lemma prod_image_seq_comm (s : set α) (t : set β) :
  (prod.mk '' s).seq t = seq ((λ b a, (a, b)) '' t) s :=
by rw [← prod_eq_seq, ← image_swap_prod, prod_eq_seq, image_seq, ← image_comp, prod.swap]

lemma image2_eq_seq (f : α → β → γ) (s : set α) (t : set β) : image2 f s t = seq (f '' s) t :=
by { ext, simp }

end seq

section pi

variables {π : α → Type*}

lemma pi_def (i : set α) (s : Π a, set (π a)) :
  pi i s = (⋂ a ∈ i, eval a ⁻¹' s a) :=
by { ext, simp }

lemma univ_pi_eq_Inter (t : Π i, set (π i)) : pi univ t = ⋂ i, eval i ⁻¹' t i :=
by simp only [pi_def, Inter_true, mem_univ]

lemma pi_diff_pi_subset (i : set α) (s t : Π a, set (π a)) :
  pi i s \ pi i t ⊆ ⋃ a ∈ i, (eval a ⁻¹' (s a \ t a)) :=
begin
  refine diff_subset_comm.2 (λ x hx a ha, _),
  simp only [mem_diff, mem_pi, mem_Union, not_exists, mem_preimage, not_and, not_not, eval_apply]
    at hx,
  exact hx.2 _ ha (hx.1 _ ha)
end

lemma Union_univ_pi (t : Π i, ι → set (π i)) :
  (⋃ (x : α → ι), pi univ (λ i, t i (x i))) = pi univ (λ i, ⋃ (j : ι), t i j) :=
by { ext, simp [classical.skolem] }

end pi

end set

namespace function
namespace surjective

lemma Union_comp {f : ι → ι₂} (hf : surjective f) (g : ι₂ → set α) :
  (⋃ x, g (f x)) = ⋃ y, g y :=
hf.supr_comp g

lemma Inter_comp {f : ι → ι₂} (hf : surjective f) (g : ι₂ → set α) :
  (⋂ x, g (f x)) = ⋂ y, g y :=
hf.infi_comp g

end surjective
end function

/-!
### Disjoint sets

We define some lemmas in the `disjoint` namespace to be able to use projection notation.
-/

section disjoint

variables {s t u : set α}

namespace disjoint

theorem union_left (hs : disjoint s u) (ht : disjoint t u) : disjoint (s ∪ t) u :=
hs.sup_left ht

theorem union_right (ht : disjoint s t) (hu : disjoint s u) : disjoint s (t ∪ u) :=
ht.sup_right hu

lemma inter_left (u : set α) (h : disjoint s t) : disjoint (s ∩ u) t :=
inf_left _ h

lemma inter_left' (u : set α) (h : disjoint s t) : disjoint (u ∩ s) t :=
inf_left' _ h

lemma inter_right (u : set α) (h : disjoint s t) : disjoint s (t ∩ u) :=
inf_right _ h

lemma inter_right' (u : set α) (h : disjoint s t) : disjoint s (u ∩ t) :=
inf_right' _ h

lemma subset_left_of_subset_union (h : s ⊆ t ∪ u) (hac : disjoint s u) : s ⊆ t :=
hac.left_le_of_le_sup_right h

lemma subset_right_of_subset_union (h : s ⊆ t ∪ u) (hab : disjoint s t) : s ⊆ u :=
hab.left_le_of_le_sup_left h

lemma preimage {α β} (f : α → β) {s t : set β} (h : disjoint s t) : disjoint (f ⁻¹' s) (f ⁻¹' t) :=
λ x hx, h hx

end disjoint

namespace set

protected theorem disjoint_iff : disjoint s t ↔ s ∩ t ⊆ ∅ := iff.rfl

theorem disjoint_iff_inter_eq_empty : disjoint s t ↔ s ∩ t = ∅ :=
disjoint_iff

lemma not_disjoint_iff : ¬disjoint s t ↔ ∃ x, x ∈ s ∧ x ∈ t :=
not_forall.trans $ exists_congr $ λ x, not_not

lemma not_disjoint_iff_nonempty_inter : ¬disjoint s t ↔ (s ∩ t).nonempty :=
by simp [set.not_disjoint_iff, set.nonempty_def]

lemma disjoint_or_nonempty_inter (s t : set α) : disjoint s t ∨ (s ∩ t).nonempty :=
(em _).imp_right not_disjoint_iff_nonempty_inter.mp

lemma disjoint_left : disjoint s t ↔ ∀ {a}, a ∈ s → a ∉ t :=
show (∀ x, ¬(x ∈ s ∩ t)) ↔ _, from ⟨λ h a, not_and.1 $ h a, λ h a, not_and.2 $ h a⟩

theorem disjoint_right : disjoint s t ↔ ∀ {a}, a ∈ t → a ∉ s :=
by rw [disjoint.comm, disjoint_left]

theorem disjoint_of_subset_left (h : s ⊆ u) (d : disjoint u t) : disjoint s t :=
d.mono_left h

theorem disjoint_of_subset_right (h : t ⊆ u) (d : disjoint s u) : disjoint s t :=
d.mono_right h

theorem disjoint_of_subset {s t u v : set α} (h1 : s ⊆ u) (h2 : t ⊆ v) (d : disjoint u v) :
  disjoint s t :=
d.mono h1 h2

@[simp] theorem disjoint_union_left :
  disjoint (s ∪ t) u ↔ disjoint s u ∧ disjoint t u :=
disjoint_sup_left

@[simp] theorem disjoint_union_right :
  disjoint s (t ∪ u) ↔ disjoint s t ∧ disjoint s u :=
disjoint_sup_right

@[simp] theorem disjoint_Union_left {ι : Sort*} {s : ι → set α} :
  disjoint (⋃ i, s i) t ↔ ∀ i, disjoint (s i) t :=
supr_disjoint_iff

@[simp] theorem disjoint_Union_right {ι : Sort*} {s : ι → set α} :
  disjoint t (⋃ i, s i) ↔ ∀ i, disjoint t (s i) :=
disjoint_supr_iff

theorem disjoint_diff {a b : set α} : disjoint a (b \ a) :=
disjoint_iff.2 (inter_diff_self _ _)

@[simp] theorem disjoint_empty (s : set α) : disjoint s ∅ := disjoint_bot_right

@[simp] theorem empty_disjoint (s : set α) : disjoint ∅ s := disjoint_bot_left

@[simp] lemma univ_disjoint {s : set α} : disjoint univ s ↔ s = ∅ :=
top_disjoint

@[simp] lemma disjoint_univ {s : set α} : disjoint s univ ↔ s = ∅ :=
disjoint_top

@[simp] theorem disjoint_singleton_left {a : α} {s : set α} : disjoint {a} s ↔ a ∉ s :=
by simp [set.disjoint_iff, subset_def]; exact iff.rfl

@[simp] theorem disjoint_singleton_right {a : α} {s : set α} : disjoint s {a} ↔ a ∉ s :=
by rw [disjoint.comm]; exact disjoint_singleton_left

@[simp] lemma disjoint_singleton {a b : α} : disjoint ({a} : set α) {b} ↔ a ≠ b :=
by rw [disjoint_singleton_left, mem_singleton_iff]

theorem disjoint_image_image {f : β → α} {g : γ → α} {s : set β} {t : set γ}
  (h : ∀ b ∈ s, ∀ c ∈ t, f b ≠ g c) : disjoint (f '' s) (g '' t) :=
by rintro a ⟨⟨b, hb, eq⟩, c, hc, rfl⟩; exact h b hb c hc eq

lemma disjoint_image_of_injective {f : α → β} (hf : injective f) {s t : set α}
  (hd : disjoint s t) : disjoint (f '' s) (f '' t) :=
disjoint_image_image $ λ x hx y hy, hf.ne $ λ H, set.disjoint_iff.1 hd ⟨hx, H.symm ▸ hy⟩

lemma disjoint_preimage {s t : set β} (hd : disjoint s t) (f : α → β) :
  disjoint (f ⁻¹' s) (f ⁻¹' t) :=
λ x hx, hd hx

lemma preimage_eq_empty {f : α → β} {s : set β} (h : disjoint s (range f)) :
  f ⁻¹' s = ∅ :=
by simpa using h.preimage f

lemma preimage_eq_empty_iff {f : α → β} {s : set β} : disjoint s (range f) ↔ f ⁻¹' s = ∅ :=
⟨preimage_eq_empty,
  λ h, begin
    simp only [eq_empty_iff_forall_not_mem, disjoint_iff_inter_eq_empty, not_exists,
      mem_inter_eq, not_and, mem_range, mem_preimage] at h ⊢,
    assume y hy x hx,
    rw ← hx at hy,
    exact h x hy,
  end ⟩

lemma disjoint_iff_subset_compl_right :
  disjoint s t ↔ s ⊆ tᶜ :=
disjoint_left

lemma disjoint_iff_subset_compl_left :
  disjoint s t ↔ t ⊆ sᶜ :=
disjoint_right

lemma _root_.disjoint.image {s t u : set α} {f : α → β} (h : disjoint s t) (hf : inj_on f u)
  (hs : s ⊆ u) (ht : t ⊆ u) : disjoint (f '' s) (f '' t) :=
begin
<<<<<<< HEAD
  apply disjoint_left.2,
  rintros x ⟨y, ys, hy⟩ ⟨z, zt, hz⟩,
  have : y = z,
  { apply hf (hs ys) (ht zt),
    rwa ← hz at hy },
  rw ← this at zt,
  exact disjoint_left.1 h ys zt,
=======
  rw disjoint_iff_inter_eq_empty at h ⊢,
  rw [← hf.image_inter hs ht, h, image_empty],
>>>>>>> 1cfb97d5
end

end set

end disjoint

namespace set
variables (t : α → set β)

lemma subset_diff {s t u : set α} : s ⊆ t \ u ↔ s ⊆ t ∧ disjoint s u :=
⟨λ h, ⟨λ x hxs, (h hxs).1, λ x ⟨hxs, hxu⟩, (h hxs).2 hxu⟩,
λ ⟨h1, h2⟩ x hxs, ⟨h1 hxs, λ hxu, h2 ⟨hxs, hxu⟩⟩⟩

lemma bUnion_diff_bUnion_subset (s₁ s₂ : set α) :
  (⋃ x ∈ s₁, t x) \ (⋃ x ∈ s₂, t x) ⊆ (⋃ x ∈ s₁ \ s₂, t x) :=
begin
  simp only [diff_subset_iff, ← bUnion_union],
  apply bUnion_subset_bUnion_left,
  rw union_diff_self,
  apply subset_union_right
end

/-- If `t` is an indexed family of sets, then there is a natural map from `Σ i, t i` to `⋃ i, t i`
sending `⟨i, x⟩` to `x`. -/
def sigma_to_Union (x : Σ i, t i) : (⋃ i, t i) := ⟨x.2, mem_Union.2 ⟨x.1, x.2.2⟩⟩

lemma sigma_to_Union_surjective : surjective (sigma_to_Union t)
| ⟨b, hb⟩ := have ∃ a, b ∈ t a, by simpa using hb, let ⟨a, hb⟩ := this in ⟨⟨a, b, hb⟩, rfl⟩

lemma sigma_to_Union_injective (h : ∀ i j, i ≠ j → disjoint (t i) (t j)) :
  injective (sigma_to_Union t)
| ⟨a₁, b₁, h₁⟩ ⟨a₂, b₂, h₂⟩ eq :=
  have b_eq : b₁ = b₂, from congr_arg subtype.val eq,
  have a_eq : a₁ = a₂, from classical.by_contradiction $ λ ne,
    have b₁ ∈ t a₁ ∩ t a₂, from ⟨h₁, b_eq.symm ▸ h₂⟩,
    h _ _ ne this,
  sigma.eq a_eq $ subtype.eq $ by subst b_eq; subst a_eq

lemma sigma_to_Union_bijective (h : ∀ i j, i ≠ j → disjoint (t i) (t j)) :
  bijective (sigma_to_Union t) :=
⟨sigma_to_Union_injective t h, sigma_to_Union_surjective t⟩

/-- Equivalence between a disjoint union and a dependent sum. -/
noncomputable def Union_eq_sigma_of_disjoint {t : α → set β}
  (h : ∀ i j, i ≠ j → disjoint (t i) (t j)) : (⋃ i, t i) ≃ (Σ i, t i) :=
(equiv.of_bijective _ $ sigma_to_Union_bijective t h).symm

end set<|MERGE_RESOLUTION|>--- conflicted
+++ resolved
@@ -1541,18 +1541,8 @@
 lemma _root_.disjoint.image {s t u : set α} {f : α → β} (h : disjoint s t) (hf : inj_on f u)
   (hs : s ⊆ u) (ht : t ⊆ u) : disjoint (f '' s) (f '' t) :=
 begin
-<<<<<<< HEAD
-  apply disjoint_left.2,
-  rintros x ⟨y, ys, hy⟩ ⟨z, zt, hz⟩,
-  have : y = z,
-  { apply hf (hs ys) (ht zt),
-    rwa ← hz at hy },
-  rw ← this at zt,
-  exact disjoint_left.1 h ys zt,
-=======
   rw disjoint_iff_inter_eq_empty at h ⊢,
   rw [← hf.image_inter hs ht, h, image_empty],
->>>>>>> 1cfb97d5
 end
 
 end set
