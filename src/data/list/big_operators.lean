/-
Copyright (c) 2017 Johannes Hölzl. All rights reserved.
Released under Apache 2.0 license as described in the file LICENSE.
Authors: Johannes Hölzl, Floris van Doorn, Sébastien Gouëzel, Alex J. Best
-/
import data.list.basic

/-!
# Sums and products from lists

This file provides basic results about `list.prod` and `list.sum`, which calculate the product and
sum of elements of a list. These are defined in [`data.list.defs`](./data/list/defs).
-/

variables {ι M N R G M₀ : Type*}

namespace list

section monoid
variables [monoid M] [monoid N] [monoid P] {l l₁ l₂ : list M} {a : M}

@[simp, to_additive]
lemma prod_nil : ([] : list M).prod = 1 := rfl

@[to_additive]
lemma prod_singleton : [a].prod = a := one_mul a

@[simp, to_additive]
lemma prod_cons : (a :: l).prod = a * l.prod :=
calc (a :: l).prod = foldl (*) (a * 1) l : by simp only [list.prod, foldl_cons, one_mul, mul_one]
  ... = _ : foldl_assoc

@[simp, to_additive]
lemma prod_append : (l₁ ++ l₂).prod = l₁.prod * l₂.prod :=
calc (l₁ ++ l₂).prod = foldl (*) (foldl (*) 1 l₁ * 1) l₂ : by simp [list.prod]
  ... = l₁.prod * l₂.prod : foldl_assoc

@[to_additive]
lemma prod_concat : (l.concat a).prod = l.prod * a :=
by rw [concat_eq_append, prod_append, prod_singleton]

@[simp, to_additive]
lemma prod_join {l : list (list M)} : l.join.prod = (l.map list.prod).prod :=
by induction l; [refl, simp only [*, list.join, map, prod_append, prod_cons]]

@[to_additive]
lemma prod_eq_foldr : l.prod = foldr (*) 1 l :=
list.rec_on l rfl $ λ a l ihl, by rw [prod_cons, foldr_cons, ihl]

@[simp, priority 500, to_additive]
theorem prod_repeat (a : M) (n : ℕ) : (repeat a n).prod = a ^ n :=
begin
  induction n with n ih,
  { rw pow_zero, refl },
  { rw [list.repeat_succ, list.prod_cons, ih, pow_succ] }
end

@[to_additive sum_eq_card_nsmul]
lemma prod_eq_pow_card (l : list M) (m : M) (h : ∀ (x ∈ l), x = m) :
  l.prod = m ^ l.length :=
by rw [← prod_repeat, ← list.eq_repeat.mpr ⟨rfl, h⟩]

@[to_additive]
lemma prod_hom_rel (l : list ι) {r : M → N → Prop} {f : ι → M} {g : ι → N} (h₁ : r 1 1)
  (h₂ : ∀ ⦃i a b⦄, r a b → r (f i * a) (g i * b)) :
  r (l.map f).prod (l.map g).prod :=
list.rec_on l h₁ (λ a l hl, by simp only [map_cons, prod_cons, h₂ hl])

section hom

variables {F : Type*} [monoid_hom_class F M N]

include N

@[to_additive] lemma prod_hom (l : list M) (f : F) : (l.map f).prod = f l.prod :=
begin
  rw [prod, prod, foldl_map, ← map_one f],
  exact l.foldl_hom _ _ _ 1 (map_mul f)
end

@[to_additive] lemma prod_map_hom (L : list ι) (f : ι → M) (g : F) :
  (L.map (g ∘ f)).prod = g ((L.map f).prod) :=
by rw [← prod_hom, map_map]

@[to_additive] lemma map_prod (f : F) (l : list M) :
  f l.prod = (l.map f).prod :=
(l.prod_hom f).symm

end hom

@[to_additive]
lemma coe_prod_units (l : list (units M)) : (l.prod : M) = (l.map coe).prod :=
l.map_prod (units.coe_hom M)

@[to_additive]
lemma prod_is_unit {l : list M} (u : ∀ u ∈ l, is_unit u) : is_unit l.prod :=
by { lift l to list (units M) using u, exact l.coe_prod_units ▸ units.is_unit _ }

@[simp, to_additive]
lemma prod_take_mul_prod_drop :
  ∀ (L : list M) (i : ℕ), (L.take i).prod * (L.drop i).prod = L.prod
| [] i := by simp
| L 0 := by simp
| (h :: t) (n+1) := by { dsimp, rw [prod_cons, prod_cons, mul_assoc, prod_take_mul_prod_drop] }

@[simp, to_additive]
lemma prod_take_succ :
  ∀ (L : list M) (i : ℕ) (p), (L.take (i + 1)).prod = (L.take i).prod * L.nth_le i p
| [] i p := by cases p
| (h :: t) 0 _ := by simp
| (h :: t) (n+1) _ := by { dsimp, rw [prod_cons, prod_cons, prod_take_succ, mul_assoc] }

/-- A list with product not one must have positive length. -/
<<<<<<< HEAD
@[to_additive "A list with nonzero sum must have positive length."]
=======
@[to_additive "A list with sum not zero must have positive length."]
>>>>>>> 5a547aa9
lemma length_pos_of_prod_ne_one (L : list M) (h : L.prod ≠ 1) : 0 < L.length :=
by { cases L, { contrapose h, simp }, { simp } }

/-- A list with product greater than one must have positive length. -/
@[to_additive length_pos_of_sum_pos  "A list with positive sum must have positive length."]
lemma length_pos_of_one_lt_prod [preorder M] (L : list M) (h : 1 < L.prod) :
  0 < L.length :=
length_pos_of_prod_ne_one L h.ne'

/-- A list with product less than one must have positive length. -/
@[to_additive "A list with negative sum must have positive length."]
lemma length_pos_of_prod_lt_one [preorder M] (L : list M) (h : L.prod < 1) :
  0 < L.length :=
length_pos_of_prod_ne_one L h.ne

@[to_additive]
lemma prod_update_nth : ∀ (L : list M) (n : ℕ) (a : M),
  (L.update_nth n a).prod =
    (L.take n).prod * (if n < L.length then a else 1) * (L.drop (n + 1)).prod
| (x :: xs) 0     a := by simp [update_nth]
| (x :: xs) (i+1) a := by simp [update_nth, prod_update_nth xs i a, mul_assoc]
| []      _     _ := by simp [update_nth, (nat.zero_le _).not_lt]

open mul_opposite

<<<<<<< HEAD
lemma _root_.mul_opposite.op_list_prod : ∀ (l : list M), op (l.prod) = (l.map op).reverse.prod
| [] := rfl
| (x :: xs) := by rw [list.prod_cons, list.map_cons, list.reverse_cons', list.prod_concat, op_mul,
                      _root_.mul_opposite.op_list_prod]

lemma _root_.mul_opposite.unop_list_prod (l : list Mᵐᵒᵖ) :
  (l.prod).unop = (l.map unop).reverse.prod :=
by rw [← op_inj, op_unop, mul_opposite.op_list_prod, map_reverse, map_map, reverse_reverse,
  op_comp_unop, map_id]

/-- A morphism into the opposite monoid acts on the product by acting on the reversed elements. -/
lemma unop_map_prod {F : Type*} [monoid_hom_class F M Nᵐᵒᵖ] (f : F) (l : list M) :
  unop (f l.prod) = (l.map (unop ∘ f)).reverse.prod :=
by rw [l.map_prod f, mul_opposite.unop_list_prod, map_map]
=======
/-- We'd like to state this as `L.head * L.tail.prod = L.prod`, but because `L.head` relies on an
inhabited instance to return a garbage value on the empty list, this is not possible.
Instead, we write the statement in terms of `(L.nth 0).get_or_else 1`.
-/
@[to_additive "We'd like to state this as `L.head + L.tail.sum = L.sum`, but because `L.head`
relies on an inhabited instance to return a garbage value on the empty list, this is not possible.
Instead, we write the statement in terms of `(L.nth 0).get_or_else 0`."]
lemma nth_zero_mul_tail_prod (l : list M) : (l.nth 0).get_or_else 1 * l.tail.prod = l.prod :=
by cases l; simp

/-- Same as `nth_zero_mul_tail_prod`, but avoiding the `list.head` garbage complication by requiring
the list to be nonempty. -/
@[to_additive "Same as `nth_zero_add_tail_sum`, but avoiding the `list.head` garbage complication
by requiring the list to be nonempty."]
lemma head_mul_tail_prod_of_ne_nil [inhabited M] (l : list M) (h : l ≠ []) :
  l.head * l.tail.prod = l.prod :=
by cases l; [contradiction, simp]
>>>>>>> 5a547aa9

@[to_additive]
lemma prod_commute (l : list M) (y : M) (h : ∀ (x ∈ l), commute y x) : commute y l.prod :=
begin
  induction l with z l IH,
  { simp },
  { rw list.ball_cons at h,
    rw list.prod_cons,
    exact commute.mul_right h.1 (IH h.2), }
end

@[to_additive sum_le_sum] lemma prod_le_prod' [preorder M]
  [covariant_class M M (function.swap (*)) (≤)] [covariant_class M M (*) (≤)]
  {l : list ι} {f g : ι → M} (h : ∀ i ∈ l, f i ≤ g i) :
  (l.map f).prod ≤ (l.map g).prod :=
begin
  induction l with i l ihl, { refl },
  rw forall_mem_cons at h,
  simpa using mul_le_mul' h.1 (ihl h.2)
end

@[to_additive sum_lt_sum] lemma prod_lt_prod'
  [preorder M] [covariant_class M M (*) (<)] [covariant_class M M (*) (≤)]
  [covariant_class M M (function.swap (*)) (<)] [covariant_class M M (function.swap (*)) (≤)]
  {l : list ι} (f g : ι → M) (h₁ : ∀ i ∈ l, f i ≤ g i) (h₂ : ∃ i ∈ l, f i < g i) :
  (l.map f).prod < (l.map g).prod :=
begin
  induction l with i l ihl, { rcases h₂ with ⟨_, ⟨⟩, _⟩ },
  simp only [ball_cons, bex_cons, map_cons, prod_cons] at h₁ h₂ ⊢,
  cases h₂,
  exacts [mul_lt_mul_of_lt_of_le h₂ (prod_le_prod' h₁.2),
    mul_lt_mul_of_le_of_lt h₁.1 $ ihl h₁.2 h₂]
end

@[to_additive] lemma prod_lt_prod_of_ne_nil
  [preorder M] [covariant_class M M (*) (<)] [covariant_class M M (*) (≤)]
  [covariant_class M M (function.swap (*)) (<)] [covariant_class M M (function.swap (*)) (≤)]
  {l : list ι} (hl : l ≠ []) (f g : ι → M) (hlt : ∀ i ∈ l, f i < g i) :
  (l.map f).prod < (l.map g).prod :=
prod_lt_prod' f g (λ i hi, (hlt i hi).le) $ (exists_mem_of_ne_nil l hl).imp $ λ i hi, ⟨hi, hlt i hi⟩

@[to_additive sum_le_card_nsmul]
lemma prod_le_pow_card [preorder M]
  [covariant_class M M (function.swap (*)) (≤)] [covariant_class M M (*) (≤)]
  (l : list M) (n : M) (h : ∀ (x ∈ l), x ≤ n) :
  l.prod ≤ n ^ l.length :=
by simpa only [map_id'', map_const, prod_repeat] using prod_le_prod' h

@[to_additive card_nsmul_le_sum]
lemma pow_card_le_prod [preorder M]
  [covariant_class M M (function.swap (*)) (≤)] [covariant_class M M (*) (≤)]
  (l : list M) (n : M) (h : ∀ (x ∈ l), n ≤ x) :
  n ^ l.length ≤ l.prod :=
@prod_le_pow_card (order_dual M) _ _ _ _ l n h

@[to_additive exists_lt_of_sum_lt] lemma exists_lt_of_prod_lt' [linear_order M]
  [covariant_class M M (function.swap (*)) (≤)] [covariant_class M M (*) (≤)] {l : list ι}
  (f g : ι → M) (h : (l.map f).prod < (l.map g).prod) :
  ∃ i ∈ l, f i < g i :=
by { contrapose! h, exact prod_le_prod' h }

@[to_additive exists_le_of_sum_le]
lemma exists_le_of_prod_le' [linear_order M] [covariant_class M M (*) (<)]
  [covariant_class M M (*) (≤)] [covariant_class M M (function.swap (*)) (<)]
  [covariant_class M M (function.swap (*)) (≤)] {l : list ι} (hl : l ≠ [])
  (f g : ι → M) (h : (l.map f).prod ≤ (l.map g).prod) :
  ∃ x ∈ l, f x ≤ g x :=
by { contrapose! h, exact prod_lt_prod_of_ne_nil hl _ _ h }

@[to_additive sum_nonneg]
lemma one_le_prod_of_one_le [preorder M] [covariant_class M M (*) (≤)] {l : list M}
  (hl₁ : ∀ x ∈ l, (1 : M) ≤ x) :
  1 ≤ l.prod :=
begin
  -- We don't use `pow_card_le_prod` to avoid assumption
  -- [covariant_class M M (function.swap (*)) (≤)]
  induction l with hd tl ih, { refl },
  rw prod_cons,
  exact one_le_mul (hl₁ hd (mem_cons_self hd tl)) (ih (λ x h, hl₁ x (mem_cons_of_mem hd h)))
end

end monoid

section monoid_with_zero

variables [monoid_with_zero M₀]

/-- If zero is an element of a list `L`, then `list.prod L = 0`. If the domain is a nontrivial
monoid with zero with no divisors, then this implication becomes an `iff`, see
`list.prod_eq_zero_iff`. -/
lemma prod_eq_zero {L : list M₀} (h : (0 : M₀) ∈ L) : L.prod = 0 :=
begin
  induction L with a L ihL,
  { exact absurd h (not_mem_nil _) },
  { rw prod_cons,
    cases (mem_cons_iff _ _ _).1 h with ha hL,
    exacts [mul_eq_zero_of_left ha.symm _, mul_eq_zero_of_right _ (ihL hL)] }
end

/-- Product of elements of a list `L` equals zero if and only if `0 ∈ L`. See also
`list.prod_eq_zero` for an implication that needs weaker typeclass assumptions. -/
@[simp] lemma prod_eq_zero_iff [nontrivial M₀] [no_zero_divisors M₀] {L : list M₀} :
  L.prod = 0 ↔ (0 : M₀) ∈ L :=
begin
  induction L with a L ihL,
  { simp },
  { rw [prod_cons, mul_eq_zero, ihL, mem_cons_iff, eq_comm] }
end

lemma prod_ne_zero [nontrivial M₀] [no_zero_divisors M₀] {L : list M₀} (hL : (0 : M₀) ∉ L) :
  L.prod ≠ 0 :=
mt prod_eq_zero_iff.1 hL

end monoid_with_zero

section group
variables [group G]

/-- This is the `list.prod` version of `mul_inv_rev` -/
@[to_additive "This is the `list.sum` version of `add_neg_rev`"]
lemma prod_inv_reverse : ∀ (L : list G), L.prod⁻¹ = (L.map (λ x, x⁻¹)).reverse.prod
| [] := by simp
| (x :: xs) := by simp [prod_inv_reverse xs]

/-- A non-commutative variant of `list.prod_reverse` -/
@[to_additive "A non-commutative variant of `list.sum_reverse`"]
lemma prod_reverse_noncomm : ∀ (L : list G), L.reverse.prod = (L.map (λ x, x⁻¹)).prod⁻¹ :=
by simp [prod_inv_reverse]

/-- Counterpart to `list.prod_take_succ` when we have an inverse operation -/
@[simp, to_additive /-"Counterpart to `list.sum_take_succ` when we have an negation operation"-/]
lemma prod_drop_succ :
  ∀ (L : list G) (i : ℕ) (p), (L.drop (i + 1)).prod = (L.nth_le i p)⁻¹ * (L.drop i).prod
| [] i p := false.elim (nat.not_lt_zero _ p)
| (x :: xs) 0 p := by simp
| (x :: xs) (i + 1) p := prod_drop_succ xs i _

end group

section comm_group
variables [comm_group G]

/-- This is the `list.prod` version of `mul_inv` -/
@[to_additive "This is the `list.sum` version of `add_neg`"]
lemma prod_inv : ∀ (L : list G), L.prod⁻¹ = (L.map (λ x, x⁻¹)).prod
| [] := by simp
| (x :: xs) := by simp [mul_comm, prod_inv xs]

/-- Alternative version of `list.prod_update_nth` when the list is over a group -/
@[to_additive /-"Alternative version of `list.sum_update_nth` when the list is over a group"-/]
lemma prod_update_nth' (L : list G) (n : ℕ) (a : G) :
  (L.update_nth n a).prod =
    L.prod * (if hn : n < L.length then (L.nth_le n hn)⁻¹ * a else 1) :=
begin
  refine (prod_update_nth L n a).trans _,
  split_ifs with hn hn,
  { rw [mul_comm _ a, mul_assoc a, prod_drop_succ L n hn, mul_comm _ (drop n L).prod,
      ← mul_assoc (take n L).prod, prod_take_mul_prod_drop, mul_comm a, mul_assoc] },
  { simp only [take_all_of_le (le_of_not_lt hn), prod_nil, mul_one,
      drop_eq_nil_of_le ((le_of_not_lt hn).trans n.le_succ)] }
end

end comm_group

@[to_additive]
lemma eq_of_prod_take_eq [left_cancel_monoid M] {L L' : list M} (h : L.length = L'.length)
  (h' : ∀ i ≤ L.length, (L.take i).prod = (L'.take i).prod) : L = L' :=
begin
  apply ext_le h (λ i h₁ h₂, _),
  have : (L.take (i + 1)).prod = (L'.take (i + 1)).prod := h' _ (nat.succ_le_of_lt h₁),
  rw [prod_take_succ L i h₁, prod_take_succ L' i h₂, h' i (le_of_lt h₁)] at this,
  convert mul_left_cancel this
end

@[to_additive]
lemma monotone_prod_take [canonically_ordered_monoid M] (L : list M) :
  monotone (λ i, (L.take i).prod) :=
begin
  apply monotone_nat_of_le_succ (λ n, _),
  cases lt_or_le n L.length with h h,
  { rw prod_take_succ _ _ h,
    exact le_self_mul },
  { simp [take_all_of_le h, take_all_of_le (le_trans h (nat.le_succ _))] }
<<<<<<< HEAD
end

@[to_additive sum_nonneg]
lemma one_le_prod_of_one_le [ordered_comm_monoid M] {l : list M} (hl₁ : ∀ x ∈ l, (1 : M) ≤ x) :
  1 ≤ l.prod :=
begin
  induction l with hd tl ih,
  { simp },
  rw prod_cons,
  exact one_le_mul (hl₁ hd (mem_cons_self hd tl)) (ih (λ x h, hl₁ x (mem_cons_of_mem hd h))),
=======
>>>>>>> 5a547aa9
end

@[to_additive sum_pos]
lemma one_lt_prod_of_one_lt [ordered_comm_monoid M] :
  ∀ (l : list M) (hl : ∀ x ∈ l, (1 : M) < x) (hl₂ : l ≠ []), 1 < l.prod
| [] _ h := (h rfl).elim
| [b] h _ := by simpa using h
| (a :: b :: l) hl₁ hl₂ :=
begin
  simp only [forall_eq_or_imp, list.mem_cons_iff _ a] at hl₁,
  rw list.prod_cons,
  apply one_lt_mul_of_lt_of_le' hl₁.1,
  apply le_of_lt ((b :: l).one_lt_prod_of_one_lt hl₁.2 (l.cons_ne_nil b)),
end

@[to_additive]
lemma single_le_prod [ordered_comm_monoid M] {l : list M} (hl₁ : ∀ x ∈ l, (1 : M) ≤ x) :
  ∀ x ∈ l, x ≤ l.prod :=
begin
  induction l,
  { simp },
  simp_rw [prod_cons, forall_mem_cons] at ⊢ hl₁,
  split,
  { exact le_mul_of_one_le_right' (one_le_prod_of_one_le hl₁.2) },
  { exact λ x H, le_mul_of_one_le_of_le hl₁.1 (l_ih hl₁.right x H) },
end

@[to_additive all_zero_of_le_zero_le_of_sum_eq_zero]
lemma all_one_of_le_one_le_of_prod_eq_one [ordered_comm_monoid M]
  {l : list M} (hl₁ : ∀ x ∈ l, (1 : M) ≤ x) (hl₂ : l.prod = 1) {x : M} (hx : x ∈ l) :
  x = 1 :=
le_antisymm (hl₂ ▸ single_le_prod hl₁ _ hx) (hl₁ x hx)

@[to_additive] lemma prod_eq_one_iff [canonically_ordered_monoid M] (l : list M) :
  l.prod = 1 ↔ ∀ x ∈ l, x = (1 : M) :=
⟨all_one_of_le_one_le_of_prod_eq_one (λ _ _, one_le _),
begin
  induction l,
  { simp },
  { intro h,
    rw [prod_cons, mul_eq_one_iff],
    rw forall_mem_cons at h,
    exact ⟨h.1, l_ih h.2⟩ },
end⟩

/-- If all elements in a list are bounded below by `1`, then the length of the list is bounded
by the sum of the elements. -/
lemma length_le_sum_of_one_le (L : list ℕ) (h : ∀ i ∈ L, 1 ≤ i) : L.length ≤ L.sum :=
begin
  induction L with j L IH h, { simp },
  rw [sum_cons, length, add_comm],
  exact add_le_add (h _ (set.mem_insert _ _)) (IH (λ i hi, h i (set.mem_union_right _ hi)))
end

-- TODO: develop theory of tropical rings
lemma sum_le_foldr_max [add_monoid M] [add_monoid N] [linear_order N] (f : M → N)
  (h0 : f 0 ≤ 0) (hadd : ∀ x y, f (x + y) ≤ max (f x) (f y)) (l : list M) :
  f l.sum ≤ (l.map f).foldr max 0 :=
begin
  induction l with hd tl IH,
  { simpa using h0 },
  simp only [list.sum_cons, list.foldr_map, list.foldr] at IH ⊢,
  exact (hadd _ _).trans (max_le_max le_rfl IH)
end

@[simp, to_additive]
lemma prod_erase [decidable_eq M] [comm_monoid M] {a} :
  ∀ {l : list M}, a ∈ l → a * (l.erase a).prod = l.prod
| (b :: l) h :=
  begin
    obtain rfl | ⟨ne, h⟩ := decidable.list.eq_or_ne_mem_of_mem h,
    { simp only [list.erase, if_pos, prod_cons] },
    { simp only [list.erase, if_neg (mt eq.symm ne), prod_cons, prod_erase h, mul_left_comm a b] }
  end

lemma dvd_prod [comm_monoid M] {a} {l : list M} (ha : a ∈ l) : a ∣ l.prod :=
let ⟨s, t, h⟩ := mem_split ha in
by { rw [h, prod_append, prod_cons, mul_left_comm], exact dvd_mul_right _ _ }

@[simp] lemma sum_const_nat (m n : ℕ) : sum (list.repeat m n) = m * n :=
by induction n; [refl, simp only [*, repeat_succ, sum_cons, nat.mul_succ, add_comm]]

lemma dvd_sum [semiring R] {a} {l : list R} (h : ∀ x ∈ l, a ∣ x) : a ∣ l.sum :=
begin
  induction l with x l ih,
  { exact dvd_zero _ },
  { rw [list.sum_cons],
    exact dvd_add (h _ (mem_cons_self _ _)) (ih (λ x hx, h x (mem_cons_of_mem _ hx))) }
end

<<<<<<< HEAD
lemma exists_lt_of_sum_lt [linear_ordered_cancel_add_comm_monoid M] {l : list ι} (f g : ι → M)
  (h : (l.map f).sum < (l.map g).sum) :
  ∃ x ∈ l, f x < g x :=
begin
  induction l with x l,
  { exact (lt_irrefl _ h).elim },
  obtain h' | h' := lt_or_le (f x) (g x),
  { exact ⟨x, mem_cons_self _ _, h'⟩ },
  simp at h,
  obtain ⟨y, h1y, h2y⟩ := l_ih (lt_of_add_lt_add_left (h.trans_le $ add_le_add_right h' _)),
  exact ⟨y, mem_cons_of_mem x h1y, h2y⟩,
end

lemma exists_le_of_sum_le [linear_ordered_cancel_add_comm_monoid M] {l : list ι} (hl : l ≠ [])
  (f g : ι → M) (h : (l.map f).sum ≤ (l.map g).sum) :
  ∃ x ∈ l, f x ≤ g x :=
begin
  cases l with x l,
  { contradiction },
  obtain h' | h' := le_or_lt (f x) (g x),
  { exact ⟨x, mem_cons_self _ _, h'⟩ },
  obtain ⟨y, h1y, h2y⟩ := exists_lt_of_sum_lt f g _,
  exact ⟨y, mem_cons_of_mem x h1y, le_of_lt h2y⟩, simp at h,
  exact lt_of_add_lt_add_left (h.trans_lt $ add_lt_add_right h' _),
end

/-- We'd like to state this as `L.head * L.tail.prod = L.prod`, but because `L.head` relies on an
inhabited instance to return a garbage value on the empty list, this is not possible.
Instead, we write the statement in terms of `(L.nth 0).get_or_else 1`. -/
@[to_additive]
lemma nth_zero_mul_tail_prod [monoid M] (l : list M) :
  (l.nth 0).get_or_else 1 * l.tail.prod = l.prod :=
by cases l; simp

/-- Same as `nth_zero_mul_tail_prod`, but avoiding the `list.head` garbage complication by requiring
the list to be nonempty. -/
@[to_additive]
lemma head_mul_tail_prod_of_ne_nil [monoid M] [inhabited M] (l : list M) (h : l ≠ []) :
  l.head * l.tail.prod = l.prod :=
by cases l; [contradiction, simp]

=======
>>>>>>> 5a547aa9
/-- The product of a list of positive natural numbers is positive,
and likewise for any nontrivial ordered semiring. -/
lemma prod_pos [ordered_semiring R] [nontrivial R] (l : list R) (h : ∀ a ∈ l, (0 : R) < a) :
  0 < l.prod :=
begin
  induction l with a l ih,
  { simp },
  { rw prod_cons,
    exact mul_pos (h _ $ mem_cons_self _ _) (ih $ λ a ha, h a $ mem_cons_of_mem _ ha) }
end

/-!
Several lemmas about sum/head/tail for `list ℕ`.
These are hard to generalize well, as they rely on the fact that `default ℕ = 0`.
If desired, we could add a class stating that `default = 0`.
-/

/-- This relies on `default ℕ = 0`. -/
lemma head_add_tail_sum (L : list ℕ) : L.head + L.tail.sum = L.sum :=
by { cases L, { simp, refl }, { simp } }

/-- This relies on `default ℕ = 0`. -/
lemma head_le_sum (L : list ℕ) : L.head ≤ L.sum := nat.le.intro (head_add_tail_sum L)

/-- This relies on `default ℕ = 0`. -/
lemma tail_sum (L : list ℕ) : L.tail.sum = L.sum - L.head :=
by rw [← head_add_tail_sum L, add_comm, add_tsub_cancel_right]

section alternating
variables [comm_group G]

@[simp, to_additive] lemma alternating_prod_nil : alternating_prod ([] : list G) = 1 := rfl

@[simp, to_additive] lemma alternating_prod_singleton (g : G) : alternating_prod [g] = g := rfl

@[simp, to_additive alternating_sum_cons_cons']
lemma alternating_prod_cons_cons (g h : G) (l : list G) :
  alternating_prod (g :: h :: l) = g * h⁻¹ * alternating_prod l := rfl

lemma alternating_sum_cons_cons {G : Type*} [add_comm_group G] (g h : G) (l : list G) :
  alternating_sum (g :: h :: l) = g - h + alternating_sum l :=
by rw [sub_eq_add_neg, alternating_sum]

end alternating

lemma sum_map_mul_left [non_unital_non_assoc_semiring R] (L : list ι) (f : ι → R) (r : R) :
  (L.map (λ b, r * f b)).sum = r * (L.map f).sum :=
sum_map_hom L f $ add_monoid_hom.mul_left r

lemma sum_map_mul_right [non_unital_non_assoc_semiring R] (L : list ι) (f : ι → R) (r : R) :
  (L.map (λ b, f b * r)).sum = (L.map f).sum * r :=
sum_map_hom L f $ add_monoid_hom.mul_right r

end list

namespace mul_opposite

open list
variables [monoid M]

lemma op_list_prod : ∀ (l : list M), op (l.prod) = (l.map op).reverse.prod
| [] := rfl
| (x :: xs) := by rw [list.prod_cons, list.map_cons, list.reverse_cons', list.prod_concat, op_mul,
                      op_list_prod]

lemma _root_.mul_opposite.unop_list_prod (l : list Mᵐᵒᵖ) :
  (l.prod).unop = (l.map unop).reverse.prod :=
by rw [← op_inj, op_unop, mul_opposite.op_list_prod, map_reverse, map_map, reverse_reverse,
  op_comp_unop, map_id]

end mul_opposite

section monoid_hom

variables [monoid M] [monoid N]

@[to_additive]
lemma map_list_prod {F : Type*} [monoid_hom_class F M N] (f : F)
  (l : list M) : f l.prod = (l.map f).prod :=
(l.prod_hom f).symm

/-- A morphism into the opposite monoid acts on the product by acting on the reversed elements. -/
lemma unop_map_list_prod {F : Type*} [monoid_hom_class F M Nᵐᵒᵖ] (f : F) (l : list M) :
  (f l.prod).unop = (l.map (mul_opposite.unop ∘ f)).reverse.prod :=
by rw [map_list_prod f l, mul_opposite.unop_list_prod, list.map_map]

namespace monoid_hom

/-- Deprecated, use `_root_.map_list_prod` instead. -/
@[to_additive "Deprecated, use `_root_.map_list_sum` instead."]
protected lemma map_list_prod (f : M →* N) (l : list M) :
  f l.prod = (l.map f).prod :=
map_list_prod f l

/-- A morphism into the opposite monoid acts on the product by acting on the reversed elements.

Deprecated, use `_root_.unop_map_list_prod` instead. -/
protected lemma unop_map_list_prod (f : M →* Nᵐᵒᵖ) (l : list M) :
  (f l.prod).unop = (l.map (mul_opposite.unop ∘ f)).reverse.prod :=
unop_map_list_prod f l

end monoid_hom

end monoid_hom<|MERGE_RESOLUTION|>--- conflicted
+++ resolved
@@ -111,11 +111,7 @@
 | (h :: t) (n+1) _ := by { dsimp, rw [prod_cons, prod_cons, prod_take_succ, mul_assoc] }
 
 /-- A list with product not one must have positive length. -/
-<<<<<<< HEAD
-@[to_additive "A list with nonzero sum must have positive length."]
-=======
 @[to_additive "A list with sum not zero must have positive length."]
->>>>>>> 5a547aa9
 lemma length_pos_of_prod_ne_one (L : list M) (h : L.prod ≠ 1) : 0 < L.length :=
 by { cases L, { contrapose h, simp }, { simp } }
 
@@ -141,7 +137,6 @@
 
 open mul_opposite
 
-<<<<<<< HEAD
 lemma _root_.mul_opposite.op_list_prod : ∀ (l : list M), op (l.prod) = (l.map op).reverse.prod
 | [] := rfl
 | (x :: xs) := by rw [list.prod_cons, list.map_cons, list.reverse_cons', list.prod_concat, op_mul,
@@ -156,25 +151,6 @@
 lemma unop_map_prod {F : Type*} [monoid_hom_class F M Nᵐᵒᵖ] (f : F) (l : list M) :
   unop (f l.prod) = (l.map (unop ∘ f)).reverse.prod :=
 by rw [l.map_prod f, mul_opposite.unop_list_prod, map_map]
-=======
-/-- We'd like to state this as `L.head * L.tail.prod = L.prod`, but because `L.head` relies on an
-inhabited instance to return a garbage value on the empty list, this is not possible.
-Instead, we write the statement in terms of `(L.nth 0).get_or_else 1`.
--/
-@[to_additive "We'd like to state this as `L.head + L.tail.sum = L.sum`, but because `L.head`
-relies on an inhabited instance to return a garbage value on the empty list, this is not possible.
-Instead, we write the statement in terms of `(L.nth 0).get_or_else 0`."]
-lemma nth_zero_mul_tail_prod (l : list M) : (l.nth 0).get_or_else 1 * l.tail.prod = l.prod :=
-by cases l; simp
-
-/-- Same as `nth_zero_mul_tail_prod`, but avoiding the `list.head` garbage complication by requiring
-the list to be nonempty. -/
-@[to_additive "Same as `nth_zero_add_tail_sum`, but avoiding the `list.head` garbage complication
-by requiring the list to be nonempty."]
-lemma head_mul_tail_prod_of_ne_nil [inhabited M] (l : list M) (h : l ≠ []) :
-  l.head * l.tail.prod = l.prod :=
-by cases l; [contradiction, simp]
->>>>>>> 5a547aa9
 
 @[to_additive]
 lemma prod_commute (l : list M) (y : M) (h : ∀ (x ∈ l), commute y x) : commute y l.prod :=
@@ -358,19 +334,6 @@
   { rw prod_take_succ _ _ h,
     exact le_self_mul },
   { simp [take_all_of_le h, take_all_of_le (le_trans h (nat.le_succ _))] }
-<<<<<<< HEAD
-end
-
-@[to_additive sum_nonneg]
-lemma one_le_prod_of_one_le [ordered_comm_monoid M] {l : list M} (hl₁ : ∀ x ∈ l, (1 : M) ≤ x) :
-  1 ≤ l.prod :=
-begin
-  induction l with hd tl ih,
-  { simp },
-  rw prod_cons,
-  exact one_le_mul (hl₁ hd (mem_cons_self hd tl)) (ih (λ x h, hl₁ x (mem_cons_of_mem hd h))),
-=======
->>>>>>> 5a547aa9
 end
 
 @[to_additive sum_pos]
@@ -461,50 +424,6 @@
     exact dvd_add (h _ (mem_cons_self _ _)) (ih (λ x hx, h x (mem_cons_of_mem _ hx))) }
 end
 
-<<<<<<< HEAD
-lemma exists_lt_of_sum_lt [linear_ordered_cancel_add_comm_monoid M] {l : list ι} (f g : ι → M)
-  (h : (l.map f).sum < (l.map g).sum) :
-  ∃ x ∈ l, f x < g x :=
-begin
-  induction l with x l,
-  { exact (lt_irrefl _ h).elim },
-  obtain h' | h' := lt_or_le (f x) (g x),
-  { exact ⟨x, mem_cons_self _ _, h'⟩ },
-  simp at h,
-  obtain ⟨y, h1y, h2y⟩ := l_ih (lt_of_add_lt_add_left (h.trans_le $ add_le_add_right h' _)),
-  exact ⟨y, mem_cons_of_mem x h1y, h2y⟩,
-end
-
-lemma exists_le_of_sum_le [linear_ordered_cancel_add_comm_monoid M] {l : list ι} (hl : l ≠ [])
-  (f g : ι → M) (h : (l.map f).sum ≤ (l.map g).sum) :
-  ∃ x ∈ l, f x ≤ g x :=
-begin
-  cases l with x l,
-  { contradiction },
-  obtain h' | h' := le_or_lt (f x) (g x),
-  { exact ⟨x, mem_cons_self _ _, h'⟩ },
-  obtain ⟨y, h1y, h2y⟩ := exists_lt_of_sum_lt f g _,
-  exact ⟨y, mem_cons_of_mem x h1y, le_of_lt h2y⟩, simp at h,
-  exact lt_of_add_lt_add_left (h.trans_lt $ add_lt_add_right h' _),
-end
-
-/-- We'd like to state this as `L.head * L.tail.prod = L.prod`, but because `L.head` relies on an
-inhabited instance to return a garbage value on the empty list, this is not possible.
-Instead, we write the statement in terms of `(L.nth 0).get_or_else 1`. -/
-@[to_additive]
-lemma nth_zero_mul_tail_prod [monoid M] (l : list M) :
-  (l.nth 0).get_or_else 1 * l.tail.prod = l.prod :=
-by cases l; simp
-
-/-- Same as `nth_zero_mul_tail_prod`, but avoiding the `list.head` garbage complication by requiring
-the list to be nonempty. -/
-@[to_additive]
-lemma head_mul_tail_prod_of_ne_nil [monoid M] [inhabited M] (l : list M) (h : l ≠ []) :
-  l.head * l.tail.prod = l.prod :=
-by cases l; [contradiction, simp]
-
-=======
->>>>>>> 5a547aa9
 /-- The product of a list of positive natural numbers is positive,
 and likewise for any nontrivial ordered semiring. -/
 lemma prod_pos [ordered_semiring R] [nontrivial R] (l : list R) (h : ∀ a ∈ l, (0 : R) < a) :
