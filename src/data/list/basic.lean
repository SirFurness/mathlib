/-
Copyright (c) 2014 Parikshit Khanna. All rights reserved.
Released under Apache 2.0 license as described in the file LICENSE.
Authors: Parikshit Khanna, Jeremy Avigad, Leonardo de Moura, Floris van Doorn, Mario Carneiro
-/
import data.nat.basic

/-!
# Basic properties of lists
-/

open function nat (hiding one_pos)

namespace list
universes u v w x
variables {ι : Type*} {α : Type u} {β : Type v} {γ : Type w} {δ : Type x}

attribute [inline] list.head

-- TODO[gh-6025]: make this an instance once safe to do so
/-- There is only one list of an empty type -/
def unique_of_is_empty [is_empty α] : unique (list α) :=
{ uniq := λ l, match l with
    | [] := rfl
    | (a :: l) := is_empty_elim a
    end,
  ..list.inhabited α }

instance : is_left_id (list α) has_append.append [] :=
⟨ nil_append ⟩

instance : is_right_id (list α) has_append.append [] :=
⟨ append_nil ⟩

instance : is_associative (list α) has_append.append :=
⟨ append_assoc ⟩

theorem cons_ne_nil (a : α) (l : list α) : a::l ≠ [].

theorem cons_ne_self (a : α) (l : list α) : a::l ≠ l :=
mt (congr_arg length) (nat.succ_ne_self _)

theorem head_eq_of_cons_eq {h₁ h₂ : α} {t₁ t₂ : list α} :
      (h₁::t₁) = (h₂::t₂) → h₁ = h₂ :=
assume Peq, list.no_confusion Peq (assume Pheq Pteq, Pheq)

theorem tail_eq_of_cons_eq {h₁ h₂ : α} {t₁ t₂ : list α} :
      (h₁::t₁) = (h₂::t₂) → t₁ = t₂ :=
assume Peq, list.no_confusion Peq (assume Pheq Pteq, Pteq)

@[simp] theorem cons_injective {a : α} : injective (cons a) :=
assume l₁ l₂, assume Pe, tail_eq_of_cons_eq Pe

theorem cons_inj (a : α) {l l' : list α} : a::l = a::l' ↔ l = l' :=
cons_injective.eq_iff

theorem exists_cons_of_ne_nil {l : list α} (h : l ≠ nil) : ∃ b L, l = b :: L :=
by { induction l with c l',  contradiction,  use [c,l'], }

/-! ### mem -/

theorem mem_singleton_self (a : α) : a ∈ [a] := mem_cons_self _ _

theorem eq_of_mem_singleton {a b : α} : a ∈ [b] → a = b :=
assume : a ∈ [b], or.elim (eq_or_mem_of_mem_cons this)
  (assume : a = b, this)
  (assume : a ∈ [], absurd this (not_mem_nil a))

@[simp] theorem mem_singleton {a b : α} : a ∈ [b] ↔ a = b :=
⟨eq_of_mem_singleton, or.inl⟩

theorem mem_of_mem_cons_of_mem {a b : α} {l : list α} : a ∈ b::l → b ∈ l → a ∈ l :=
assume ainbl binl, or.elim (eq_or_mem_of_mem_cons ainbl)
  (assume : a = b, begin subst a, exact binl end)
  (assume : a ∈ l, this)

theorem _root_.decidable.list.eq_or_ne_mem_of_mem [decidable_eq α]
  {a b : α} {l : list α} (h : a ∈ b :: l) : a = b ∨ (a ≠ b ∧ a ∈ l) :=
decidable.by_cases or.inl $ assume : a ≠ b, h.elim or.inl $ assume h, or.inr ⟨this, h⟩

theorem eq_or_ne_mem_of_mem {a b : α} {l : list α} : a ∈ b :: l → a = b ∨ (a ≠ b ∧ a ∈ l) :=
by classical; exact decidable.list.eq_or_ne_mem_of_mem

theorem not_mem_append {a : α} {s t : list α} (h₁ : a ∉ s) (h₂ : a ∉ t) : a ∉ s ++ t :=
mt mem_append.1 $ not_or_distrib.2 ⟨h₁, h₂⟩

theorem ne_nil_of_mem {a : α} {l : list α} (h : a ∈ l) : l ≠ [] :=
by intro e; rw e at h; cases h

theorem mem_split {a : α} {l : list α} (h : a ∈ l) : ∃ s t : list α, l = s ++ a :: t :=
begin
  induction l with b l ih, {cases h}, rcases h with rfl | h,
  { exact ⟨[], l, rfl⟩ },
  { rcases ih h with ⟨s, t, rfl⟩,
    exact ⟨b::s, t, rfl⟩ }
end

theorem mem_of_ne_of_mem {a y : α} {l : list α} (h₁ : a ≠ y) (h₂ : a ∈ y :: l) : a ∈ l :=
or.elim (eq_or_mem_of_mem_cons h₂) (λe, absurd e h₁) (λr, r)

theorem ne_of_not_mem_cons {a b : α} {l : list α} : a ∉ b::l → a ≠ b :=
assume nin aeqb, absurd (or.inl aeqb) nin

theorem not_mem_of_not_mem_cons {a b : α} {l : list α} : a ∉ b::l → a ∉ l :=
assume nin nainl, absurd (or.inr nainl) nin

theorem not_mem_cons_of_ne_of_not_mem {a y : α} {l : list α} : a ≠ y → a ∉ l → a ∉ y::l :=
assume p1 p2, not.intro (assume Pain, absurd (eq_or_mem_of_mem_cons Pain) (not_or p1 p2))

theorem ne_and_not_mem_of_not_mem_cons {a y : α} {l : list α} : a ∉ y::l → a ≠ y ∧ a ∉ l :=
assume p, and.intro (ne_of_not_mem_cons p) (not_mem_of_not_mem_cons p)

@[simp] theorem mem_map {f : α → β} {b : β} {l : list α} : b ∈ map f l ↔ ∃ a, a ∈ l ∧ f a = b :=
begin
  -- This proof uses no axioms, that's why it's longer that `induction`; simp [...]
  induction l with a l ihl,
  { split, { rintro ⟨_⟩ }, { rintro ⟨a, ⟨_⟩, _⟩ } },
  { refine (or_congr eq_comm ihl).trans _,
    split,
    { rintro (h|⟨c, hcl, h⟩),
      exacts [⟨a, or.inl rfl, h⟩, ⟨c, or.inr hcl, h⟩] },
    { rintro ⟨c, (hc|hc), h⟩,
      exacts [or.inl $ (congr_arg f hc.symm).trans h, or.inr ⟨c, hc, h⟩] } }
end

alias mem_map ↔ list.exists_of_mem_map _

theorem mem_map_of_mem (f : α → β) {a : α} {l : list α} (h : a ∈ l) : f a ∈ map f l :=
mem_map.2 ⟨a, h, rfl⟩

theorem mem_map_of_injective {f : α → β} (H : injective f) {a : α} {l : list α} :
  f a ∈ map f l ↔ a ∈ l :=
⟨λ m, let ⟨a', m', e⟩ := exists_of_mem_map m in H e ▸ m', mem_map_of_mem _⟩

lemma forall_mem_map_iff {f : α → β} {l : list α} {P : β → Prop} :
  (∀ i ∈ l.map f, P i) ↔ ∀ j ∈ l, P (f j) :=
begin
  split,
  { assume H j hj,
    exact H (f j) (mem_map_of_mem f hj) },
  { assume H i hi,
    rcases mem_map.1 hi with ⟨j, hj, ji⟩,
    rw ← ji,
    exact H j hj }
end

@[simp] lemma map_eq_nil {f : α → β} {l : list α} : list.map f l = [] ↔ l = [] :=
⟨by cases l; simp only [forall_prop_of_true, map, forall_prop_of_false, not_false_iff],
  λ h, h.symm ▸ rfl⟩

@[simp] theorem mem_join {a : α} : ∀ {L : list (list α)}, a ∈ join L ↔ ∃ l, l ∈ L ∧ a ∈ l
| []       := ⟨false.elim, λ⟨_, h, _⟩, false.elim h⟩
| (c :: L) := by simp only [join, mem_append, @mem_join L, mem_cons_iff, or_and_distrib_right,
  exists_or_distrib, exists_eq_left]

theorem exists_of_mem_join {a : α} {L : list (list α)} : a ∈ join L → ∃ l, l ∈ L ∧ a ∈ l :=
mem_join.1

theorem mem_join_of_mem {a : α} {L : list (list α)} {l} (lL : l ∈ L) (al : a ∈ l) : a ∈ join L :=
mem_join.2 ⟨l, lL, al⟩

@[simp]
theorem mem_bind {b : β} {l : list α} {f : α → list β} : b ∈ list.bind l f ↔ ∃ a ∈ l, b ∈ f a :=
iff.trans mem_join
  ⟨λ ⟨l', h1, h2⟩, let ⟨a, al, fa⟩ := exists_of_mem_map h1 in ⟨a, al, fa.symm ▸ h2⟩,
  λ ⟨a, al, bfa⟩, ⟨f a, mem_map_of_mem _ al, bfa⟩⟩

theorem exists_of_mem_bind {b : β} {l : list α} {f : α → list β} :
  b ∈ list.bind l f → ∃ a ∈ l, b ∈ f a :=
mem_bind.1

theorem mem_bind_of_mem {b : β} {l : list α} {f : α → list β} {a} (al : a ∈ l) (h : b ∈ f a) :
  b ∈ list.bind l f :=
mem_bind.2 ⟨a, al, h⟩

lemma bind_map {g : α → list β} {f : β → γ} :
  ∀(l : list α), list.map f (l.bind g) = l.bind (λa, (g a).map f)
| [] := rfl
| (a::l) := by simp only [cons_bind, map_append, bind_map l]

lemma map_bind (g : β → list γ) (f : α → β) :
  ∀ l : list α, (list.map f l).bind g = l.bind (λ a, g (f a))
| [] := rfl
| (a::l) := by simp only [cons_bind, map_cons, map_bind l]

/-- If each element of a list can be lifted to some type, then the whole list can be lifted to this
type. -/
instance [h : can_lift α β] : can_lift (list α) (list β) :=
{ coe := list.map h.coe,
  cond := λ l, ∀ x ∈ l, can_lift.cond β x,
  prf  := λ l H,
    begin
      induction l with a l ihl, { exact ⟨[], rfl⟩ },
      rcases ihl (λ x hx, H x (or.inr hx)) with ⟨l, rfl⟩,
      rcases can_lift.prf a (H a (or.inl rfl)) with ⟨a, rfl⟩,
      exact ⟨a :: l, rfl⟩
    end}

/-! ### length -/

theorem length_eq_zero {l : list α} : length l = 0 ↔ l = [] :=
⟨eq_nil_of_length_eq_zero, λ h, h.symm ▸ rfl⟩

@[simp] lemma length_singleton (a : α) : length [a] = 1 := rfl

theorem length_pos_of_mem {a : α} : ∀ {l : list α}, a ∈ l → 0 < length l
| (b::l) _ := zero_lt_succ _

theorem exists_mem_of_length_pos : ∀ {l : list α}, 0 < length l → ∃ a, a ∈ l
| (b::l) _ := ⟨b, mem_cons_self _ _⟩

theorem length_pos_iff_exists_mem {l : list α} : 0 < length l ↔ ∃ a, a ∈ l :=
⟨exists_mem_of_length_pos, λ ⟨a, h⟩, length_pos_of_mem h⟩

theorem ne_nil_of_length_pos {l : list α} : 0 < length l → l ≠ [] :=
λ h1 h2, lt_irrefl 0 ((length_eq_zero.2 h2).subst h1)

theorem length_pos_of_ne_nil {l : list α} : l ≠ [] → 0 < length l :=
λ h, pos_iff_ne_zero.2 $ λ h0, h $ length_eq_zero.1 h0

theorem length_pos_iff_ne_nil {l : list α} : 0 < length l ↔ l ≠ [] :=
⟨ne_nil_of_length_pos, length_pos_of_ne_nil⟩

lemma exists_mem_of_ne_nil (l : list α) (h : l ≠ []) : ∃ x, x ∈ l :=
exists_mem_of_length_pos (length_pos_of_ne_nil h)

theorem length_eq_one {l : list α} : length l = 1 ↔ ∃ a, l = [a] :=
⟨match l with [a], _ := ⟨a, rfl⟩ end, λ ⟨a, e⟩, e.symm ▸ rfl⟩

lemma exists_of_length_succ {n} :
  ∀ l : list α, l.length = n + 1 → ∃ h t, l = h :: t
| [] H := absurd H.symm $ succ_ne_zero n
| (h :: t) H := ⟨h, t, rfl⟩

@[simp] lemma length_injective_iff : injective (list.length : list α → ℕ) ↔ subsingleton α :=
begin
  split,
  { intro h, refine ⟨λ x y, _⟩, suffices : [x] = [y], { simpa using this }, apply h, refl },
  { intros hα l1 l2 hl, induction l1 generalizing l2; cases l2,
    { refl }, { cases hl }, { cases hl },
    congr, exactI subsingleton.elim _ _, apply l1_ih, simpa using hl }
end

@[simp] lemma length_injective [subsingleton α] : injective (length : list α → ℕ) :=
length_injective_iff.mpr $ by apply_instance

lemma length_eq_two {l : list α} : l.length = 2 ↔ ∃ a b, l = [a, b] :=
⟨match l with [a, b], _ := ⟨a, b, rfl⟩ end, λ ⟨a, b, e⟩, e.symm ▸ rfl⟩

lemma length_eq_three {l : list α} : l.length = 3 ↔ ∃ a b c, l = [a, b, c] :=
⟨match l with [a, b, c], _ := ⟨a, b, c, rfl⟩ end, λ ⟨a, b, c, e⟩, e.symm ▸ rfl⟩

/-! ### set-theoretic notation of lists -/

lemma empty_eq : (∅ : list α) = [] := by refl
lemma singleton_eq (x : α) : ({x} : list α) = [x] := rfl
lemma insert_neg [decidable_eq α] {x : α} {l : list α} (h : x ∉ l) :
  has_insert.insert x l = x :: l :=
if_neg h
lemma insert_pos [decidable_eq α] {x : α} {l : list α} (h : x ∈ l) :
  has_insert.insert x l = l :=
if_pos h
lemma doubleton_eq [decidable_eq α] {x y : α} (h : x ≠ y) : ({x, y} : list α) = [x, y] :=
by { rw [insert_neg, singleton_eq], rwa [singleton_eq, mem_singleton] }

/-! ### bounded quantifiers over lists -/

theorem forall_mem_nil (p : α → Prop) : ∀ x ∈ @nil α, p x.

theorem forall_mem_cons : ∀ {p : α → Prop} {a : α} {l : list α},
  (∀ x ∈ a :: l, p x) ↔ p a ∧ ∀ x ∈ l, p x :=
ball_cons

theorem forall_mem_of_forall_mem_cons {p : α → Prop} {a : α} {l : list α}
    (h : ∀ x ∈ a :: l, p x) :
  ∀ x ∈ l, p x :=
(forall_mem_cons.1 h).2

theorem forall_mem_singleton {p : α → Prop} {a : α} : (∀ x ∈ [a], p x) ↔ p a :=
by simp only [mem_singleton, forall_eq]

theorem forall_mem_append {p : α → Prop} {l₁ l₂ : list α} :
  (∀ x ∈ l₁ ++ l₂, p x) ↔ (∀ x ∈ l₁, p x) ∧ (∀ x ∈ l₂, p x) :=
by simp only [mem_append, or_imp_distrib, forall_and_distrib]

theorem not_exists_mem_nil (p : α → Prop) : ¬ ∃ x ∈ @nil α, p x.

theorem exists_mem_cons_of {p : α → Prop} {a : α} (l : list α) (h : p a) :
  ∃ x ∈ a :: l, p x :=
bex.intro a (mem_cons_self _ _) h

theorem exists_mem_cons_of_exists {p : α → Prop} {a : α} {l : list α} (h : ∃ x ∈ l, p x) :
  ∃ x ∈ a :: l, p x :=
bex.elim h (λ x xl px, bex.intro x (mem_cons_of_mem _ xl) px)

theorem or_exists_of_exists_mem_cons {p : α → Prop} {a : α} {l : list α} (h : ∃ x ∈ a :: l, p x) :
  p a ∨ ∃ x ∈ l, p x :=
bex.elim h (λ x xal px,
  or.elim (eq_or_mem_of_mem_cons xal)
    (assume : x = a, begin rw ←this, left, exact px end)
    (assume : x ∈ l, or.inr (bex.intro x this px)))

theorem exists_mem_cons_iff (p : α → Prop) (a : α) (l : list α) :
  (∃ x ∈ a :: l, p x) ↔ p a ∨ ∃ x ∈ l, p x :=
iff.intro or_exists_of_exists_mem_cons
  (assume h, or.elim h (exists_mem_cons_of l) exists_mem_cons_of_exists)

/-! ### list subset -/

theorem subset_def {l₁ l₂ : list α} : l₁ ⊆ l₂ ↔ ∀ ⦃a : α⦄, a ∈ l₁ → a ∈ l₂ := iff.rfl

theorem subset_append_of_subset_left (l l₁ l₂ : list α) : l ⊆ l₁ → l ⊆ l₁++l₂ :=
λ s, subset.trans s $ subset_append_left _ _

theorem subset_append_of_subset_right (l l₁ l₂ : list α) : l ⊆ l₂ → l ⊆ l₁++l₂ :=
λ s, subset.trans s $ subset_append_right _ _

@[simp] theorem cons_subset {a : α} {l m : list α} :
  a::l ⊆ m ↔ a ∈ m ∧ l ⊆ m :=
by simp only [subset_def, mem_cons_iff, or_imp_distrib, forall_and_distrib, forall_eq]

theorem cons_subset_of_subset_of_mem {a : α} {l m : list α}
  (ainm : a ∈ m) (lsubm : l ⊆ m) : a::l ⊆ m :=
cons_subset.2 ⟨ainm, lsubm⟩

theorem append_subset_of_subset_of_subset {l₁ l₂ l : list α} (l₁subl : l₁ ⊆ l) (l₂subl : l₂ ⊆ l) :
  l₁ ++ l₂ ⊆ l :=
λ a h, (mem_append.1 h).elim (@l₁subl _) (@l₂subl _)

@[simp] theorem append_subset_iff {l₁ l₂ l : list α} :
  l₁ ++ l₂ ⊆ l ↔ l₁ ⊆ l ∧ l₂ ⊆ l :=
begin
  split,
  { intro h, simp only [subset_def] at *, split; intros; simp* },
  { rintro ⟨h1, h2⟩, apply append_subset_of_subset_of_subset h1 h2 }
end

theorem eq_nil_of_subset_nil : ∀ {l : list α}, l ⊆ [] → l = []
| []     s := rfl
| (a::l) s := false.elim $ s $ mem_cons_self a l

theorem eq_nil_iff_forall_not_mem {l : list α} : l = [] ↔ ∀ a, a ∉ l :=
show l = [] ↔ l ⊆ [], from ⟨λ e, e ▸ subset.refl _, eq_nil_of_subset_nil⟩

theorem map_subset {l₁ l₂ : list α} (f : α → β) (H : l₁ ⊆ l₂) : map f l₁ ⊆ map f l₂ :=
λ x, by simp only [mem_map, not_and, exists_imp_distrib, and_imp]; exact λ a h e, ⟨a, H h, e⟩

theorem map_subset_iff {l₁ l₂ : list α} (f : α → β) (h : injective f) :
  map f l₁ ⊆ map f l₂ ↔ l₁ ⊆ l₂ :=
begin
  refine ⟨_, map_subset f⟩, intros h2 x hx,
  rcases mem_map.1 (h2 (mem_map_of_mem f hx)) with ⟨x', hx', hxx'⟩,
  cases h hxx', exact hx'
end

/-! ### append -/

lemma append_eq_has_append {L₁ L₂ : list α} : list.append L₁ L₂ = L₁ ++ L₂ := rfl

@[simp] lemma singleton_append {x : α} {l : list α} : [x] ++ l = x :: l := rfl

theorem append_ne_nil_of_ne_nil_left (s t : list α) : s ≠ [] → s ++ t ≠ [] :=
by induction s; intros; contradiction

theorem append_ne_nil_of_ne_nil_right (s t : list α) : t ≠ [] → s ++ t ≠ [] :=
by induction s; intros; contradiction

@[simp] lemma append_eq_nil {p q : list α} : (p ++ q) = [] ↔ p = [] ∧ q = [] :=
by cases p; simp only [nil_append, cons_append, eq_self_iff_true, true_and, false_and]

@[simp] lemma nil_eq_append_iff {a b : list α} : [] = a ++ b ↔ a = [] ∧ b = [] :=
by rw [eq_comm, append_eq_nil]

lemma append_eq_cons_iff {a b c : list α} {x : α} :
  a ++ b = x :: c ↔ (a = [] ∧ b = x :: c) ∨ (∃a', a = x :: a' ∧ c = a' ++ b) :=
by cases a; simp only [and_assoc, @eq_comm _ c, nil_append, cons_append, eq_self_iff_true,
  true_and, false_and, exists_false, false_or, or_false, exists_and_distrib_left, exists_eq_left']

lemma cons_eq_append_iff {a b c : list α} {x : α} :
  (x :: c : list α) = a ++ b ↔ (a = [] ∧ b = x :: c) ∨ (∃a', a = x :: a' ∧ c = a' ++ b) :=
by rw [eq_comm, append_eq_cons_iff]

lemma append_eq_append_iff {a b c d : list α} :
  a ++ b = c ++ d ↔ (∃a', c = a ++ a' ∧ b = a' ++ d) ∨ (∃c', a = c ++ c' ∧ d = c' ++ b) :=
begin
  induction a generalizing c,
  case nil { rw nil_append, split,
    { rintro rfl, left, exact ⟨_, rfl, rfl⟩ },
    { rintro (⟨a', rfl, rfl⟩ | ⟨a', H, rfl⟩), {refl}, {rw [← append_assoc, ← H], refl} } },
  case cons : a as ih
  { cases c,
    { simp only [cons_append, nil_append, false_and, exists_false, false_or, exists_eq_left'],
      exact eq_comm },
    { simp only [cons_append, @eq_comm _ a, ih, and_assoc, and_or_distrib_left,
        exists_and_distrib_left] } }
end

@[simp] theorem take_append_drop : ∀ (n : ℕ) (l : list α), take n l ++ drop n l = l
| 0        a         := rfl
| (succ n) []        := rfl
| (succ n) (x :: xs) := congr_arg (cons x) $ take_append_drop n xs

-- TODO(Leo): cleanup proof after arith dec proc
theorem append_inj :
  ∀ {s₁ s₂ t₁ t₂ : list α}, s₁ ++ t₁ = s₂ ++ t₂ → length s₁ = length s₂ → s₁ = s₂ ∧ t₁ = t₂
| []      []      t₁ t₂ h hl := ⟨rfl, h⟩
| (a::s₁) []      t₁ t₂ h hl := list.no_confusion $ eq_nil_of_length_eq_zero hl
| []      (b::s₂) t₁ t₂ h hl := list.no_confusion $ eq_nil_of_length_eq_zero hl.symm
| (a::s₁) (b::s₂) t₁ t₂ h hl := list.no_confusion h $ λab hap,
  let ⟨e1, e2⟩ := @append_inj s₁ s₂ t₁ t₂ hap (succ.inj hl) in
  by rw [ab, e1, e2]; exact ⟨rfl, rfl⟩

theorem append_inj_right {s₁ s₂ t₁ t₂ : list α} (h : s₁ ++ t₁ = s₂ ++ t₂)
  (hl : length s₁ = length s₂) : t₁ = t₂ :=
(append_inj h hl).right

theorem append_inj_left {s₁ s₂ t₁ t₂ : list α} (h : s₁ ++ t₁ = s₂ ++ t₂)
  (hl : length s₁ = length s₂) : s₁ = s₂ :=
(append_inj h hl).left

theorem append_inj' {s₁ s₂ t₁ t₂ : list α} (h : s₁ ++ t₁ = s₂ ++ t₂) (hl : length t₁ = length t₂) :
  s₁ = s₂ ∧ t₁ = t₂ :=
append_inj h $ @nat.add_right_cancel _ (length t₁) _ $
let hap := congr_arg length h in by simp only [length_append] at hap; rwa [← hl] at hap

theorem append_inj_right' {s₁ s₂ t₁ t₂ : list α} (h : s₁ ++ t₁ = s₂ ++ t₂)
  (hl : length t₁ = length t₂) : t₁ = t₂ :=
(append_inj' h hl).right

theorem append_inj_left' {s₁ s₂ t₁ t₂ : list α} (h : s₁ ++ t₁ = s₂ ++ t₂)
  (hl : length t₁ = length t₂) : s₁ = s₂ :=
(append_inj' h hl).left

theorem append_left_cancel {s t₁ t₂ : list α} (h : s ++ t₁ = s ++ t₂) : t₁ = t₂ :=
append_inj_right h rfl

theorem append_right_cancel {s₁ s₂ t : list α} (h : s₁ ++ t = s₂ ++ t) : s₁ = s₂ :=
append_inj_left' h rfl

theorem append_right_injective (s : list α) : function.injective (λ t, s ++ t) :=
λ t₁ t₂, append_left_cancel

theorem append_right_inj {t₁ t₂ : list α} (s) : s ++ t₁ = s ++ t₂ ↔ t₁ = t₂ :=
(append_right_injective s).eq_iff

theorem append_left_injective (t : list α) : function.injective (λ s, s ++ t) :=
λ s₁ s₂, append_right_cancel

theorem append_left_inj {s₁ s₂ : list α} (t) : s₁ ++ t = s₂ ++ t ↔ s₁ = s₂ :=
(append_left_injective t).eq_iff

theorem map_eq_append_split {f : α → β} {l : list α} {s₁ s₂ : list β}
  (h : map f l = s₁ ++ s₂) : ∃ l₁ l₂, l = l₁ ++ l₂ ∧ map f l₁ = s₁ ∧ map f l₂ = s₂ :=
begin
  have := h, rw [← take_append_drop (length s₁) l] at this ⊢,
  rw map_append at this,
  refine ⟨_, _, rfl, append_inj this _⟩,
  rw [length_map, length_take, min_eq_left],
  rw [← length_map f l, h, length_append],
  apply nat.le_add_right
end

/-! ### repeat -/

@[simp] theorem repeat_succ (a : α) (n) : repeat a (n + 1) = a :: repeat a n := rfl

theorem mem_repeat {a b : α} : ∀ {n}, b ∈ repeat a n ↔ n ≠ 0 ∧ b = a
| 0 := by simp
| (n + 1) := by simp [mem_repeat]

theorem eq_of_mem_repeat {a b : α} {n} (h :  b ∈ repeat a n) : b = a :=
(mem_repeat.1 h).2

theorem eq_repeat_of_mem {a : α} : ∀ {l : list α}, (∀ b ∈ l, b = a) → l = repeat a l.length
| []     H := rfl
| (b::l) H := by cases forall_mem_cons.1 H with H₁ H₂;
  unfold length repeat; congr; [exact H₁, exact eq_repeat_of_mem H₂]

theorem eq_repeat' {a : α} {l : list α} : l = repeat a l.length ↔ ∀ b ∈ l, b = a :=
⟨λ h, h.symm ▸ λ b, eq_of_mem_repeat, eq_repeat_of_mem⟩

theorem eq_repeat {a : α} {n} {l : list α} : l = repeat a n ↔ length l = n ∧ ∀ b ∈ l, b = a :=
⟨λ h, h.symm ▸ ⟨length_repeat _ _, λ b, eq_of_mem_repeat⟩,
 λ ⟨e, al⟩, e ▸ eq_repeat_of_mem al⟩

theorem repeat_add (a : α) (m n) : repeat a (m + n) = repeat a m ++ repeat a n :=
by induction m; simp only [*, zero_add, succ_add, repeat]; split; refl

theorem repeat_subset_singleton (a : α) (n) : repeat a n ⊆ [a] :=
λ b h, mem_singleton.2 (eq_of_mem_repeat h)

@[simp] theorem map_const (l : list α) (b : β) : map (function.const α b) l = repeat b l.length :=
by induction l; [refl, simp only [*, map]]; split; refl

theorem eq_of_mem_map_const {b₁ b₂ : β} {l : list α} (h : b₁ ∈ map (function.const α b₂) l) :
  b₁ = b₂ :=
by rw map_const at h; exact eq_of_mem_repeat h

@[simp] theorem map_repeat (f : α → β) (a : α) (n) : map f (repeat a n) = repeat (f a) n :=
by induction n; [refl, simp only [*, repeat, map]]; split; refl

@[simp] theorem tail_repeat (a : α) (n) : tail (repeat a n) = repeat a n.pred :=
by cases n; refl

@[simp] theorem join_repeat_nil (n : ℕ) : join (repeat [] n) = @nil α :=
by induction n; [refl, simp only [*, repeat, join, append_nil]]

lemma repeat_left_injective {n : ℕ} (hn : n ≠ 0) :
  function.injective (λ a : α, repeat a n) :=
λ a b h, (eq_repeat.1 h).2 _ $ mem_repeat.2 ⟨hn, rfl⟩

lemma repeat_left_inj {a b : α} {n : ℕ} (hn : n ≠ 0) :
  repeat a n = repeat b n ↔ a = b :=
(repeat_left_injective hn).eq_iff

@[simp] lemma repeat_left_inj' {a b : α} :
  ∀ {n}, repeat a n = repeat b n ↔ n = 0 ∨ a = b
| 0 := by simp
| (n + 1) := (repeat_left_inj n.succ_ne_zero).trans $ by simp only [n.succ_ne_zero, false_or]

lemma repeat_right_injective (a : α) : function.injective (repeat a) :=
function.left_inverse.injective (length_repeat a)

@[simp] lemma repeat_right_inj {a : α} {n m : ℕ} :
  repeat a n = repeat a m ↔ n = m :=
(repeat_right_injective a).eq_iff

/-! ### pure -/

@[simp] theorem mem_pure {α} (x y : α) :
  x ∈ (pure y : list α) ↔ x = y := by simp! [pure,list.ret]

/-! ### bind -/

@[simp] theorem bind_eq_bind {α β} (f : α → list β) (l : list α) :
  l >>= f = l.bind f := rfl

-- TODO: duplicate of a lemma in core
theorem bind_append (f : α → list β) (l₁ l₂ : list α) :
  (l₁ ++ l₂).bind f = l₁.bind f ++ l₂.bind f :=
append_bind _ _ _

@[simp] theorem bind_singleton (f : α → list β) (x : α) : [x].bind f = f x :=
append_nil (f x)

@[simp] theorem bind_singleton' (l : list α) : l.bind (λ x, [x]) = l := bind_pure l

theorem map_eq_bind {α β} (f : α → β) (l : list α) : map f l = l.bind (λ x, [f x]) :=
by { transitivity, rw [← bind_singleton' l, bind_map], refl }

theorem bind_assoc {α β} (l : list α) (f : α → list β) (g : β → list γ) :
  (l.bind f).bind g = l.bind (λ x, (f x).bind g) :=
by induction l; simp *

/-! ### concat -/

theorem concat_nil (a : α) : concat [] a = [a] := rfl

theorem concat_cons (a b : α) (l : list α) : concat (a :: l) b = a :: concat l b := rfl

@[simp] theorem concat_eq_append (a : α) (l : list α) : concat l a = l ++ [a] :=
by induction l; simp only [*, concat]; split; refl

theorem init_eq_of_concat_eq {a : α} {l₁ l₂ : list α} : concat l₁ a = concat l₂ a → l₁ = l₂ :=
begin
  intro h,
  rw [concat_eq_append, concat_eq_append] at h,
  exact append_right_cancel h
end

theorem last_eq_of_concat_eq {a b : α} {l : list α} : concat l a = concat l b → a = b :=
begin
  intro h,
  rw [concat_eq_append, concat_eq_append] at h,
  exact head_eq_of_cons_eq (append_left_cancel h)
end

theorem concat_ne_nil (a : α) (l : list α) : concat l a ≠ [] :=
by simp

theorem concat_append (a : α) (l₁ l₂ : list α) : concat l₁ a ++ l₂ = l₁ ++ a :: l₂ :=
by simp

theorem length_concat (a : α) (l : list α) : length (concat l a) = succ (length l) :=
by simp only [concat_eq_append, length_append, length]

theorem append_concat (a : α) (l₁ l₂ : list α) : l₁ ++ concat l₂ a = concat (l₁ ++ l₂) a :=
by simp

/-! ### reverse -/

@[simp] theorem reverse_nil : reverse (@nil α) = [] := rfl

local attribute [simp] reverse_core

@[simp] theorem reverse_cons (a : α) (l : list α) : reverse (a::l) = reverse l ++ [a] :=
have aux : ∀ l₁ l₂, reverse_core l₁ l₂ ++ [a] = reverse_core l₁ (l₂ ++ [a]),
by intro l₁; induction l₁; intros; [refl, simp only [*, reverse_core, cons_append]],
(aux l nil).symm

theorem reverse_core_eq (l₁ l₂ : list α) : reverse_core l₁ l₂ = reverse l₁ ++ l₂ :=
by induction l₁ generalizing l₂; [refl, simp only [*, reverse_core, reverse_cons, append_assoc]];
  refl

theorem reverse_cons' (a : α) (l : list α) : reverse (a::l) = concat (reverse l) a :=
by simp only [reverse_cons, concat_eq_append]

@[simp] theorem reverse_singleton (a : α) : reverse [a] = [a] := rfl

@[simp] theorem reverse_append (s t : list α) : reverse (s ++ t) = (reverse t) ++ (reverse s) :=
by induction s; [rw [nil_append, reverse_nil, append_nil],
simp only [*, cons_append, reverse_cons, append_assoc]]

theorem reverse_concat (l : list α) (a : α) : reverse (concat l a) = a :: reverse l :=
by rw [concat_eq_append, reverse_append, reverse_singleton, singleton_append]

@[simp] theorem reverse_reverse (l : list α) : reverse (reverse l) = l :=
by induction l; [refl, simp only [*, reverse_cons, reverse_append]]; refl

@[simp] theorem reverse_involutive : involutive (@reverse α) :=
λ l, reverse_reverse l

@[simp] theorem reverse_injective : injective (@reverse α) :=
reverse_involutive.injective

@[simp] theorem reverse_inj {l₁ l₂ : list α} : reverse l₁ = reverse l₂ ↔ l₁ = l₂ :=
reverse_injective.eq_iff

lemma reverse_eq_iff {l l' : list α} :
  l.reverse = l' ↔ l = l'.reverse :=
reverse_involutive.eq_iff

@[simp] theorem reverse_eq_nil {l : list α} : reverse l = [] ↔ l = [] :=
@reverse_inj _ l []

theorem concat_eq_reverse_cons (a : α) (l : list α) : concat l a = reverse (a :: reverse l) :=
by simp only [concat_eq_append, reverse_cons, reverse_reverse]

@[simp] theorem length_reverse (l : list α) : length (reverse l) = length l :=
by induction l; [refl, simp only [*, reverse_cons, length_append, length]]

@[simp] theorem map_reverse (f : α → β) (l : list α) : map f (reverse l) = reverse (map f l) :=
by induction l; [refl, simp only [*, map, reverse_cons, map_append]]

theorem map_reverse_core (f : α → β) (l₁ l₂ : list α) :
  map f (reverse_core l₁ l₂) = reverse_core (map f l₁) (map f l₂) :=
by simp only [reverse_core_eq, map_append, map_reverse]

@[simp] theorem mem_reverse {a : α} {l : list α} : a ∈ reverse l ↔ a ∈ l :=
by induction l; [refl, simp only [*, reverse_cons, mem_append, mem_singleton, mem_cons_iff,
  not_mem_nil, false_or, or_false, or_comm]]

@[simp] theorem reverse_repeat (a : α) (n) : reverse (repeat a n) = repeat a n :=
eq_repeat.2 ⟨by simp only [length_reverse, length_repeat],
  λ b h, eq_of_mem_repeat (mem_reverse.1 h)⟩

/-! ### empty -/

attribute [simp] list.empty

lemma empty_iff_eq_nil {l : list α} : l.empty ↔ l = [] :=
list.cases_on l (by simp) (by simp)

/-! ### init -/

@[simp] theorem length_init : ∀ (l : list α), length (init l) = length l - 1
| [] := rfl
| [a] := rfl
| (a :: b :: l) :=
begin
  rw init,
  simp only [add_left_inj, length, succ_add_sub_one],
  exact length_init (b :: l)
end

/-! ### last -/

@[simp] theorem last_cons {a : α} {l : list α} :
  ∀ (h₁ : a :: l ≠ nil) (h₂ : l ≠ nil), last (a :: l) h₁ = last l h₂ :=
by {induction l; intros, contradiction, reflexivity}

@[simp] theorem last_append {a : α} (l : list α) (h : l ++ [a] ≠ []) : last (l ++ [a]) h = a :=
by induction l;
  [refl, simp only [cons_append, last_cons _ (λ H, cons_ne_nil _ _ (append_eq_nil.1 H).2), *]]

theorem last_concat {a : α} (l : list α) (h : concat l a ≠ []) : last (concat l a) h = a :=
by simp only [concat_eq_append, last_append]

@[simp] theorem last_singleton (a : α) (h : [a] ≠ []) : last [a] h = a := rfl

@[simp] theorem last_cons_cons (a₁ a₂ : α) (l : list α) (h : a₁::a₂::l ≠ []) :
  last (a₁::a₂::l) h = last (a₂::l) (cons_ne_nil a₂ l) := rfl

theorem init_append_last : ∀ {l : list α} (h : l ≠ []), init l ++ [last l h] = l
| [] h := absurd rfl h
| [a] h := rfl
| (a::b::l) h :=
begin
  rw [init, cons_append, last_cons (cons_ne_nil _ _) (cons_ne_nil _ _)],
  congr,
  exact init_append_last (cons_ne_nil b l)
end

theorem last_congr {l₁ l₂ : list α} (h₁ : l₁ ≠ []) (h₂ : l₂ ≠ []) (h₃ : l₁ = l₂) :
  last l₁ h₁ = last l₂ h₂ :=
by subst l₁

theorem last_mem : ∀ {l : list α} (h : l ≠ []), last l h ∈ l
| [] h := absurd rfl h
| [a] h := or.inl rfl
| (a::b::l) h := or.inr $ by { rw [last_cons_cons], exact last_mem (cons_ne_nil b l) }

lemma last_repeat_succ (a m : ℕ) :
  (repeat a m.succ).last (ne_nil_of_length_eq_succ
  (show (repeat a m.succ).length = m.succ, by rw length_repeat)) = a :=
begin
  induction m with k IH,
  { simp },
  { simpa only [repeat_succ, last] }
end

/-! ### last' -/

@[simp] theorem last'_is_none :
  ∀ {l : list α}, (last' l).is_none ↔ l = []
| [] := by simp
| [a] := by simp
| (a::b::l) := by simp [@last'_is_none (b::l)]

@[simp] theorem last'_is_some : ∀ {l : list α}, l.last'.is_some ↔ l ≠ []
| [] := by simp
| [a] := by simp
| (a::b::l) := by simp [@last'_is_some (b::l)]

theorem mem_last'_eq_last : ∀ {l : list α} {x : α}, x ∈ l.last' → ∃ h, x = last l h
| [] x hx := false.elim $ by simpa using hx
| [a] x hx := have a = x, by simpa using hx, this ▸ ⟨cons_ne_nil a [], rfl⟩
| (a::b::l) x hx :=
  begin
    rw last' at hx,
    rcases mem_last'_eq_last hx with ⟨h₁, h₂⟩,
    use cons_ne_nil _ _,
    rwa [last_cons]
  end

theorem last'_eq_last_of_ne_nil : ∀ {l : list α} (h : l ≠ []), l.last' = some (l.last h)
| [] h := (h rfl).elim
| [a] _ := by {unfold last, unfold last'}
| (a::b::l) _ := @last'_eq_last_of_ne_nil (b::l) (cons_ne_nil _ _)

theorem mem_last'_cons {x y : α} : ∀ {l : list α} (h : x ∈ l.last'), x ∈ (y :: l).last'
| [] _ := by contradiction
| (a::l) h := h

theorem mem_of_mem_last' {l : list α} {a : α} (ha : a ∈ l.last') : a ∈ l :=
let ⟨h₁, h₂⟩ := mem_last'_eq_last ha in h₂.symm ▸ last_mem _

theorem init_append_last' : ∀ {l : list α} (a ∈ l.last'), init l ++ [a] = l
| [] a ha := (option.not_mem_none a ha).elim
| [a] _ rfl := rfl
| (a :: b :: l) c hc := by { rw [last'] at hc, rw [init, cons_append, init_append_last' _ hc] }

theorem ilast_eq_last' [inhabited α] : ∀ l : list α, l.ilast = l.last'.iget
| [] := by simp [ilast, arbitrary]
| [a] := rfl
| [a, b] := rfl
| [a, b, c] := rfl
| (a :: b :: c :: l) := by simp [ilast, ilast_eq_last' (c :: l)]

@[simp] theorem last'_append_cons : ∀ (l₁ : list α) (a : α) (l₂ : list α),
  last' (l₁ ++ a :: l₂) = last' (a :: l₂)
| [] a l₂ := rfl
| [b] a l₂ := rfl
| (b::c::l₁) a l₂ := by rw [cons_append, cons_append, last', ← cons_append, last'_append_cons]

@[simp] theorem last'_cons_cons (x y : α) (l : list α) :
  last' (x :: y :: l) = last' (y :: l) := rfl

theorem last'_append_of_ne_nil (l₁ : list α) : ∀ {l₂ : list α} (hl₂ : l₂ ≠ []),
  last' (l₁ ++ l₂) = last' l₂
| [] hl₂ := by contradiction
| (b::l₂) _ := last'_append_cons l₁ b l₂

theorem last'_append {l₁ l₂ : list α} {x : α} (h : x ∈ l₂.last') :
  x ∈ (l₁ ++ l₂).last' :=
by { cases l₂, { contradiction, }, { rw list.last'_append_cons, exact h } }

/-! ### head(') and tail -/

theorem head_eq_head' [inhabited α] (l : list α) : head l = (head' l).iget :=
by cases l; refl

theorem mem_of_mem_head' {x : α} : ∀ {l : list α}, x ∈ l.head' → x ∈ l
| [] h := (option.not_mem_none _ h).elim
| (a::l) h := by { simp only [head', option.mem_def] at h, exact h ▸ or.inl rfl }

@[simp] theorem head_cons [inhabited α] (a : α) (l : list α) : head (a::l) = a := rfl

@[simp] theorem tail_nil : tail (@nil α) = [] := rfl

@[simp] theorem tail_cons (a : α) (l : list α) : tail (a::l) = l := rfl

@[simp] theorem head_append [inhabited α] (t : list α) {s : list α} (h : s ≠ []) :
  head (s ++ t) = head s :=
by {induction s, contradiction, refl}

theorem head'_append {s t : list α} {x : α} (h : x ∈ s.head') :
  x ∈ (s ++ t).head' :=
by { cases s, contradiction, exact h }

theorem head'_append_of_ne_nil : ∀ (l₁ : list α) {l₂ : list α} (hl₁ : l₁ ≠ []),
  head' (l₁ ++ l₂) = head' l₁
| [] _ hl₁ := by contradiction
| (x::l₁) _ _ := rfl

theorem tail_append_singleton_of_ne_nil {a : α} {l : list α} (h : l ≠ nil) :
  tail (l ++ [a]) = tail l ++ [a] :=
by { induction l,  contradiction, rw [tail,cons_append,tail], }

theorem cons_head'_tail : ∀ {l : list α} {a : α} (h : a ∈ head' l), a :: tail l = l
| [] a h := by contradiction
| (b::l) a h := by { simp at h, simp [h] }

theorem head_mem_head' [inhabited α] : ∀ {l : list α} (h : l ≠ []), head l ∈ head' l
| [] h := by contradiction
| (a::l) h := rfl

theorem cons_head_tail [inhabited α] {l : list α} (h : l ≠ []) : (head l)::(tail l) = l :=
cons_head'_tail (head_mem_head' h)

lemma head_mem_self [inhabited α] {l : list α} (h : l ≠ nil) : l.head ∈ l :=
begin
  have h' := mem_cons_self l.head l.tail,
  rwa cons_head_tail h at h',
end

@[simp] theorem head'_map (f : α → β) (l) : head' (map f l) = (head' l).map f := by cases l; refl

lemma tail_append_of_ne_nil (l l' : list α) (h : l ≠ []) :
  (l ++ l').tail = l.tail ++ l' :=
begin
  cases l,
  { contradiction },
  { simp }
end

@[simp]
lemma nth_le_tail (l : list α) (i) (h : i < l.tail.length)
  (h' : i + 1 < l.length := by simpa [←lt_tsub_iff_right] using h) :
  l.tail.nth_le i h = l.nth_le (i + 1) h' :=
begin
  cases l,
  { cases h, },
  { simpa }
end

/-! ### Induction from the right -/

/-- Induction principle from the right for lists: if a property holds for the empty list, and
for `l ++ [a]` if it holds for `l`, then it holds for all lists. The principle is given for
a `Sort`-valued predicate, i.e., it can also be used to construct data. -/
@[elab_as_eliminator] def reverse_rec_on {C : list α → Sort*}
  (l : list α) (H0 : C [])
  (H1 : ∀ (l : list α) (a : α), C l → C (l ++ [a])) : C l :=
begin
  rw ← reverse_reverse l,
  induction reverse l,
  { exact H0 },
  { rw reverse_cons, exact H1 _ _ ih }
end

/-- Bidirectional induction principle for lists: if a property holds for the empty list, the
singleton list, and `a :: (l ++ [b])` from `l`, then it holds for all lists. This can be used to
prove statements about palindromes. The principle is given for a `Sort`-valued predicate, i.e., it
can also be used to construct data. -/
def bidirectional_rec {C : list α → Sort*}
    (H0 : C []) (H1 : ∀ (a : α), C [a])
    (Hn : ∀ (a : α) (l : list α) (b : α), C l → C (a :: (l ++ [b]))) : ∀ l, C l
| [] := H0
| [a] := H1 a
| (a :: b :: l) :=
let l' := init (b :: l), b' := last (b :: l) (cons_ne_nil _ _) in
have length l' < length (a :: b :: l), by { change _ < length l + 2, simp },
begin
  rw ←init_append_last (cons_ne_nil b l),
  have : C l', from bidirectional_rec l',
  exact Hn a l' b' ‹C l'›
end
using_well_founded { rel_tac := λ _ _, `[exact ⟨_, measure_wf list.length⟩] }

/-- Like `bidirectional_rec`, but with the list parameter placed first. -/
@[elab_as_eliminator] def bidirectional_rec_on {C : list α → Sort*}
    (l : list α) (H0 : C []) (H1 : ∀ (a : α), C [a])
    (Hn : ∀ (a : α) (l : list α) (b : α), C l → C (a :: (l ++ [b]))) : C l :=
bidirectional_rec H0 H1 Hn l

/-! ### sublists -/

@[simp] theorem nil_sublist : Π (l : list α), [] <+ l
| []       := sublist.slnil
| (a :: l) := sublist.cons _ _ a (nil_sublist l)

@[refl, simp] theorem sublist.refl : Π (l : list α), l <+ l
| []       := sublist.slnil
| (a :: l) := sublist.cons2 _ _ a (sublist.refl l)

@[trans] theorem sublist.trans {l₁ l₂ l₃ : list α} (h₁ : l₁ <+ l₂) (h₂ : l₂ <+ l₃) : l₁ <+ l₃ :=
sublist.rec_on h₂ (λ_ s, s)
  (λl₂ l₃ a h₂ IH l₁ h₁, sublist.cons _ _ _ (IH l₁ h₁))
  (λl₂ l₃ a h₂ IH l₁ h₁, @sublist.cases_on _ (λl₁ l₂', l₂' = a :: l₂ → l₁ <+ a :: l₃) _ _ h₁
    (λ_, nil_sublist _)
    (λl₁ l₂' a' h₁' e, match a', l₂', e, h₁' with ._, ._, rfl, h₁ :=
      sublist.cons _ _ _ (IH _ h₁) end)
    (λl₁ l₂' a' h₁' e, match a', l₂', e, h₁' with ._, ._, rfl, h₁ :=
      sublist.cons2 _ _ _ (IH _ h₁) end) rfl)
  l₁ h₁

@[simp] theorem sublist_cons (a : α) (l : list α) : l <+ a::l :=
sublist.cons _ _ _ (sublist.refl l)

theorem sublist_of_cons_sublist {a : α} {l₁ l₂ : list α} : a::l₁ <+ l₂ → l₁ <+ l₂ :=
sublist.trans (sublist_cons a l₁)

theorem sublist.cons_cons {l₁ l₂ : list α} (a : α) (s : l₁ <+ l₂) : a::l₁ <+ a::l₂ :=
sublist.cons2 _ _ _ s

@[simp] theorem sublist_append_left : Π (l₁ l₂ : list α), l₁ <+ l₁++l₂
| []      l₂ := nil_sublist _
| (a::l₁) l₂ := (sublist_append_left l₁ l₂).cons_cons _

@[simp] theorem sublist_append_right : Π (l₁ l₂ : list α), l₂ <+ l₁++l₂
| []      l₂ := sublist.refl _
| (a::l₁) l₂ := sublist.cons _ _ _ (sublist_append_right l₁ l₂)

theorem sublist_cons_of_sublist (a : α) {l₁ l₂ : list α} : l₁ <+ l₂ → l₁ <+ a::l₂ :=
sublist.cons _ _ _

theorem sublist_append_of_sublist_left {l l₁ l₂ : list α} (s : l <+ l₁) : l <+ l₁++l₂ :=
s.trans $ sublist_append_left _ _

theorem sublist_append_of_sublist_right {l l₁ l₂ : list α} (s : l <+ l₂) : l <+ l₁++l₂ :=
s.trans $ sublist_append_right _ _

theorem sublist_of_cons_sublist_cons {l₁ l₂ : list α} : ∀ {a : α}, a::l₁ <+ a::l₂ → l₁ <+ l₂
| ._ (sublist.cons  ._ ._ a s) := sublist_of_cons_sublist s
| ._ (sublist.cons2 ._ ._ a s) := s

theorem cons_sublist_cons_iff {l₁ l₂ : list α} {a : α} : a::l₁ <+ a::l₂ ↔ l₁ <+ l₂ :=
⟨sublist_of_cons_sublist_cons, sublist.cons_cons _⟩

@[simp] theorem append_sublist_append_left {l₁ l₂ : list α} : ∀ l, l++l₁ <+ l++l₂ ↔ l₁ <+ l₂
| []     := iff.rfl
| (a::l) := cons_sublist_cons_iff.trans (append_sublist_append_left l)

theorem sublist.append_right {l₁ l₂ : list α} (h : l₁ <+ l₂) (l) : l₁++l <+ l₂++l :=
begin
  induction h with _ _ a _ ih _ _ a _ ih,
  { refl },
  { apply sublist_cons_of_sublist a ih },
  { apply ih.cons_cons a }
end

theorem sublist_or_mem_of_sublist {l l₁ l₂ : list α} {a : α} (h : l <+ l₁ ++ a::l₂) :
  l <+ l₁ ++ l₂ ∨ a ∈ l :=
begin
  induction l₁ with b l₁ IH generalizing l,
  { cases h, { left, exact ‹l <+ l₂› }, { right, apply mem_cons_self } },
  { cases h with _ _ _ h _ _ _ h,
    { exact or.imp_left (sublist_cons_of_sublist _) (IH h) },
    { exact (IH h).imp (sublist.cons_cons _) (mem_cons_of_mem _) } }
end

theorem sublist.reverse {l₁ l₂ : list α} (h : l₁ <+ l₂) : l₁.reverse <+ l₂.reverse :=
begin
  induction h with _ _ _ _ ih _ _ a _ ih, {refl},
  { rw reverse_cons, exact sublist_append_of_sublist_left ih },
  { rw [reverse_cons, reverse_cons], exact ih.append_right [a] }
end

@[simp] theorem reverse_sublist_iff {l₁ l₂ : list α} : l₁.reverse <+ l₂.reverse ↔ l₁ <+ l₂ :=
⟨λ h, l₁.reverse_reverse ▸ l₂.reverse_reverse ▸ h.reverse, sublist.reverse⟩

@[simp] theorem append_sublist_append_right {l₁ l₂ : list α} (l) : l₁++l <+ l₂++l ↔ l₁ <+ l₂ :=
⟨λ h, by simpa only [reverse_append, append_sublist_append_left, reverse_sublist_iff]
  using h.reverse,
 λ h, h.append_right l⟩

theorem sublist.append {l₁ l₂ r₁ r₂ : list α}
  (hl : l₁ <+ l₂) (hr : r₁ <+ r₂) : l₁ ++ r₁ <+ l₂ ++ r₂ :=
(hl.append_right _).trans ((append_sublist_append_left _).2 hr)

theorem sublist.subset : Π {l₁ l₂ : list α}, l₁ <+ l₂ → l₁ ⊆ l₂
| ._ ._ sublist.slnil             b h := h
| ._ ._ (sublist.cons  l₁ l₂ a s) b h := mem_cons_of_mem _ (sublist.subset s h)
| ._ ._ (sublist.cons2 l₁ l₂ a s) b h :=
  match eq_or_mem_of_mem_cons h with
  | or.inl h := h ▸ mem_cons_self _ _
  | or.inr h := mem_cons_of_mem _ (sublist.subset s h)
  end

@[simp] theorem singleton_sublist {a : α} {l} : [a] <+ l ↔ a ∈ l :=
⟨λ h, h.subset (mem_singleton_self _), λ h,
let ⟨s, t, e⟩ := mem_split h in e.symm ▸
  ((nil_sublist _).cons_cons _ ).trans (sublist_append_right _ _)⟩

theorem eq_nil_of_sublist_nil {l : list α} (s : l <+ []) : l = [] :=
eq_nil_of_subset_nil $ s.subset

@[simp] theorem sublist_nil_iff_eq_nil {l : list α} : l <+ [] ↔ l = [] :=
⟨eq_nil_of_sublist_nil, λ H, H ▸ sublist.refl _⟩

@[simp] theorem repeat_sublist_repeat (a : α) {m n} : repeat a m <+ repeat a n ↔ m ≤ n :=
⟨λ h, by simpa only [length_repeat] using length_le_of_sublist h,
 λ h, by induction h; [refl, simp only [*, repeat_succ, sublist.cons]] ⟩

theorem eq_of_sublist_of_length_eq : ∀ {l₁ l₂ : list α}, l₁ <+ l₂ → length l₁ = length l₂ → l₁ = l₂
| ._ ._ sublist.slnil             h := rfl
| ._ ._ (sublist.cons  l₁ l₂ a s) h :=
  absurd (length_le_of_sublist s) $ not_le_of_gt $ by rw h; apply lt_succ_self
| ._ ._ (sublist.cons2 l₁ l₂ a s) h :=
  by rw [length, length] at h; injection h with h; rw eq_of_sublist_of_length_eq s h

theorem eq_of_sublist_of_length_le {l₁ l₂ : list α} (s : l₁ <+ l₂) (h : length l₂ ≤ length l₁) :
  l₁ = l₂ :=
eq_of_sublist_of_length_eq s (le_antisymm (length_le_of_sublist s) h)

theorem sublist.antisymm {l₁ l₂ : list α} (s₁ : l₁ <+ l₂) (s₂ : l₂ <+ l₁) : l₁ = l₂ :=
eq_of_sublist_of_length_le s₁ (length_le_of_sublist s₂)

instance decidable_sublist [decidable_eq α] : ∀ (l₁ l₂ : list α), decidable (l₁ <+ l₂)
| []      l₂      := is_true $ nil_sublist _
| (a::l₁) []      := is_false $ λh, list.no_confusion $ eq_nil_of_sublist_nil h
| (a::l₁) (b::l₂) :=
  if h : a = b then
    decidable_of_decidable_of_iff (decidable_sublist l₁ l₂) $
      by rw [← h]; exact ⟨sublist.cons_cons _, sublist_of_cons_sublist_cons⟩
  else decidable_of_decidable_of_iff (decidable_sublist (a::l₁) l₂)
    ⟨sublist_cons_of_sublist _, λs, match a, l₁, s, h with
    | a, l₁, sublist.cons ._ ._ ._ s', h := s'
    | ._, ._, sublist.cons2 t ._ ._ s', h := absurd rfl h
    end⟩

/-! ### index_of -/

section index_of
variable [decidable_eq α]

@[simp] theorem index_of_nil (a : α) : index_of a [] = 0 := rfl

theorem index_of_cons (a b : α) (l : list α) :
  index_of a (b::l) = if a = b then 0 else succ (index_of a l) := rfl

theorem index_of_cons_eq {a b : α} (l : list α) : a = b → index_of a (b::l) = 0 :=
assume e, if_pos e

@[simp] theorem index_of_cons_self (a : α) (l : list α) : index_of a (a::l) = 0 :=
index_of_cons_eq _ rfl

@[simp, priority 990]
theorem index_of_cons_ne {a b : α} (l : list α) : a ≠ b → index_of a (b::l) = succ (index_of a l) :=
assume n, if_neg n

theorem index_of_eq_length {a : α} {l : list α} : index_of a l = length l ↔ a ∉ l :=
begin
  induction l with b l ih,
  { exact iff_of_true rfl (not_mem_nil _) },
  simp only [length, mem_cons_iff, index_of_cons], split_ifs,
  { exact iff_of_false (by rintro ⟨⟩) (λ H, H $ or.inl h) },
  { simp only [h, false_or], rw ← ih, exact succ_inj' }
end

@[simp, priority 980]
theorem index_of_of_not_mem {l : list α} {a : α} : a ∉ l → index_of a l = length l :=
index_of_eq_length.2

theorem index_of_le_length {a : α} {l : list α} : index_of a l ≤ length l :=
begin
  induction l with b l ih, {refl},
  simp only [length, index_of_cons],
  by_cases h : a = b, {rw if_pos h, exact nat.zero_le _},
  rw if_neg h, exact succ_le_succ ih
end

theorem index_of_lt_length {a} {l : list α} : index_of a l < length l ↔ a ∈ l :=
⟨λh, decidable.by_contradiction $ λ al, ne_of_lt h $ index_of_eq_length.2 al,
λal, lt_of_le_of_ne index_of_le_length $ λ h, index_of_eq_length.1 h al⟩

end index_of

/-! ### nth element -/

theorem nth_le_of_mem : ∀ {a} {l : list α}, a ∈ l → ∃ n h, nth_le l n h = a
| a (_ :: l) (or.inl rfl) := ⟨0, succ_pos _, rfl⟩
| a (b :: l) (or.inr m)   :=
  let ⟨n, h, e⟩ := nth_le_of_mem m in ⟨n+1, succ_lt_succ h, e⟩

theorem nth_le_nth : ∀ {l : list α} {n} h, nth l n = some (nth_le l n h)
| (a :: l) 0     h := rfl
| (a :: l) (n+1) h := @nth_le_nth l n _

theorem nth_len_le : ∀ {l : list α} {n}, length l ≤ n → nth l n = none
| []       n     h := rfl
| (a :: l) (n+1) h := nth_len_le (le_of_succ_le_succ h)

theorem nth_eq_some {l : list α} {n a} : nth l n = some a ↔ ∃ h, nth_le l n h = a :=
⟨λ e,
  have h : n < length l, from lt_of_not_ge $ λ hn,
    by rw nth_len_le hn at e; contradiction,
  ⟨h, by rw nth_le_nth h at e;
    injection e with e; apply nth_le_mem⟩,
λ ⟨h, e⟩, e ▸ nth_le_nth _⟩

@[simp]
theorem nth_eq_none_iff : ∀ {l : list α} {n}, nth l n = none ↔ length l ≤ n :=
begin
  intros, split,
  { intro h, by_contradiction h',
    have h₂ : ∃ h, l.nth_le n h = l.nth_le n (lt_of_not_ge h') := ⟨lt_of_not_ge h', rfl⟩,
    rw [← nth_eq_some, h] at h₂, cases h₂ },
  { solve_by_elim [nth_len_le] },
end

theorem nth_of_mem {a} {l : list α} (h : a ∈ l) : ∃ n, nth l n = some a :=
let ⟨n, h, e⟩ := nth_le_of_mem h in ⟨n, by rw [nth_le_nth, e]⟩

theorem nth_le_mem : ∀ (l : list α) n h, nth_le l n h ∈ l
| (a :: l) 0     h := mem_cons_self _ _
| (a :: l) (n+1) h := mem_cons_of_mem _ (nth_le_mem l _ _)

theorem nth_mem {l : list α} {n a} (e : nth l n = some a) : a ∈ l :=
let ⟨h, e⟩ := nth_eq_some.1 e in e ▸ nth_le_mem _ _ _

theorem mem_iff_nth_le {a} {l : list α} : a ∈ l ↔ ∃ n h, nth_le l n h = a :=
⟨nth_le_of_mem, λ ⟨n, h, e⟩, e ▸ nth_le_mem _ _ _⟩

theorem mem_iff_nth {a} {l : list α} : a ∈ l ↔ ∃ n, nth l n = some a :=
mem_iff_nth_le.trans $ exists_congr $ λ n, nth_eq_some.symm

lemma nth_zero (l : list α) : l.nth 0 = l.head' := by cases l; refl

lemma nth_injective {α : Type u} {xs : list α} {i j : ℕ}
  (h₀ : i < xs.length)
  (h₁ : nodup xs)
  (h₂ : xs.nth i = xs.nth j) : i = j :=
begin
  induction xs with x xs generalizing i j,
  { cases h₀ },
  { cases i; cases j,
    case nat.zero nat.zero
    { refl },
    case nat.succ nat.succ
    { congr, cases h₁,
      apply xs_ih;
      solve_by_elim [lt_of_succ_lt_succ] },
    iterate 2
    { dsimp at h₂,
      cases h₁ with _ _ h h',
      cases h x _ rfl,
      rw mem_iff_nth,
      exact ⟨_, h₂.symm⟩ <|>
        exact ⟨_, h₂⟩ } },
end

@[simp] theorem nth_map (f : α → β) : ∀ l n, nth (map f l) n = (nth l n).map f
| []       n     := rfl
| (a :: l) 0     := rfl
| (a :: l) (n+1) := nth_map l n

theorem nth_le_map (f : α → β) {l n} (H1 H2) : nth_le (map f l) n H1 = f (nth_le l n H2) :=
option.some.inj $ by rw [← nth_le_nth, nth_map, nth_le_nth]; refl

/-- A version of `nth_le_map` that can be used for rewriting. -/
theorem nth_le_map_rev (f : α → β) {l n} (H) :
  f (nth_le l n H) = nth_le (map f l) n ((length_map f l).symm ▸ H) :=
(nth_le_map f _ _).symm

@[simp] theorem nth_le_map' (f : α → β) {l n} (H) :
  nth_le (map f l) n H = f (nth_le l n (length_map f l ▸ H)) :=
nth_le_map f _ _

/-- If one has `nth_le L i hi` in a formula and `h : L = L'`, one can not `rw h` in the formula as
`hi` gives `i < L.length` and not `i < L'.length`. The lemma `nth_le_of_eq` can be used to make
such a rewrite, with `rw (nth_le_of_eq h)`. -/
lemma nth_le_of_eq {L L' : list α} (h : L = L') {i : ℕ} (hi : i < L.length) :
  nth_le L i hi = nth_le L' i (h ▸ hi) :=
by { congr, exact h}

@[simp] lemma nth_le_singleton (a : α) {n : ℕ} (hn : n < 1) :
  nth_le [a] n hn = a :=
have hn0 : n = 0 := le_zero_iff.1 (le_of_lt_succ hn),
by subst hn0; refl

lemma nth_le_zero [inhabited α] {L : list α} (h : 0 < L.length) :
  L.nth_le 0 h = L.head :=
by { cases L, cases h, simp, }

lemma nth_le_append : ∀ {l₁ l₂ : list α} {n : ℕ} (hn₁) (hn₂),
  (l₁ ++ l₂).nth_le n hn₁ = l₁.nth_le n hn₂
| []     _ n     hn₁ hn₂  := (nat.not_lt_zero _ hn₂).elim
| (a::l) _ 0     hn₁ hn₂ := rfl
| (a::l) _ (n+1) hn₁ hn₂ := by simp only [nth_le, cons_append];
                         exact nth_le_append _ _

lemma nth_le_append_right_aux {l₁ l₂ : list α} {n : ℕ}
  (h₁ : l₁.length ≤ n) (h₂ : n < (l₁ ++ l₂).length) : n - l₁.length < l₂.length :=
begin
  rw list.length_append at h₂,
  convert (tsub_lt_tsub_iff_right h₁).mpr h₂,
  simp,
end

lemma nth_le_append_right : ∀ {l₁ l₂ : list α} {n : ℕ} (h₁ : l₁.length ≤ n) (h₂),
  (l₁ ++ l₂).nth_le n h₂ = l₂.nth_le (n - l₁.length) (nth_le_append_right_aux h₁ h₂)
| []       _ n     h₁ h₂ := rfl
| (a :: l) _ (n+1) h₁ h₂ :=
  begin
    dsimp,
    conv { to_rhs, congr, skip,
      rw [tsub_add_eq_tsub_tsub, tsub_right_comm, add_tsub_cancel_right], },
    rw nth_le_append_right (nat.lt_succ_iff.mp h₁),
  end

@[simp] lemma nth_le_repeat (a : α) {n m : ℕ} (h : m < (list.repeat a n).length) :
  (list.repeat a n).nth_le m h = a :=
eq_of_mem_repeat (nth_le_mem _ _ _)

lemma nth_append {l₁ l₂ : list α} {n : ℕ} (hn : n < l₁.length) :
  (l₁ ++ l₂).nth n = l₁.nth n :=
have hn' : n < (l₁ ++ l₂).length := lt_of_lt_of_le hn
  (by rw length_append; exact nat.le_add_right _ _),
by rw [nth_le_nth hn, nth_le_nth hn', nth_le_append]

lemma nth_append_right {l₁ l₂ : list α} {n : ℕ} (hn : l₁.length ≤ n) :
  (l₁ ++ l₂).nth n = l₂.nth (n - l₁.length) :=
begin
  by_cases hl : n < (l₁ ++ l₂).length,
  { rw [nth_le_nth hl, nth_le_nth, nth_le_append_right hn] },
  { rw [nth_len_le (le_of_not_lt hl), nth_len_le],
    rw [not_lt, length_append] at hl,
    exact le_tsub_of_add_le_left hl }
end

lemma last_eq_nth_le : ∀ (l : list α) (h : l ≠ []),
  last l h = l.nth_le (l.length - 1) (nat.sub_lt (length_pos_of_ne_nil h) one_pos)
| [] h := rfl
| [a] h := by rw [last_singleton, nth_le_singleton]
| (a :: b :: l) h := by { rw [last_cons, last_eq_nth_le (b :: l)],
                          refl, exact cons_ne_nil b l }

@[simp] lemma nth_concat_length : ∀ (l : list α) (a : α), (l ++ [a]).nth l.length = some a
| []     a := rfl
| (b::l) a := by rw [cons_append, length_cons, nth, nth_concat_length]

lemma nth_le_cons_length (x : α) (xs : list α) (n : ℕ) (h : n = xs.length) :
  (x :: xs).nth_le n (by simp [h]) = (x :: xs).last (cons_ne_nil x xs) :=
begin
  rw last_eq_nth_le,
  congr,
  simp [h]
end

@[ext]
theorem ext : ∀ {l₁ l₂ : list α}, (∀n, nth l₁ n = nth l₂ n) → l₁ = l₂
| []      []       h := rfl
| (a::l₁) []       h := by have h0 := h 0; contradiction
| []      (a'::l₂) h := by have h0 := h 0; contradiction
| (a::l₁) (a'::l₂) h := by have h0 : some a = some a' := h 0; injection h0 with aa;
    simp only [aa, ext (λn, h (n+1))]; split; refl

theorem ext_le {l₁ l₂ : list α} (hl : length l₁ = length l₂)
  (h : ∀n h₁ h₂, nth_le l₁ n h₁ = nth_le l₂ n h₂) : l₁ = l₂ :=
ext $ λn, if h₁ : n < length l₁
  then by rw [nth_le_nth, nth_le_nth, h n h₁ (by rwa [← hl])]
  else let h₁ := le_of_not_gt h₁ in by { rw [nth_len_le h₁, nth_len_le], rwa [←hl], }

@[simp] theorem index_of_nth_le [decidable_eq α] {a : α} :
  ∀ {l : list α} h, nth_le l (index_of a l) h = a
| (b::l) h := by by_cases h' : a = b;
  simp only [h', if_pos, if_false, index_of_cons, nth_le, @index_of_nth_le l]

@[simp] theorem index_of_nth [decidable_eq α] {a : α} {l : list α} (h : a ∈ l) :
  nth l (index_of a l) = some a :=
by rw [nth_le_nth, index_of_nth_le (index_of_lt_length.2 h)]

theorem nth_le_reverse_aux1 :
  ∀ (l r : list α) (i h1 h2), nth_le (reverse_core l r) (i + length l) h1 = nth_le r i h2
| []       r i := λh1 h2, rfl
| (a :: l) r i :=
  by rw (show i + length (a :: l) = i + 1 + length l, from add_right_comm i (length l) 1);
    exact λh1 h2, nth_le_reverse_aux1 l (a :: r) (i+1) h1 (succ_lt_succ h2)

lemma index_of_inj [decidable_eq α] {l : list α} {x y : α}
  (hx : x ∈ l) (hy : y ∈ l) : index_of x l = index_of y l ↔ x = y :=
⟨λ h, have nth_le l (index_of x l) (index_of_lt_length.2 hx) =
        nth_le l (index_of y l) (index_of_lt_length.2 hy),
      by simp only [h],
    by simpa only [index_of_nth_le],
  λ h, by subst h⟩

theorem nth_le_reverse_aux2 : ∀ (l r : list α) (i : nat) (h1) (h2),
  nth_le (reverse_core l r) (length l - 1 - i) h1 = nth_le l i h2
| []       r i     h1 h2 := absurd h2 (nat.not_lt_zero _)
| (a :: l) r 0     h1 h2 := begin
    have aux := nth_le_reverse_aux1 l (a :: r) 0,
    rw zero_add at aux,
    exact aux _ (zero_lt_succ _)
  end
| (a :: l) r (i+1) h1 h2 := begin
    have aux := nth_le_reverse_aux2 l (a :: r) i,
    have heq := calc length (a :: l) - 1 - (i + 1)
          = length l - (1 + i) : by rw add_comm; refl
      ... = length l - 1 - i   : by rw ← tsub_add_eq_tsub_tsub,
    rw [← heq] at aux,
    apply aux
  end

@[simp] theorem nth_le_reverse (l : list α) (i : nat) (h1 h2) :
  nth_le (reverse l) (length l - 1 - i) h1 = nth_le l i h2 :=
nth_le_reverse_aux2 _ _ _ _ _

lemma nth_le_reverse' (l : list α) (n : ℕ) (hn : n < l.reverse.length) (hn') :
  l.reverse.nth_le n hn = l.nth_le (l.length - 1 - n) hn' :=
begin
  rw eq_comm,
  convert nth_le_reverse l.reverse _ _ _ using 1,
  { simp },
  { simpa }
end

lemma eq_cons_of_length_one {l : list α} (h : l.length = 1) :
  l = [l.nth_le 0 (h.symm ▸ zero_lt_one)] :=
begin
  refine ext_le (by convert h) (λ n h₁ h₂, _),
  simp only [nth_le_singleton],
  congr,
  exact eq_bot_iff.mpr (nat.lt_succ_iff.mp h₂)
end

lemma modify_nth_tail_modify_nth_tail {f g : list α → list α} (m : ℕ) :
  ∀n (l:list α), (l.modify_nth_tail f n).modify_nth_tail g (m + n) =
    l.modify_nth_tail (λl, (f l).modify_nth_tail g m) n
| 0     l      := rfl
| (n+1) []     := rfl
| (n+1) (a::l) := congr_arg (list.cons a) (modify_nth_tail_modify_nth_tail n l)

lemma modify_nth_tail_modify_nth_tail_le
  {f g : list α → list α} (m n : ℕ) (l : list α) (h : n ≤ m) :
  (l.modify_nth_tail f n).modify_nth_tail g m =
    l.modify_nth_tail (λl, (f l).modify_nth_tail g (m - n)) n :=
begin
  rcases le_iff_exists_add.1 h with ⟨m, rfl⟩,
  rw [add_tsub_cancel_left, add_comm, modify_nth_tail_modify_nth_tail]
end

lemma modify_nth_tail_modify_nth_tail_same {f g : list α → list α} (n : ℕ) (l:list α) :
  (l.modify_nth_tail f n).modify_nth_tail g n = l.modify_nth_tail (g ∘ f) n :=
by rw [modify_nth_tail_modify_nth_tail_le n n l (le_refl n), tsub_self]; refl

lemma modify_nth_tail_id :
  ∀n (l:list α), l.modify_nth_tail id n = l
| 0     l      := rfl
| (n+1) []     := rfl
| (n+1) (a::l) := congr_arg (list.cons a) (modify_nth_tail_id n l)

theorem remove_nth_eq_nth_tail : ∀ n (l : list α), remove_nth l n = modify_nth_tail tail n l
| 0     l      := by cases l; refl
| (n+1) []     := rfl
| (n+1) (a::l) := congr_arg (cons _) (remove_nth_eq_nth_tail _ _)

theorem update_nth_eq_modify_nth (a : α) : ∀ n (l : list α),
  update_nth l n a = modify_nth (λ _, a) n l
| 0     l      := by cases l; refl
| (n+1) []     := rfl
| (n+1) (b::l) := congr_arg (cons _) (update_nth_eq_modify_nth _ _)

theorem modify_nth_eq_update_nth (f : α → α) : ∀ n (l : list α),
  modify_nth f n l = ((λ a, update_nth l n (f a)) <$> nth l n).get_or_else l
| 0     l      := by cases l; refl
| (n+1) []     := rfl
| (n+1) (b::l) := (congr_arg (cons b)
  (modify_nth_eq_update_nth n l)).trans $ by cases nth l n; refl

theorem nth_modify_nth (f : α → α) : ∀ n (l : list α) m,
  nth (modify_nth f n l) m = (λ a, if n = m then f a else a) <$> nth l m
| n     l      0     := by cases l; cases n; refl
| n     []     (m+1) := by cases n; refl
| 0     (a::l) (m+1) := by cases nth l m; refl
| (n+1) (a::l) (m+1) := (nth_modify_nth n l m).trans $
  by cases nth l m with b; by_cases n = m;
  simp only [h, if_pos, if_true, if_false, option.map_none, option.map_some, mt succ.inj,
    not_false_iff]

theorem modify_nth_tail_length (f : list α → list α) (H : ∀ l, length (f l) = length l) :
  ∀ n l, length (modify_nth_tail f n l) = length l
| 0     l      := H _
| (n+1) []     := rfl
| (n+1) (a::l) := @congr_arg _ _ _ _ (+1) (modify_nth_tail_length _ _)

@[simp] theorem modify_nth_length (f : α → α) :
  ∀ n l, length (modify_nth f n l) = length l :=
modify_nth_tail_length _ (λ l, by cases l; refl)

@[simp] theorem update_nth_length (l : list α) (n) (a : α) :
  length (update_nth l n a) = length l :=
by simp only [update_nth_eq_modify_nth, modify_nth_length]

@[simp] theorem nth_modify_nth_eq (f : α → α) (n) (l : list α) :
  nth (modify_nth f n l) n = f <$> nth l n :=
by simp only [nth_modify_nth, if_pos]

@[simp] theorem nth_modify_nth_ne (f : α → α) {m n} (l : list α) (h : m ≠ n) :
  nth (modify_nth f m l) n = nth l n :=
by simp only [nth_modify_nth, if_neg h, id_map']

theorem nth_update_nth_eq (a : α) (n) (l : list α) :
  nth (update_nth l n a) n = (λ _, a) <$> nth l n :=
by simp only [update_nth_eq_modify_nth, nth_modify_nth_eq]

theorem nth_update_nth_of_lt (a : α) {n} {l : list α} (h : n < length l) :
  nth (update_nth l n a) n = some a :=
by rw [nth_update_nth_eq, nth_le_nth h]; refl

theorem nth_update_nth_ne (a : α) {m n} (l : list α) (h : m ≠ n) :
  nth (update_nth l m a) n = nth l n :=
by simp only [update_nth_eq_modify_nth, nth_modify_nth_ne _ _ h]

@[simp] lemma update_nth_nil (n : ℕ) (a : α) : [].update_nth n a = [] := rfl

@[simp] lemma update_nth_succ (x : α) (xs : list α) (n : ℕ) (a : α) :
  (x :: xs).update_nth n.succ a = x :: xs.update_nth n a := rfl

lemma update_nth_comm (a b : α) : Π {n m : ℕ} (l : list α) (h : n ≠ m),
  (l.update_nth n a).update_nth m b = (l.update_nth m b).update_nth n a
| _ _ [] _ := by simp
| 0 0 (x :: t) h := absurd rfl h
| (n + 1) 0 (x :: t) h := by simp [list.update_nth]
| 0 (m + 1) (x :: t) h := by simp [list.update_nth]
| (n + 1) (m + 1) (x :: t) h := by { simp only [update_nth, true_and, eq_self_iff_true],
  exact update_nth_comm t (λ h', h $ nat.succ_inj'.mpr h'), }

@[simp] lemma nth_le_update_nth_eq (l : list α) (i : ℕ) (a : α)
  (h : i < (l.update_nth i a).length) : (l.update_nth i a).nth_le i h = a :=
by rw [← option.some_inj, ← nth_le_nth, nth_update_nth_eq, nth_le_nth]; simp * at *

@[simp] lemma nth_le_update_nth_of_ne {l : list α} {i j : ℕ} (h : i ≠ j) (a : α)
  (hj : j < (l.update_nth i a).length) :
  (l.update_nth i a).nth_le j hj = l.nth_le j (by simpa using hj) :=
by rw [← option.some_inj, ← list.nth_le_nth, list.nth_update_nth_ne _ _ h, list.nth_le_nth]

lemma mem_or_eq_of_mem_update_nth : ∀ {l : list α} {n : ℕ} {a b : α}
  (h : a ∈ l.update_nth n b), a ∈ l ∨ a = b
| []     n     a b h := false.elim h
| (c::l) 0     a b h := ((mem_cons_iff _ _ _).1 h).elim
  or.inr (or.inl ∘ mem_cons_of_mem _)
| (c::l) (n+1) a b h := ((mem_cons_iff _ _ _).1 h).elim
  (λ h, h ▸ or.inl (mem_cons_self _ _))
  (λ h, (mem_or_eq_of_mem_update_nth h).elim
    (or.inl ∘ mem_cons_of_mem _) or.inr)

section insert_nth
variable {a : α}

@[simp] lemma insert_nth_zero (s : list α) (x : α) : insert_nth 0 x s = x :: s := rfl

@[simp] lemma insert_nth_succ_nil (n : ℕ) (a : α) : insert_nth (n + 1) a [] = [] := rfl

@[simp] lemma insert_nth_succ_cons (s : list α) (hd x : α) (n : ℕ) :
  insert_nth (n + 1) x (hd :: s) = hd :: (insert_nth n x s) := rfl

lemma length_insert_nth : ∀n as, n ≤ length as → length (insert_nth n a as) = length as + 1
| 0     as       h := rfl
| (n+1) []       h := (nat.not_succ_le_zero _ h).elim
| (n+1) (a'::as) h := congr_arg nat.succ $ length_insert_nth n as (nat.le_of_succ_le_succ h)

lemma remove_nth_insert_nth (n:ℕ) (l : list α) : (l.insert_nth n a).remove_nth n = l :=
by rw [remove_nth_eq_nth_tail, insert_nth, modify_nth_tail_modify_nth_tail_same];
from modify_nth_tail_id _ _

lemma insert_nth_remove_nth_of_ge : ∀n m as, n < length as → n ≤ m →
  insert_nth m a (as.remove_nth n) = (as.insert_nth (m + 1) a).remove_nth n
| 0     0     []      has _   := (lt_irrefl _ has).elim
| 0     0     (a::as) has hmn := by simp [remove_nth, insert_nth]
| 0     (m+1) (a::as) has hmn := rfl
| (n+1) (m+1) (a::as) has hmn :=
  congr_arg (cons a) $
    insert_nth_remove_nth_of_ge n m as (nat.lt_of_succ_lt_succ has) (nat.le_of_succ_le_succ hmn)

lemma insert_nth_remove_nth_of_le : ∀n m as, n < length as → m ≤ n →
  insert_nth m a (as.remove_nth n) = (as.insert_nth m a).remove_nth (n + 1)
| n       0       (a :: as) has hmn := rfl
| (n + 1) (m + 1) (a :: as) has hmn :=
  congr_arg (cons a) $
    insert_nth_remove_nth_of_le n m as (nat.lt_of_succ_lt_succ has) (nat.le_of_succ_le_succ hmn)

lemma insert_nth_comm (a b : α) :
  ∀(i j : ℕ) (l : list α) (h : i ≤ j) (hj : j ≤ length l),
    (l.insert_nth i a).insert_nth (j + 1) b = (l.insert_nth j b).insert_nth i a
| 0       j     l      := by simp [insert_nth]
| (i + 1) 0     l      := assume h, (nat.not_lt_zero _ h).elim
| (i + 1) (j+1) []     := by simp
| (i + 1) (j+1) (c::l) :=
  assume h₀ h₁,
  by simp [insert_nth];
    exact insert_nth_comm i j l (nat.le_of_succ_le_succ h₀) (nat.le_of_succ_le_succ h₁)

lemma mem_insert_nth {a b : α} : ∀ {n : ℕ} {l : list α} (hi : n ≤ l.length),
  a ∈ l.insert_nth n b ↔ a = b ∨ a ∈ l
| 0     as       h := iff.rfl
| (n+1) []       h := (nat.not_succ_le_zero _ h).elim
| (n+1) (a'::as) h := begin
  dsimp [list.insert_nth],
  erw [list.mem_cons_iff, mem_insert_nth (nat.le_of_succ_le_succ h), list.mem_cons_iff,
    ← or.assoc, or_comm (a = a'), or.assoc]
end

lemma inj_on_insert_nth_index_of_not_mem (l : list α) (x : α) (hx : x ∉ l) :
  set.inj_on (λ k, insert_nth k x l) {n | n ≤ l.length} :=
begin
  induction l with hd tl IH,
  { intros n hn m hm h,
    simp only [set.mem_singleton_iff, set.set_of_eq_eq_singleton, length, nonpos_iff_eq_zero]
      at hn hm,
    simp [hn, hm] },
  { intros n hn m hm h,
    simp only [length, set.mem_set_of_eq] at hn hm,
    simp only [mem_cons_iff, not_or_distrib] at hx,
    cases n;
    cases m,
    { refl },
    { simpa [hx.left] using h },
    { simpa [ne.symm hx.left] using h },
    { simp only [true_and, eq_self_iff_true, insert_nth_succ_cons] at h,
      rw nat.succ_inj',
      refine IH hx.right _ _ h,
      { simpa [nat.succ_le_succ_iff] using hn },
      { simpa [nat.succ_le_succ_iff] using hm } } }
end

lemma insert_nth_of_length_lt (l : list α) (x : α) (n : ℕ) (h : l.length < n) :
  insert_nth n x l = l :=
begin
  induction l with hd tl IH generalizing n,
  { cases n,
    { simpa using h },
    { simp } },
  { cases n,
    { simpa using h },
    { simp only [nat.succ_lt_succ_iff, length] at h,
      simpa using IH _ h } }
end

@[simp] lemma insert_nth_length_self (l : list α) (x : α) :
  insert_nth l.length x l = l ++ [x] :=
begin
  induction l with hd tl IH,
  { simp },
  { simpa using IH }
end

lemma length_le_length_insert_nth (l : list α) (x : α) (n : ℕ) :
  l.length ≤ (insert_nth n x l).length :=
begin
  cases le_or_lt n l.length with hn hn,
  { rw length_insert_nth _ _ hn,
    exact (nat.lt_succ_self _).le },
  { rw insert_nth_of_length_lt _ _ _ hn }
end

lemma length_insert_nth_le_succ (l : list α) (x : α) (n : ℕ) :
  (insert_nth n x l).length ≤ l.length + 1 :=
begin
  cases le_or_lt n l.length with hn hn,
  { rw length_insert_nth _ _ hn },
  { rw insert_nth_of_length_lt _ _ _ hn,
    exact (nat.lt_succ_self _).le }
end

lemma nth_le_insert_nth_of_lt (l : list α) (x : α) (n k : ℕ) (hn : k < n)
  (hk : k < l.length)
  (hk' : k < (insert_nth n x l).length := hk.trans_le (length_le_length_insert_nth _ _ _)):
  (insert_nth n x l).nth_le k hk' = l.nth_le k hk :=
begin
  induction n with n IH generalizing k l,
  { simpa using hn },
  { cases l with hd tl,
    { simp },
    { cases k,
      { simp },
      { rw nat.succ_lt_succ_iff at hn,
        simpa using IH _ _ hn _ } } }
end

@[simp] lemma nth_le_insert_nth_self (l : list α) (x : α) (n : ℕ)
  (hn : n ≤ l.length) (hn' : n < (insert_nth n x l).length :=
    by rwa [length_insert_nth _ _ hn, nat.lt_succ_iff]) :
  (insert_nth n x l).nth_le n hn' = x :=
begin
  induction l with hd tl IH generalizing n,
  { simp only [length, nonpos_iff_eq_zero] at hn,
    simp [hn] },
  { cases n,
    { simp },
    { simp only [nat.succ_le_succ_iff, length] at hn,
      simpa using IH _ hn } }
end

lemma nth_le_insert_nth_add_succ (l : list α) (x : α) (n k : ℕ)
  (hk' : n + k < l.length)
  (hk : n + k + 1 < (insert_nth n x l).length :=
    by rwa [length_insert_nth _ _ (le_self_add.trans hk'.le), nat.succ_lt_succ_iff]) :
  (insert_nth n x l).nth_le (n + k + 1) hk = nth_le l (n + k) hk' :=
begin
  induction l with hd tl IH generalizing n k,
  { simpa using hk' },
  { cases n,
    { simpa },
    { simpa [succ_add] using IH _ _ _ } }
end

lemma insert_nth_injective (n : ℕ) (x : α) : function.injective (insert_nth n x) :=
begin
  induction n with n IH,
  { have : insert_nth 0 x = cons x := funext (λ _, rfl),
    simp [this] },
  { rintros (_|⟨a, as⟩) (_|⟨b, bs⟩) h;
    simpa [IH.eq_iff] using h <|> refl }
end

end insert_nth

/-! ### map -/

@[simp] lemma map_nil (f : α → β) : map f [] = [] := rfl

theorem map_eq_foldr (f : α → β) (l : list α) :
  map f l = foldr (λ a bs, f a :: bs) [] l :=
by induction l; simp *

lemma map_congr {f g : α → β} : ∀ {l : list α}, (∀ x ∈ l, f x = g x) → map f l = map g l
| []     _ := rfl
| (a::l) h := let ⟨h₁, h₂⟩ := forall_mem_cons.1 h in
  by rw [map, map, h₁, map_congr h₂]

lemma map_eq_map_iff {f g : α → β} {l : list α} : map f l = map g l ↔ (∀ x ∈ l, f x = g x) :=
begin
  refine ⟨_, map_congr⟩, intros h x hx,
  rw [mem_iff_nth_le] at hx, rcases hx with ⟨n, hn, rfl⟩,
  rw [nth_le_map_rev f, nth_le_map_rev g], congr, exact h
end

theorem map_concat (f : α → β) (a : α) (l : list α) : map f (concat l a) = concat (map f l) (f a) :=
by induction l; [refl, simp only [*, concat_eq_append, cons_append, map, map_append]]; split; refl

@[simp] theorem map_id'' (l : list α) : map (λ x, x) l = l :=
map_id _

theorem map_id' {f : α → α} (h : ∀ x, f x = x) (l : list α) : map f l = l :=
by simp [show f = id, from funext h]

theorem eq_nil_of_map_eq_nil {f : α → β} {l : list α} (h : map f l = nil) : l = nil :=
eq_nil_of_length_eq_zero $ by rw [← length_map f l, h]; refl

@[simp] theorem map_join (f : α → β) (L : list (list α)) :
  map f (join L) = join (map (map f) L) :=
by induction L; [refl, simp only [*, join, map, map_append]]

theorem bind_ret_eq_map (f : α → β) (l : list α) :
  l.bind (list.ret ∘ f) = map f l :=
by unfold list.bind; induction l; simp only [map, join, list.ret, cons_append, nil_append, *];
  split; refl

@[simp] theorem map_eq_map {α β} (f : α → β) (l : list α) : f <$> l = map f l := rfl

@[simp] theorem map_tail (f : α → β) (l) : map f (tail l) = tail (map f l) :=
by cases l; refl

@[simp] theorem map_injective_iff {f : α → β} : injective (map f) ↔ injective f :=
begin
  split; intros h x y hxy,
  { suffices : [x] = [y], { simpa using this }, apply h, simp [hxy] },
  { induction y generalizing x, simpa using hxy,
    cases x, simpa using hxy, simp at hxy, simp [y_ih hxy.2, h hxy.1] }
end

/--
A single `list.map` of a composition of functions is equal to
composing a `list.map` with another `list.map`, fully applied.
This is the reverse direction of `list.map_map`.
-/
lemma comp_map (h : β → γ) (g : α → β) (l : list α) :
  map (h ∘ g) l = map h (map g l) := (map_map _ _ _).symm

/--
Composing a `list.map` with another `list.map` is equal to
a single `list.map` of composed functions.
-/
@[simp] lemma map_comp_map (g : β → γ) (f : α → β) :
  map g ∘ map f = map (g ∘ f) :=
by { ext l, rw comp_map }

theorem map_filter_eq_foldr (f : α → β) (p : α → Prop) [decidable_pred p] (as : list α) :
  map f (filter p as) = foldr (λ a bs, if p a then f a :: bs else bs) [] as :=
by { induction as, { refl }, { simp! [*, apply_ite (map f)] } }

lemma last_map (f : α → β) {l : list α} (hl : l ≠ []) :
  (l.map f).last (mt eq_nil_of_map_eq_nil hl) = f (l.last hl) :=
begin
  induction l with l_ih l_tl l_ih,
  { apply (hl rfl).elim },
  { cases l_tl,
    { simp },
    { simpa using l_ih } }
end

/-! ### map₂ -/

theorem nil_map₂ (f : α → β → γ) (l : list β) : map₂ f [] l = [] :=
by cases l; refl

theorem map₂_nil (f : α → β → γ) (l : list α) : map₂ f l [] = [] :=
by cases l; refl

@[simp] theorem map₂_flip (f : α → β → γ) :
  ∀ as bs, map₂ (flip f) bs as = map₂ f as bs
| [] [] := rfl
| [] (b :: bs) := rfl
| (a :: as) [] := rfl
| (a :: as) (b :: bs) := by { simp! [map₂_flip], refl }

/-! ### take, drop -/
@[simp] theorem take_zero (l : list α) : take 0 l = [] := rfl

@[simp] theorem take_nil : ∀ n, take n [] = ([] : list α)
| 0     := rfl
| (n+1) := rfl

theorem take_cons (n) (a : α) (l : list α) : take (succ n) (a::l) = a :: take n l := rfl

@[simp] theorem take_length : ∀ (l : list α), take (length l) l = l
| []     := rfl
| (a::l) := begin change a :: (take (length l) l) = a :: l, rw take_length end

theorem take_all_of_le : ∀ {n} {l : list α}, length l ≤ n → take n l = l
| 0     []     h := rfl
| 0     (a::l) h := absurd h (not_le_of_gt (zero_lt_succ _))
| (n+1) []     h := rfl
| (n+1) (a::l) h :=
  begin
    change a :: take n l = a :: l,
    rw [take_all_of_le (le_of_succ_le_succ h)]
  end

@[simp] theorem take_left : ∀ l₁ l₂ : list α, take (length l₁) (l₁ ++ l₂) = l₁
| []      l₂ := rfl
| (a::l₁) l₂ := congr_arg (cons a) (take_left l₁ l₂)

theorem take_left' {l₁ l₂ : list α} {n} (h : length l₁ = n) :
  take n (l₁ ++ l₂) = l₁ :=
by rw ← h; apply take_left

theorem take_take : ∀ (n m) (l : list α), take n (take m l) = take (min n m) l
| n         0        l      := by rw [min_zero, take_zero, take_nil]
| 0         m        l      := by rw [zero_min, take_zero, take_zero]
| (succ n)  (succ m) nil    := by simp only [take_nil]
| (succ n)  (succ m) (a::l) := by simp only [take, min_succ_succ, take_take n m l]; split; refl

theorem take_repeat (a : α) : ∀ (n m : ℕ), take n (repeat a m) = repeat a (min n m)
| n        0        := by simp
| 0        m        := by simp
| (succ n) (succ m) := by simp [min_succ_succ, take_repeat]

lemma map_take {α β : Type*} (f : α → β) :
  ∀ (L : list α) (i : ℕ), (L.take i).map f = (L.map f).take i
| [] i := by simp
| L 0 := by simp
| (h :: t) (n+1) := by { dsimp, rw [map_take], }

/-- Taking the first `n` elements in `l₁ ++ l₂` is the same as appending the first `n` elements
of `l₁` to the first `n - l₁.length` elements of `l₂`. -/
lemma take_append_eq_append_take {l₁ l₂ : list α} {n : ℕ} :
  take n (l₁ ++ l₂) = take n l₁ ++ take (n - l₁.length) l₂ :=
begin
  induction l₁ generalizing n, { simp },
  cases n, { simp }, simp *
end

lemma take_append_of_le_length {l₁ l₂ : list α} {n : ℕ} (h : n ≤ l₁.length) :
  (l₁ ++ l₂).take n = l₁.take n :=
by simp [take_append_eq_append_take, tsub_eq_zero_iff_le.mpr h]

/-- Taking the first `l₁.length + i` elements in `l₁ ++ l₂` is the same as appending the first
`i` elements of `l₂` to `l₁`. -/
lemma take_append {l₁ l₂ : list α} (i : ℕ) :
  take (l₁.length + i) (l₁ ++ l₂) = l₁ ++ (take i l₂) :=
by simp [take_append_eq_append_take, take_all_of_le le_self_add]

/-- The `i`-th element of a list coincides with the `i`-th element of any of its prefixes of
length `> i`. Version designed to rewrite from the big list to the small list. -/
lemma nth_le_take (L : list α) {i j : ℕ} (hi : i < L.length) (hj : i < j) :
  nth_le L i hi = nth_le (L.take j) i (by { rw length_take, exact lt_min hj hi }) :=
by { rw nth_le_of_eq (take_append_drop j L).symm hi, exact nth_le_append _ _ }

/-- The `i`-th element of a list coincides with the `i`-th element of any of its prefixes of
length `> i`. Version designed to rewrite from the small list to the big list. -/
lemma nth_le_take' (L : list α) {i j : ℕ} (hi : i < (L.take j).length) :
  nth_le (L.take j) i hi = nth_le L i (lt_of_lt_of_le hi (by simp [le_refl])) :=
by { simp at hi, rw nth_le_take L _ hi.1 }

lemma nth_take {l : list α} {n m : ℕ} (h : m < n) :
  (l.take n).nth m = l.nth m :=
begin
  induction n with n hn generalizing l m,
  { simp only [nat.nat_zero_eq_zero] at h,
    exact absurd h (not_lt_of_le m.zero_le) },
  { cases l with hd tl,
    { simp only [take_nil] },
    { cases m,
      { simp only [nth, take] },
      { simpa only using hn (nat.lt_of_succ_lt_succ h) } } },
end

@[simp] lemma nth_take_of_succ {l : list α} {n : ℕ} :
  (l.take (n + 1)).nth n = l.nth n :=
nth_take (nat.lt_succ_self n)

lemma take_succ {l : list α} {n : ℕ} :
  l.take (n + 1) = l.take n ++ (l.nth n).to_list :=
begin
  induction l with hd tl hl generalizing n,
  { simp only [option.to_list, nth, take_nil, append_nil]},
  { cases n,
    { simp only [option.to_list, nth, eq_self_iff_true, and_self, take, nil_append] },
    { simp only [hl, cons_append, nth, eq_self_iff_true, and_self, take] } }
end

@[simp] lemma take_eq_nil_iff {l : list α} {k : ℕ} :
  l.take k = [] ↔ l = [] ∨ k = 0 :=
by { cases l; cases k; simp [nat.succ_ne_zero] }

lemma init_eq_take (l : list α) : l.init = l.take l.length.pred :=
begin
  cases l with x l,
  { simp [init] },
  { induction l with hd tl hl generalizing x,
    { simp [init], },
    { simp [init, hl] } }
end

lemma init_take {n : ℕ} {l : list α} (h : n < l.length) :
  (l.take n).init = l.take n.pred :=
by simp [init_eq_take, min_eq_left_of_lt h, take_take, pred_le]

@[simp] lemma init_cons_of_ne_nil {α : Type*} {x : α} :
  ∀ {l : list α} (h : l ≠ []), (x :: l).init = x :: l.init
| []       h := false.elim (h rfl)
| (a :: l) _ := by simp [init]

@[simp] lemma init_append_of_ne_nil {α : Type*} {l : list α} :
  ∀ (l' : list α) (h : l ≠ []), (l' ++ l).init = l' ++ l.init
| []        _ := by simp only [nil_append]
| (a :: l') h := by simp [append_ne_nil_of_ne_nil_right l' l h, init_append_of_ne_nil l' h]

@[simp] lemma drop_eq_nil_of_le {l : list α} {k : ℕ} (h : l.length ≤ k) :
  l.drop k = [] :=
by simpa [←length_eq_zero] using tsub_eq_zero_iff_le.mpr h

lemma drop_eq_nil_iff_le {l : list α} {k : ℕ} :
  l.drop k = [] ↔ l.length ≤ k :=
begin
  refine ⟨λ h, _, drop_eq_nil_of_le⟩,
  induction k with k hk generalizing l,
  { simp only [drop] at h,
    simp [h] },
  { cases l,
    { simp },
    { simp only [drop] at h,
      simpa [nat.succ_le_succ_iff] using hk h } }
end

lemma tail_drop (l : list α) (n : ℕ) : (l.drop n).tail = l.drop (n + 1) :=
begin
  induction l with hd tl hl generalizing n,
  { simp },
  { cases n,
    { simp },
    { simp [hl] } }
end

lemma cons_nth_le_drop_succ {l : list α} {n : ℕ} (hn : n < l.length) :
  l.nth_le n hn :: l.drop (n + 1) = l.drop n :=
begin
  induction l with hd tl hl generalizing n,
  { exact absurd n.zero_le (not_le_of_lt (by simpa using hn)) },
  { cases n,
    { simp },
    { simp only [nat.succ_lt_succ_iff, list.length] at hn,
      simpa [list.nth_le, list.drop] using hl hn } }
end

theorem drop_nil : ∀ n, drop n [] = ([] : list α) :=
λ _, drop_eq_nil_of_le (nat.zero_le _)

@[simp] theorem drop_one : ∀ l : list α, drop 1 l = tail l
| []       := rfl
| (a :: l) := rfl

theorem drop_add : ∀ m n (l : list α), drop (m + n) l = drop m (drop n l)
| m 0     l      := rfl
| m (n+1) []     := (drop_nil _).symm
| m (n+1) (a::l) := drop_add m n _

@[simp] theorem drop_left : ∀ l₁ l₂ : list α, drop (length l₁) (l₁ ++ l₂) = l₂
| []      l₂ := rfl
| (a::l₁) l₂ := drop_left l₁ l₂

theorem drop_left' {l₁ l₂ : list α} {n} (h : length l₁ = n) :
  drop n (l₁ ++ l₂) = l₂ :=
by rw ← h; apply drop_left

theorem drop_eq_nth_le_cons : ∀ {n} {l : list α} h,
  drop n l = nth_le l n h :: drop (n+1) l
| 0     (a::l) h := rfl
| (n+1) (a::l) h := @drop_eq_nth_le_cons n _ _

@[simp] lemma drop_length (l : list α) : l.drop l.length = [] :=
calc l.drop l.length = (l ++ []).drop l.length : by simp
                 ... = [] : drop_left _ _

/-- Dropping the elements up to `n` in `l₁ ++ l₂` is the same as dropping the elements up to `n`
in `l₁`, dropping the elements up to `n - l₁.length` in `l₂`, and appending them. -/
lemma drop_append_eq_append_drop {l₁ l₂ : list α} {n : ℕ} :
  drop n (l₁ ++ l₂) = drop n l₁ ++ drop (n - l₁.length) l₂ :=
begin
  induction l₁ generalizing n, { simp },
  cases n, { simp }, simp *
end

lemma drop_append_of_le_length {l₁ l₂ : list α} {n : ℕ} (h : n ≤ l₁.length) :
  (l₁ ++ l₂).drop n = l₁.drop n ++ l₂ :=
by simp [drop_append_eq_append_drop, tsub_eq_zero_iff_le.mpr h]

/-- Dropping the elements up to `l₁.length + i` in `l₁ + l₂` is the same as dropping the elements
up to `i` in `l₂`. -/
lemma drop_append {l₁ l₂ : list α} (i : ℕ) :
  drop (l₁.length + i) (l₁ ++ l₂) = drop i l₂ :=
by simp [drop_append_eq_append_drop, take_all_of_le le_self_add]

/-- The `i + j`-th element of a list coincides with the `j`-th element of the list obtained by
dropping the first `i` elements. Version designed to rewrite from the big list to the small list. -/
lemma nth_le_drop (L : list α) {i j : ℕ} (h : i + j < L.length) :
  nth_le L (i + j) h = nth_le (L.drop i) j
begin
  have A : i < L.length := lt_of_le_of_lt (nat.le.intro rfl) h,
  rw (take_append_drop i L).symm at h,
  simpa only [le_of_lt A, min_eq_left, add_lt_add_iff_left, length_take, length_append] using h
end :=
begin
  have A : length (take i L) = i, by simp [le_of_lt (lt_of_le_of_lt (nat.le.intro rfl) h)],
  rw [nth_le_of_eq (take_append_drop i L).symm h, nth_le_append_right];
  simp [A]
end

/--  The `i + j`-th element of a list coincides with the `j`-th element of the list obtained by
dropping the first `i` elements. Version designed to rewrite from the small list to the big list. -/
lemma nth_le_drop' (L : list α) {i j : ℕ} (h : j < (L.drop i).length) :
  nth_le (L.drop i) j h = nth_le L (i + j) (lt_tsub_iff_left.mp ((length_drop i L) ▸ h)) :=
by rw nth_le_drop

lemma nth_drop (L : list α) (i j : ℕ) :
  nth (L.drop i) j = nth L (i + j) :=
begin
  ext,
  simp only [nth_eq_some, nth_le_drop', option.mem_def],
  split;
  exact λ ⟨h, ha⟩, ⟨by simpa [lt_tsub_iff_left] using h, ha⟩
end

@[simp] theorem drop_drop (n : ℕ) : ∀ (m) (l : list α), drop n (drop m l) = drop (n + m) l
| m     []     := by simp
| 0     l      := by simp
| (m+1) (a::l) :=
  calc drop n (drop (m + 1) (a :: l)) = drop n (drop m l) : rfl
    ... = drop (n + m) l : drop_drop m l
    ... = drop (n + (m + 1)) (a :: l) : rfl

theorem drop_take : ∀ (m : ℕ) (n : ℕ) (l : list α),
  drop m (take (m + n) l) = take n (drop m l)
| 0     n _      := by simp
| (m+1) n nil    := by simp
| (m+1) n (_::l) :=
  have h: m + 1 + n = (m+n) + 1, by ac_refl,
  by simpa [take_cons, h] using drop_take m n l

lemma map_drop {α β : Type*} (f : α → β) :
  ∀ (L : list α) (i : ℕ), (L.drop i).map f = (L.map f).drop i
| [] i := by simp
| L 0 := by simp
| (h :: t) (n+1) := by { dsimp, rw [map_drop], }

theorem modify_nth_tail_eq_take_drop (f : list α → list α) (H : f [] = []) :
  ∀ n l, modify_nth_tail f n l = take n l ++ f (drop n l)
| 0     l      := rfl
| (n+1) []     := H.symm
| (n+1) (b::l) := congr_arg (cons b) (modify_nth_tail_eq_take_drop n l)

theorem modify_nth_eq_take_drop (f : α → α) :
  ∀ n l, modify_nth f n l = take n l ++ modify_head f (drop n l) :=
modify_nth_tail_eq_take_drop _ rfl

theorem modify_nth_eq_take_cons_drop (f : α → α) {n l} (h) :
  modify_nth f n l = take n l ++ f (nth_le l n h) :: drop (n+1) l :=
by rw [modify_nth_eq_take_drop, drop_eq_nth_le_cons h]; refl

theorem update_nth_eq_take_cons_drop (a : α) {n l} (h : n < length l) :
  update_nth l n a = take n l ++ a :: drop (n+1) l :=
by rw [update_nth_eq_modify_nth, modify_nth_eq_take_cons_drop _ h]

lemma reverse_take {α} {xs : list α} (n : ℕ)
  (h : n ≤ xs.length) :
  xs.reverse.take n = (xs.drop (xs.length - n)).reverse :=
begin
  induction xs generalizing n;
    simp only [reverse_cons, drop, reverse_nil, zero_tsub, length, take_nil],
  cases h.lt_or_eq_dec with h' h',
  { replace h' := le_of_succ_le_succ h',
    rwa [take_append_of_le_length, xs_ih _ h'],
    rw [show xs_tl.length + 1 - n = succ (xs_tl.length - n), from _, drop],
    { rwa [succ_eq_add_one, ← tsub_add_eq_add_tsub] },
    { rwa length_reverse } },
  { subst h', rw [length, tsub_self, drop],
    suffices : xs_tl.length + 1 = (xs_tl.reverse ++ [xs_hd]).length,
      by rw [this, take_length, reverse_cons],
    rw [length_append, length_reverse], refl }
end

@[simp] lemma update_nth_eq_nil (l : list α) (n : ℕ) (a : α) : l.update_nth n a = [] ↔ l = [] :=
by cases l; cases n; simp only [update_nth]

section take'
variable [inhabited α]

@[simp] theorem take'_length : ∀ n l, length (@take' α _ n l) = n
| 0     l := rfl
| (n+1) l := congr_arg succ (take'_length _ _)

@[simp] theorem take'_nil : ∀ n, take' n (@nil α) = repeat default n
| 0     := rfl
| (n+1) := congr_arg (cons _) (take'_nil _)

theorem take'_eq_take : ∀ {n} {l : list α},
  n ≤ length l → take' n l = take n l
| 0     l      h := rfl
| (n+1) (a::l) h := congr_arg (cons _) $
  take'_eq_take $ le_of_succ_le_succ h

@[simp] theorem take'_left (l₁ l₂ : list α) : take' (length l₁) (l₁ ++ l₂) = l₁ :=
(take'_eq_take (by simp only [length_append, nat.le_add_right])).trans (take_left _ _)

theorem take'_left' {l₁ l₂ : list α} {n} (h : length l₁ = n) :
  take' n (l₁ ++ l₂) = l₁ :=
by rw ← h; apply take'_left

end take'

/-! ### foldl, foldr -/

lemma foldl_ext (f g : α → β → α) (a : α)
  {l : list β} (H : ∀ a : α, ∀ b ∈ l, f a b = g a b) :
  foldl f a l = foldl g a l :=
begin
  induction l with hd tl ih generalizing a, {refl},
  unfold foldl,
  rw [ih (λ a b bin, H a b $ mem_cons_of_mem _ bin), H a hd (mem_cons_self _ _)]
end

lemma foldr_ext (f g : α → β → β) (b : β)
  {l : list α} (H : ∀ a ∈ l, ∀ b : β, f a b = g a b) :
  foldr f b l = foldr g b l :=
begin
  induction l with hd tl ih, {refl},
  simp only [mem_cons_iff, or_imp_distrib, forall_and_distrib, forall_eq] at H,
  simp only [foldr, ih H.2, H.1]
end

@[simp] theorem foldl_nil (f : α → β → α) (a : α) : foldl f a [] = a := rfl

@[simp] theorem foldl_cons (f : α → β → α) (a : α) (b : β) (l : list β) :
  foldl f a (b::l) = foldl f (f a b) l := rfl

@[simp] theorem foldr_nil (f : α → β → β) (b : β) : foldr f b [] = b := rfl

@[simp] theorem foldr_cons (f : α → β → β) (b : β) (a : α) (l : list α) :
  foldr f b (a::l) = f a (foldr f b l) := rfl

@[simp] theorem foldl_append (f : α → β → α) :
  ∀ (a : α) (l₁ l₂ : list β), foldl f a (l₁++l₂) = foldl f (foldl f a l₁) l₂
| a []      l₂ := rfl
| a (b::l₁) l₂ := by simp only [cons_append, foldl_cons, foldl_append (f a b) l₁ l₂]

@[simp] theorem foldr_append (f : α → β → β) :
  ∀ (b : β) (l₁ l₂ : list α), foldr f b (l₁++l₂) = foldr f (foldr f b l₂) l₁
| b []      l₂ := rfl
| b (a::l₁) l₂ := by simp only [cons_append, foldr_cons, foldr_append b l₁ l₂]

<<<<<<< HEAD
theorem foldl_empty [is_empty β] (f : α → β → α) (a : α) : Π l : list β, foldl f a l = a
| []     := rfl
| (b::l) := is_empty_elim b

theorem foldr_empty [is_empty α] (f : α → β → β) (b : β) : Π l : list α, foldr f b l = b
| []     := rfl
| (a::l) := is_empty_elim a

theorem foldl_fixed (f : α → β → α) {a : α} (hf : ∀ i, f a i = a) : Π l : list β, foldl f a l = a
| []     := rfl
| (b::l) := by rw [foldl_cons, hf b, foldl_fixed l]

theorem foldr_fixed (f : α → β → β) {b : β} (hf : ∀ i, f i b = b) : Π l : list α, foldr f b l = b
| []     := rfl
| (a::l) := by rw [foldr_cons, foldr_fixed l, hf a]
=======
@[simp] theorem foldl_fixed {a : α} : Π l : list β, foldl (λ a b, a) a l = a
| []     := rfl
| (b::l) := by rw [foldl_cons, foldl_fixed l]

@[simp] theorem foldr_fixed {b : β} : Π l : list α, foldr (λ a b, b) b l = b
| []     := rfl
| (a::l) := by rw [foldr_cons, foldr_fixed l]

@[simp] theorem foldl_combinator_K {a : α} : Π l : list β, foldl combinator.K a l = a :=
foldl_fixed
>>>>>>> 5856c0c4

@[simp] theorem foldl_join (f : α → β → α) :
  ∀ (a : α) (L : list (list β)), foldl f a (join L) = foldl (foldl f) a L
| a []     := rfl
| a (l::L) := by simp only [join, foldl_append, foldl_cons, foldl_join (foldl f a l) L]

@[simp] theorem foldr_join (f : α → β → β) :
  ∀ (b : β) (L : list (list α)), foldr f b (join L) = foldr (λ l b, foldr f b l) b L
| a []     := rfl
| a (l::L) := by simp only [join, foldr_append, foldr_join a L, foldr_cons]

theorem foldl_reverse (f : α → β → α) (a : α) (l : list β) :
  foldl f a (reverse l) = foldr (λx y, f y x) a l :=
by induction l; [refl, simp only [*, reverse_cons, foldl_append, foldl_cons, foldl_nil, foldr]]

theorem foldr_reverse (f : α → β → β) (a : β) (l : list α) :
  foldr f a (reverse l) = foldl (λx y, f y x) a l :=
let t := foldl_reverse (λx y, f y x) a (reverse l) in
by rw reverse_reverse l at t; rwa t

@[simp] theorem foldr_eta : ∀ (l : list α), foldr cons [] l = l
| []     := rfl
| (x::l) := by simp only [foldr_cons, foldr_eta l]; split; refl

@[simp] theorem reverse_foldl {l : list α} : reverse (foldl (λ t h, h :: t) [] l) = l :=
by rw ←foldr_reverse; simp

@[simp] theorem foldl_map (g : β → γ) (f : α → γ → α) (a : α) (l : list β) :
  foldl f a (map g l) = foldl (λx y, f x (g y)) a l :=
by revert a; induction l; intros; [refl, simp only [*, map, foldl]]

@[simp] theorem foldr_map (g : β → γ) (f : γ → α → α) (a : α) (l : list β) :
  foldr f a (map g l) = foldr (f ∘ g) a l :=
by revert a; induction l; intros; [refl, simp only [*, map, foldr]]

theorem foldl_map' {α β: Type u} (g : α → β) (f : α → α → α) (f' : β → β → β)
  (a : α) (l : list α) (h : ∀ x y, f' (g x) (g y) = g (f x y)) :
  list.foldl f' (g a) (l.map g) = g (list.foldl f a l) :=
begin
  induction l generalizing a,
  { simp }, { simp [l_ih, h] }
end

theorem foldr_map' {α β: Type u} (g : α → β) (f : α → α → α) (f' : β → β → β)
  (a : α) (l : list α) (h : ∀ x y, f' (g x) (g y) = g (f x y)) :
  list.foldr f' (g a) (l.map g) = g (list.foldr f a l) :=
begin
  induction l generalizing a,
  { simp }, { simp [l_ih, h] }
end

theorem foldl_hom (l : list γ) (f : α → β) (op : α → γ → α) (op' : β → γ → β) (a : α)
  (h : ∀a x, f (op a x) = op' (f a) x) : foldl op' (f a) l = f (foldl op a l) :=
eq.symm $ by { revert a, induction l; intros; [refl, simp only [*, foldl]] }

theorem foldr_hom (l : list γ) (f : α → β) (op : γ → α → α) (op' : γ → β → β) (a : α)
  (h : ∀x a, f (op x a) = op' x (f a)) : foldr op' (f a) l = f (foldr op a l) :=
by { revert a, induction l; intros; [refl, simp only [*, foldr]] }

lemma foldl_hom₂ (l : list ι) (f : α → β → γ) (op₁ : α → ι → α) (op₂ : β → ι → β) (op₃ : γ → ι → γ)
  (a : α) (b : β) (h : ∀ a b i, f (op₁ a i) (op₂ b i) = op₃ (f a b) i) :
  foldl op₃ (f a b) l = f (foldl op₁ a l) (foldl op₂ b l) :=
eq.symm $ by { revert a b, induction l; intros; [refl, simp only [*, foldl]] }

lemma foldr_hom₂ (l : list ι) (f : α → β → γ) (op₁ : ι → α → α) (op₂ : ι → β → β) (op₃ : ι → γ → γ)
  (a : α) (b : β) (h : ∀ a b i, f (op₁ i a) (op₂ i b) = op₃ i (f a b)) :
  foldr op₃ (f a b) l = f (foldr op₁ a l) (foldr op₂ b l) :=
by { revert a, induction l; intros; [refl, simp only [*, foldr]] }

lemma injective_foldl_comp {α : Type*} {l : list (α → α)} {f : α → α}
  (hl : ∀ f ∈ l, function.injective f) (hf : function.injective f):
  function.injective (@list.foldl (α → α) (α → α) function.comp f l) :=
begin
  induction l generalizing f,
  { exact hf },
  { apply l_ih (λ _ h, hl _ (list.mem_cons_of_mem _ h)),
    apply function.injective.comp hf,
    apply hl _ (list.mem_cons_self _ _) }
end

/-- Induction principle for values produced by a `foldr`: if a property holds
for the seed element `b : β` and for all incremental `op : α → β → β`
performed on the elements `(a : α) ∈ l`. The principle is given for
a `Sort`-valued predicate, i.e., it can also be used to construct data. -/
def foldr_rec_on {C : β → Sort*} (l : list α) (op : α → β → β) (b : β) (hb : C b)
  (hl : ∀ (b : β) (hb : C b) (a : α) (ha : a ∈ l), C (op a b)) :
  C (foldr op b l) :=
begin
  induction l with hd tl IH,
  { exact hb },
  { refine hl _ _ hd (mem_cons_self hd tl),
    refine IH _,
    intros y hy x hx,
    exact hl y hy x (mem_cons_of_mem hd hx) }
end

/-- Induction principle for values produced by a `foldl`: if a property holds
for the seed element `b : β` and for all incremental `op : β → α → β`
performed on the elements `(a : α) ∈ l`. The principle is given for
a `Sort`-valued predicate, i.e., it can also be used to construct data. -/
def foldl_rec_on {C : β → Sort*} (l : list α) (op : β → α → β) (b : β) (hb : C b)
  (hl : ∀ (b : β) (hb : C b) (a : α) (ha : a ∈ l), C (op b a)) :
  C (foldl op b l) :=
begin
  induction l with hd tl IH generalizing b,
  { exact hb },
  { refine IH _ _ _,
    { intros y hy x hx,
      exact hl y hy x (mem_cons_of_mem hd hx) },
    { exact hl b hb hd (mem_cons_self hd tl) } }
end

@[simp] lemma foldr_rec_on_nil {C : β → Sort*} (op : α → β → β) (b) (hb : C b) (hl) :
  foldr_rec_on [] op b hb hl = hb := rfl

@[simp] lemma foldr_rec_on_cons {C : β → Sort*} (x : α) (l : list α)
  (op : α → β → β) (b) (hb : C b)
  (hl : ∀ (b : β) (hb : C b) (a : α) (ha : a ∈ (x :: l)), C (op a b)) :
  foldr_rec_on (x :: l) op b hb hl = hl _ (foldr_rec_on l op b hb
    (λ b hb a ha, hl b hb a (mem_cons_of_mem _ ha))) x (mem_cons_self _ _) := rfl

@[simp] lemma foldl_rec_on_nil {C : β → Sort*} (op : β → α → β) (b) (hb : C b) (hl) :
  foldl_rec_on [] op b hb hl = hb := rfl

/- scanl -/

section scanl

variables {f : β → α → β} {b : β} {a : α} {l : list α}

lemma length_scanl :
  ∀ a l, length (scanl f a l) = l.length + 1
| a [] := rfl
| a (x :: l) := by erw [length_cons, length_cons, length_scanl]

@[simp] lemma scanl_nil (b : β) : scanl f b nil = [b] := rfl

@[simp] lemma scanl_cons :
  scanl f b (a :: l) = [b] ++ scanl f (f b a) l :=
by simp only [scanl, eq_self_iff_true, singleton_append, and_self]

@[simp] lemma nth_zero_scanl : (scanl f b l).nth 0 = some b :=
begin
  cases l,
  { simp only [nth, scanl_nil] },
  { simp only [nth, scanl_cons, singleton_append] }
end

@[simp] lemma nth_le_zero_scanl {h : 0 < (scanl f b l).length} :
  (scanl f b l).nth_le 0 h = b :=
begin
  cases l,
  { simp only [nth_le, scanl_nil] },
  { simp only [nth_le, scanl_cons, singleton_append] }
end

lemma nth_succ_scanl {i : ℕ} :
  (scanl f b l).nth (i + 1) = ((scanl f b l).nth i).bind (λ x, (l.nth i).map (λ y, f x y)) :=
begin
  induction l with hd tl hl generalizing b i,
  { symmetry,
    simp only [option.bind_eq_none', nth, forall_2_true_iff, not_false_iff, option.map_none',
               scanl_nil, option.not_mem_none, forall_true_iff] },
  { simp only [nth, scanl_cons, singleton_append],
    cases i,
    { simp only [option.map_some', nth_zero_scanl, nth, option.some_bind'] },
    { simp only [hl, nth] } }
end

lemma nth_le_succ_scanl {i : ℕ} {h : i + 1 < (scanl f b l).length} :
  (scanl f b l).nth_le (i + 1) h =
  f ((scanl f b l).nth_le i (nat.lt_of_succ_lt h))
    (l.nth_le i (nat.lt_of_succ_lt_succ (lt_of_lt_of_le h (le_of_eq (length_scanl b l))))) :=
begin
  induction i with i hi generalizing b l,
  { cases l,
    { simp only [length, zero_add, scanl_nil] at h,
      exact absurd h (lt_irrefl 1) },
    { simp only [scanl_cons, singleton_append, nth_le_zero_scanl, nth_le] } },
  { cases l,
    { simp only [length, add_lt_iff_neg_right, scanl_nil] at h,
      exact absurd h (not_lt_of_lt nat.succ_pos') },
    { simp_rw scanl_cons,
      rw nth_le_append_right _,
      { simpa only [hi, length, succ_add_sub_one] },
      { simp only [length, nat.zero_le, le_add_iff_nonneg_left] } } }
end

end scanl

/- scanr -/

@[simp] theorem scanr_nil (f : α → β → β) (b : β) : scanr f b [] = [b] := rfl

@[simp] theorem scanr_aux_cons (f : α → β → β) (b : β) : ∀ (a : α) (l : list α),
  scanr_aux f b (a::l) = (foldr f b (a::l), scanr f b l)
| a []     := rfl
| a (x::l) := let t := scanr_aux_cons x l in
  by simp only [scanr, scanr_aux, t, foldr_cons]

@[simp] theorem scanr_cons (f : α → β → β) (b : β) (a : α) (l : list α) :
  scanr f b (a::l) = foldr f b (a::l) :: scanr f b l :=
by simp only [scanr, scanr_aux_cons, foldr_cons]; split; refl

section foldl_eq_foldr
-- foldl and foldr coincide when f is commutative and associative
variables {f : α → α → α} (hcomm : commutative f) (hassoc : associative f)

include hassoc
theorem foldl1_eq_foldr1 : ∀ a b l, foldl f a (l++[b]) = foldr f b (a::l)
| a b nil      := rfl
| a b (c :: l) :=
  by simp only [cons_append, foldl_cons, foldr_cons, foldl1_eq_foldr1 _ _ l]; rw hassoc

include hcomm
theorem foldl_eq_of_comm_of_assoc : ∀ a b l, foldl f a (b::l) = f b (foldl f a l)
| a b  nil    := hcomm a b
| a b  (c::l) := by simp only [foldl_cons];
  rw [← foldl_eq_of_comm_of_assoc, right_comm _ hcomm hassoc]; refl

theorem foldl_eq_foldr : ∀ a l, foldl f a l = foldr f a l
| a nil      := rfl
| a (b :: l) :=
  by simp only [foldr_cons, foldl_eq_of_comm_of_assoc hcomm hassoc]; rw (foldl_eq_foldr a l)

end foldl_eq_foldr

section foldl_eq_foldlr'

variables {f : α → β → α}
variables hf : ∀ a b c, f (f a b) c = f (f a c) b
include hf

theorem foldl_eq_of_comm' : ∀ a b l, foldl f a (b::l) = f (foldl f a l) b
| a b [] := rfl
| a b (c :: l) := by rw [foldl,foldl,foldl,← foldl_eq_of_comm',foldl,hf]

theorem foldl_eq_foldr' : ∀ a l, foldl f a l = foldr (flip f) a l
| a [] := rfl
| a (b :: l) := by rw [foldl_eq_of_comm' hf,foldr,foldl_eq_foldr']; refl

end foldl_eq_foldlr'

section foldl_eq_foldlr'

variables {f : α → β → β}
variables hf : ∀ a b c, f a (f b c) = f b (f a c)
include hf

theorem foldr_eq_of_comm' : ∀ a b l, foldr f a (b::l) = foldr f (f b a) l
| a b [] := rfl
| a b (c :: l) := by rw [foldr,foldr,foldr,hf,← foldr_eq_of_comm']; refl

end foldl_eq_foldlr'

section
variables {op : α → α → α} [ha : is_associative α op] [hc : is_commutative α op]
local notation a * b := op a b
local notation l <*> a := foldl op a l

include ha

lemma foldl_assoc : ∀ {l : list α} {a₁ a₂}, l <*> (a₁ * a₂) = a₁ * (l <*> a₂)
| [] a₁ a₂ := rfl
| (a :: l) a₁ a₂ :=
  calc a::l <*> (a₁ * a₂) = l <*> (a₁ * (a₂ * a)) : by simp only [foldl_cons, ha.assoc]
    ... = a₁ * (a::l <*> a₂) : by rw [foldl_assoc, foldl_cons]

lemma foldl_op_eq_op_foldr_assoc : ∀{l : list α} {a₁ a₂}, (l <*> a₁) * a₂ = a₁ * l.foldr (*) a₂
| [] a₁ a₂ := rfl
| (a :: l) a₁ a₂ := by simp only [foldl_cons, foldr_cons, foldl_assoc, ha.assoc];
  rw [foldl_op_eq_op_foldr_assoc]

include hc

lemma foldl_assoc_comm_cons {l : list α} {a₁ a₂} : (a₁ :: l) <*> a₂ = a₁ * (l <*> a₂) :=
by rw [foldl_cons, hc.comm, foldl_assoc]

end

/-! ### mfoldl, mfoldr, mmap -/

section mfoldl_mfoldr
variables {m : Type v → Type w} [monad m]

@[simp] theorem mfoldl_nil (f : β → α → m β) {b} : mfoldl f b [] = pure b := rfl

@[simp] theorem mfoldr_nil (f : α → β → m β) {b} : mfoldr f b [] = pure b := rfl

@[simp] theorem mfoldl_cons {f : β → α → m β} {b a l} :
  mfoldl f b (a :: l) = f b a >>= λ b', mfoldl f b' l := rfl

@[simp] theorem mfoldr_cons {f : α → β → m β} {b a l} :
  mfoldr f b (a :: l) = mfoldr f b l >>= f a := rfl

theorem mfoldr_eq_foldr (f : α → β → m β) (b l) :
  mfoldr f b l = foldr (λ a mb, mb >>= f a) (pure b) l :=
by induction l; simp *

attribute [simp] mmap mmap'

variables [is_lawful_monad m]

theorem mfoldl_eq_foldl (f : β → α → m β) (b l) :
  mfoldl f b l = foldl (λ mb a, mb >>= λ b, f b a) (pure b) l :=
begin
  suffices h : ∀ (mb : m β),
    (mb >>= λ b, mfoldl f b l) = foldl (λ mb a, mb >>= λ b, f b a) mb l,
  by simp [←h (pure b)],
  induction l; intro,
  { simp },
  { simp only [mfoldl, foldl, ←l_ih] with functor_norm }
end

@[simp] theorem mfoldl_append {f : β → α → m β} : ∀ {b l₁ l₂},
  mfoldl f b (l₁ ++ l₂) = mfoldl f b l₁ >>= λ x, mfoldl f x l₂
| _ []     _ := by simp only [nil_append, mfoldl_nil, pure_bind]
| _ (_::_) _ := by simp only [cons_append, mfoldl_cons, mfoldl_append, is_lawful_monad.bind_assoc]

@[simp] theorem mfoldr_append {f : α → β → m β} : ∀ {b l₁ l₂},
  mfoldr f b (l₁ ++ l₂) = mfoldr f b l₂ >>= λ x, mfoldr f x l₁
| _ []     _ := by simp only [nil_append, mfoldr_nil, bind_pure]
| _ (_::_) _ := by simp only [mfoldr_cons, cons_append, mfoldr_append, is_lawful_monad.bind_assoc]

end mfoldl_mfoldr

/-! ### intersperse -/
@[simp] lemma intersperse_nil {α : Type u} (a : α) : intersperse a [] = [] := rfl

@[simp] lemma intersperse_singleton {α : Type u} (a b : α) : intersperse a [b] = [b] := rfl

@[simp] lemma intersperse_cons_cons {α : Type u} (a b c : α) (tl : list α) :
  intersperse a (b :: c :: tl) = b :: a :: intersperse a (c :: tl) := rfl

/-! ### split_at and split_on -/

@[simp] theorem split_at_eq_take_drop : ∀ (n : ℕ) (l : list α), split_at n l = (take n l, drop n l)
| 0        a         := rfl
| (succ n) []        := rfl
| (succ n) (x :: xs) := by simp only [split_at, split_at_eq_take_drop n xs, take, drop]

@[simp] lemma split_on_nil {α : Type u} [decidable_eq α] (a : α) : [].split_on a = [[]] := rfl

/-- An auxiliary definition for proving a specification lemma for `split_on_p`.

`split_on_p_aux' P xs ys` splits the list `ys ++ xs` at every element satisfying `P`,
where `ys` is an accumulating parameter for the initial segment of elements not satisfying `P`.
-/
def split_on_p_aux' {α : Type u} (P : α → Prop) [decidable_pred P] : list α → list α → list (list α)
| [] xs       := [xs]
| (h :: t) xs :=
  if P h then xs :: split_on_p_aux' t []
  else split_on_p_aux' t (xs ++ [h])

lemma split_on_p_aux_eq {α : Type u} (P : α → Prop) [decidable_pred P] (xs ys : list α) :
  split_on_p_aux' P xs ys = split_on_p_aux P xs ((++) ys) :=
begin
  induction xs with a t ih generalizing ys; simp! only [append_nil, eq_self_iff_true, and_self],
  split_ifs; rw ih,
  { refine ⟨rfl, rfl⟩ },
  { congr, ext, simp }
end

lemma split_on_p_aux_nil {α : Type u} (P : α → Prop) [decidable_pred P] (xs : list α) :
  split_on_p_aux P xs id = split_on_p_aux' P xs [] :=
by { rw split_on_p_aux_eq, refl }

/-- The original list `L` can be recovered by joining the lists produced by `split_on_p p L`,
interspersed with the elements `L.filter p`. -/
lemma split_on_p_spec {α : Type u} (p : α → Prop) [decidable_pred p] (as : list α) :
  join (zip_with (++) (split_on_p p as) ((as.filter p).map (λ x, [x]) ++ [[]])) = as :=
begin
  rw [split_on_p, split_on_p_aux_nil],
  suffices : ∀ xs,
    join (zip_with (++) (split_on_p_aux' p as xs) ((as.filter p).map(λ x, [x]) ++ [[]])) = xs ++ as,
  { rw this, refl },
  induction as; intro; simp! only [split_on_p_aux', append_nil],
  split_ifs; simp [zip_with, join, *],
end

/-! ### map for partial functions -/

/-- Partial map. If `f : Π a, p a → β` is a partial function defined on
  `a : α` satisfying `p`, then `pmap f l h` is essentially the same as `map f l`
  but is defined only when all members of `l` satisfy `p`, using the proof
  to apply `f`. -/
@[simp] def pmap {p : α → Prop} (f : Π a, p a → β) : Π l : list α, (∀ a ∈ l, p a) → list β
| []     H := []
| (a::l) H := f a (forall_mem_cons.1 H).1 :: pmap l (forall_mem_cons.1 H).2

/-- "Attach" the proof that the elements of `l` are in `l` to produce a new list
  with the same elements but in the type `{x // x ∈ l}`. -/
def attach (l : list α) : list {x // x ∈ l} := pmap subtype.mk l (λ a, id)

theorem sizeof_lt_sizeof_of_mem [has_sizeof α] {x : α} {l : list α} (hx : x ∈ l) :
  sizeof x < sizeof l :=
begin
  induction l with h t ih; cases hx,
  { rw hx, exact lt_add_of_lt_of_nonneg (lt_one_add _) (nat.zero_le _) },
  { exact lt_add_of_pos_of_le (zero_lt_one_add _) (le_of_lt (ih hx)) }
end

@[simp] theorem pmap_eq_map (p : α → Prop) (f : α → β) (l : list α) (H) :
  @pmap _ _ p (λ a _, f a) l H = map f l :=
by induction l; [refl, simp only [*, pmap, map]]; split; refl

theorem pmap_congr {p q : α → Prop} {f : Π a, p a → β} {g : Π a, q a → β}
  (l : list α) {H₁ H₂} (h : ∀ a h₁ h₂, f a h₁ = g a h₂) :
  pmap f l H₁ = pmap g l H₂ :=
by induction l with _ _ ih; [refl, rw [pmap, pmap, h, ih]]

theorem map_pmap {p : α → Prop} (g : β → γ) (f : Π a, p a → β)
  (l H) : map g (pmap f l H) = pmap (λ a h, g (f a h)) l H :=
by induction l; [refl, simp only [*, pmap, map]]; split; refl

theorem pmap_map {p : β → Prop} (g : ∀ b, p b → γ) (f : α → β)
  (l H) : pmap g (map f l) H = pmap (λ a h, g (f a) h) l (λ a h, H _ (mem_map_of_mem _ h)) :=
by induction l; [refl, simp only [*, pmap, map]]; split; refl

theorem pmap_eq_map_attach {p : α → Prop} (f : Π a, p a → β)
  (l H) : pmap f l H = l.attach.map (λ x, f x.1 (H _ x.2)) :=
by rw [attach, map_pmap]; exact pmap_congr l (λ a h₁ h₂, rfl)

theorem attach_map_val (l : list α) : l.attach.map subtype.val = l :=
by rw [attach, map_pmap]; exact (pmap_eq_map _ _ _ _).trans (map_id l)

@[simp] theorem mem_attach (l : list α) : ∀ x, x ∈ l.attach | ⟨a, h⟩ :=
by have := mem_map.1 (by rw [attach_map_val]; exact h);
   { rcases this with ⟨⟨_, _⟩, m, rfl⟩, exact m }

@[simp] theorem mem_pmap {p : α → Prop} {f : Π a, p a → β}
  {l H b} : b ∈ pmap f l H ↔ ∃ a (h : a ∈ l), f a (H a h) = b :=
by simp only [pmap_eq_map_attach, mem_map, mem_attach, true_and, subtype.exists]

@[simp] theorem length_pmap {p : α → Prop} {f : Π a, p a → β}
  {l H} : length (pmap f l H) = length l :=
by induction l; [refl, simp only [*, pmap, length]]

@[simp] lemma length_attach (L : list α) : L.attach.length = L.length := length_pmap

@[simp] lemma pmap_eq_nil {p : α → Prop} {f : Π a, p a → β}
  {l H} : pmap f l H = [] ↔ l = [] :=
by rw [← length_eq_zero, length_pmap, length_eq_zero]

@[simp] lemma attach_eq_nil (l : list α) : l.attach = [] ↔ l = [] := pmap_eq_nil

lemma last_pmap {α β : Type*} (p : α → Prop) (f : Π a, p a → β)
  (l : list α) (hl₁ : ∀ a ∈ l, p a) (hl₂ : l ≠ []) :
  (l.pmap f hl₁).last (mt list.pmap_eq_nil.1 hl₂) = f (l.last hl₂) (hl₁ _ (list.last_mem hl₂)) :=
begin
  induction l with l_hd l_tl l_ih,
  { apply (hl₂ rfl).elim },
  { cases l_tl,
    { simp },
    { apply l_ih } }
end

lemma nth_pmap {p : α → Prop} (f : Π a, p a → β) {l : list α} (h : ∀ a ∈ l, p a) (n : ℕ) :
  nth (pmap f l h) n = option.pmap f (nth l n) (λ x H, h x (nth_mem H)) :=
begin
  induction l with hd tl hl generalizing n,
  { simp },
  { cases n; simp [hl] }
end

lemma nth_le_pmap {p : α → Prop} (f : Π a, p a → β) {l : list α} (h : ∀ a ∈ l, p a) {n : ℕ}
  (hn : n < (pmap f l h).length) :
  nth_le (pmap f l h) n hn = f (nth_le l n (@length_pmap _ _ p f l h ▸ hn))
    (h _ (nth_le_mem l n (@length_pmap _ _ p f l h ▸ hn))) :=
begin
  induction l with hd tl hl generalizing n,
  { simp only [length, pmap] at hn,
    exact absurd hn (not_lt_of_le n.zero_le) },
  { cases n,
    { simp },
    { simpa [hl] } }
end

/-! ### find -/

section find
variables {p : α → Prop} [decidable_pred p] {l : list α} {a : α}

@[simp] theorem find_nil (p : α → Prop) [decidable_pred p] : find p [] = none :=
rfl

@[simp] theorem find_cons_of_pos (l) (h : p a) : find p (a::l) = some a :=
if_pos h

@[simp] theorem find_cons_of_neg (l) (h : ¬ p a) : find p (a::l) = find p l :=
if_neg h

@[simp] theorem find_eq_none : find p l = none ↔ ∀ x ∈ l, ¬ p x :=
begin
  induction l with a l IH,
  { exact iff_of_true rfl (forall_mem_nil _) },
  rw forall_mem_cons, by_cases h : p a,
  { simp only [find_cons_of_pos _ h, h, not_true, false_and] },
  { rwa [find_cons_of_neg _ h, iff_true_intro h, true_and] }
end

theorem find_some (H : find p l = some a) : p a :=
begin
  induction l with b l IH, {contradiction},
  by_cases h : p b,
  { rw find_cons_of_pos _ h at H, cases H, exact h },
  { rw find_cons_of_neg _ h at H, exact IH H }
end

@[simp] theorem find_mem (H : find p l = some a) : a ∈ l :=
begin
  induction l with b l IH, {contradiction},
  by_cases h : p b,
  { rw find_cons_of_pos _ h at H, cases H, apply mem_cons_self },
  { rw find_cons_of_neg _ h at H, exact mem_cons_of_mem _ (IH H) }
end

end find

/-! ### lookmap -/
section lookmap
variables (f : α → option α)

@[simp] theorem lookmap_nil : [].lookmap f = [] := rfl

@[simp] theorem lookmap_cons_none {a : α} (l : list α) (h : f a = none) :
  (a :: l).lookmap f = a :: l.lookmap f :=
by simp [lookmap, h]

@[simp] theorem lookmap_cons_some {a b : α} (l : list α) (h : f a = some b) :
  (a :: l).lookmap f = b :: l :=
by simp [lookmap, h]

theorem lookmap_some : ∀ l : list α, l.lookmap some = l
| []     := rfl
| (a::l) := rfl

theorem lookmap_none : ∀ l : list α, l.lookmap (λ _, none) = l
| []     := rfl
| (a::l) := congr_arg (cons a) (lookmap_none l)

theorem lookmap_congr {f g : α → option α} :
  ∀ {l : list α}, (∀ a ∈ l, f a = g a) → l.lookmap f = l.lookmap g
| []     H := rfl
| (a::l) H := begin
  cases forall_mem_cons.1 H with H₁ H₂,
  cases h : g a with b,
  { simp [h, H₁.trans h, lookmap_congr H₂] },
  { simp [lookmap_cons_some _ _ h, lookmap_cons_some _ _ (H₁.trans h)] }
end

theorem lookmap_of_forall_not {l : list α} (H : ∀ a ∈ l, f a = none) : l.lookmap f = l :=
(lookmap_congr H).trans (lookmap_none l)

theorem lookmap_map_eq (g : α → β) (h : ∀ a (b ∈ f a), g a = g b) :
  ∀ l : list α, map g (l.lookmap f) = map g l
| []     := rfl
| (a::l) := begin
  cases h' : f a with b,
  { simp [h', lookmap_map_eq] },
  { simp [lookmap_cons_some _ _ h', h _ _ h'] }
end

theorem lookmap_id' (h : ∀ a (b ∈ f a), a = b) (l : list α) : l.lookmap f = l :=
by rw [← map_id (l.lookmap f), lookmap_map_eq, map_id]; exact h

theorem length_lookmap (l : list α) : length (l.lookmap f) = length l :=
by rw [← length_map, lookmap_map_eq _ (λ _, ()), length_map]; simp

end lookmap

/-! ### filter_map -/

@[simp] theorem filter_map_nil (f : α → option β) : filter_map f [] = [] := rfl

@[simp] theorem filter_map_cons_none {f : α → option β} (a : α) (l : list α) (h : f a = none) :
  filter_map f (a :: l) = filter_map f l :=
by simp only [filter_map, h]

@[simp] theorem filter_map_cons_some (f : α → option β)
  (a : α) (l : list α) {b : β} (h : f a = some b) :
  filter_map f (a :: l) = b :: filter_map f l :=
by simp only [filter_map, h]; split; refl

theorem filter_map_cons (f : α → option β) (a : α) (l : list α) :
  filter_map f (a :: l) = option.cases_on (f a) (filter_map f l) (λb, b :: filter_map f l) :=
begin
  generalize eq : f a = b,
  cases b,
  { rw filter_map_cons_none _ _ eq },
  { rw filter_map_cons_some _ _ _ eq },
end

lemma filter_map_append {α β : Type*} (l l' : list α) (f : α → option β) :
  filter_map f (l ++ l') = filter_map f l ++ filter_map f l' :=
begin
  induction l with hd tl hl generalizing l',
  { simp },
  { rw [cons_append, filter_map, filter_map],
    cases f hd;
    simp only [filter_map, hl, cons_append, eq_self_iff_true, and_self] }
end

theorem filter_map_eq_map (f : α → β) : filter_map (some ∘ f) = map f :=
begin
  funext l,
  induction l with a l IH, {refl},
  simp only [filter_map_cons_some (some ∘ f) _ _ rfl, IH, map_cons], split; refl
end

theorem filter_map_eq_filter (p : α → Prop) [decidable_pred p] :
  filter_map (option.guard p) = filter p :=
begin
  funext l,
  induction l with a l IH, {refl},
  by_cases pa : p a,
  { simp only [filter_map, option.guard, IH, if_pos pa, filter_cons_of_pos _ pa], split; refl },
  { simp only [filter_map, option.guard, IH, if_neg pa, filter_cons_of_neg _ pa] }
end

theorem filter_map_filter_map (f : α → option β) (g : β → option γ) (l : list α) :
  filter_map g (filter_map f l) = filter_map (λ x, (f x).bind g) l :=
begin
  induction l with a l IH, {refl},
  cases h : f a with b,
  { rw [filter_map_cons_none _ _ h, filter_map_cons_none, IH],
    simp only [h, option.none_bind'] },
  rw filter_map_cons_some _ _ _ h,
  cases h' : g b with c;
  [ rw [filter_map_cons_none _ _ h', filter_map_cons_none, IH],
    rw [filter_map_cons_some _ _ _ h', filter_map_cons_some, IH] ];
  simp only [h, h', option.some_bind']
end

theorem map_filter_map (f : α → option β) (g : β → γ) (l : list α) :
  map g (filter_map f l) = filter_map (λ x, (f x).map g) l :=
by rw [← filter_map_eq_map, filter_map_filter_map]; refl

theorem filter_map_map (f : α → β) (g : β → option γ) (l : list α) :
  filter_map g (map f l) = filter_map (g ∘ f) l :=
by rw [← filter_map_eq_map, filter_map_filter_map]; refl

theorem filter_filter_map (f : α → option β) (p : β → Prop) [decidable_pred p] (l : list α) :
  filter p (filter_map f l) = filter_map (λ x, (f x).filter p) l :=
by rw [← filter_map_eq_filter, filter_map_filter_map]; refl

theorem filter_map_filter (p : α → Prop) [decidable_pred p] (f : α → option β) (l : list α) :
  filter_map f (filter p l) = filter_map (λ x, if p x then f x else none) l :=
begin
  rw [← filter_map_eq_filter, filter_map_filter_map], congr,
  funext x,
  show (option.guard p x).bind f = ite (p x) (f x) none,
  by_cases h : p x,
  { simp only [option.guard, if_pos h, option.some_bind'] },
  { simp only [option.guard, if_neg h, option.none_bind'] }
end

@[simp] theorem filter_map_some (l : list α) : filter_map some l = l :=
by rw filter_map_eq_map; apply map_id

@[simp] theorem mem_filter_map (f : α → option β) (l : list α) {b : β} :
  b ∈ filter_map f l ↔ ∃ a, a ∈ l ∧ f a = some b :=
begin
  induction l with a l IH,
  { split, { intro H, cases H }, { rintro ⟨_, H, _⟩, cases H } },
  cases h : f a with b',
  { have : f a ≠ some b, {rw h, intro, contradiction},
    simp only [filter_map_cons_none _ _ h, IH, mem_cons_iff,
      or_and_distrib_right, exists_or_distrib, exists_eq_left, this, false_or] },
  { have : f a = some b ↔ b = b',
    { split; intro t, {rw t at h; injection h}, {exact t.symm ▸ h} },
      simp only [filter_map_cons_some _ _ _ h, IH, mem_cons_iff,
        or_and_distrib_right, exists_or_distrib, this, exists_eq_left] }
end

theorem map_filter_map_of_inv (f : α → option β) (g : β → α)
  (H : ∀ x : α, (f x).map g = some x) (l : list α) :
  map g (filter_map f l) = l :=
by simp only [map_filter_map, H, filter_map_some]

theorem sublist.filter_map (f : α → option β) {l₁ l₂ : list α}
  (s : l₁ <+ l₂) : filter_map f l₁ <+ filter_map f l₂ :=
by induction s with l₁ l₂ a s IH l₁ l₂ a s IH;
   simp only [filter_map]; cases f a with b;
   simp only [filter_map, IH, sublist.cons, sublist.cons2]

theorem sublist.map (f : α → β) {l₁ l₂ : list α}
  (s : l₁ <+ l₂) : map f l₁ <+ map f l₂ :=
filter_map_eq_map f ▸ s.filter_map _

/-! ### reduce_option -/

@[simp] lemma reduce_option_cons_of_some (x : α) (l : list (option α)) :
  reduce_option (some x :: l) = x :: l.reduce_option :=
by simp only [reduce_option, filter_map, id.def, eq_self_iff_true, and_self]

@[simp] lemma reduce_option_cons_of_none (l : list (option α)) :
  reduce_option (none :: l) = l.reduce_option :=
by simp only [reduce_option, filter_map, id.def]

@[simp] lemma reduce_option_nil : @reduce_option α [] = [] := rfl

@[simp] lemma reduce_option_map {l : list (option α)} {f : α → β} :
  reduce_option (map (option.map f) l) = map f (reduce_option l) :=
begin
  induction l with hd tl hl,
  { simp only [reduce_option_nil, map_nil] },
  { cases hd;
    simpa only [true_and, option.map_some', map, eq_self_iff_true,
                reduce_option_cons_of_some] using hl },
end

lemma reduce_option_append (l l' : list (option α)) :
  (l ++ l').reduce_option = l.reduce_option ++ l'.reduce_option :=
filter_map_append l l' id

lemma reduce_option_length_le (l : list (option α)) :
  l.reduce_option.length ≤ l.length :=
begin
  induction l with hd tl hl,
  { simp only [reduce_option_nil, length] },
  { cases hd,
    { exact nat.le_succ_of_le hl },
    { simpa only [length, add_le_add_iff_right, reduce_option_cons_of_some] using hl} }
end

lemma reduce_option_length_eq_iff {l : list (option α)} :
  l.reduce_option.length = l.length ↔ ∀ x ∈ l, option.is_some x :=
begin
  induction l with hd tl hl,
  { simp only [forall_const, reduce_option_nil, not_mem_nil,
               forall_prop_of_false, eq_self_iff_true, length, not_false_iff] },
  { cases hd,
    { simp only [mem_cons_iff, forall_eq_or_imp, bool.coe_sort_ff, false_and,
                 reduce_option_cons_of_none, length, option.is_some_none, iff_false],
      intro H,
      have := reduce_option_length_le tl,
      rw H at this,
      exact absurd (nat.lt_succ_self _) (not_lt_of_le this) },
    { simp only [hl, true_and, mem_cons_iff, forall_eq_or_imp, add_left_inj,
                 bool.coe_sort_tt, length, option.is_some_some, reduce_option_cons_of_some] } }
end

lemma reduce_option_length_lt_iff {l : list (option α)} :
  l.reduce_option.length < l.length ↔ none ∈ l :=
begin
  rw [(reduce_option_length_le l).lt_iff_ne, ne, reduce_option_length_eq_iff],
  induction l; simp *,
  rw [eq_comm, ← option.not_is_some_iff_eq_none, decidable.imp_iff_not_or]
end

lemma reduce_option_singleton (x : option α) :
  [x].reduce_option = x.to_list :=
by cases x; refl

lemma reduce_option_concat (l : list (option α)) (x : option α) :
  (l.concat x).reduce_option = l.reduce_option ++ x.to_list :=
begin
  induction l with hd tl hl generalizing x,
  { cases x;
    simp [option.to_list] },
  { simp only [concat_eq_append, reduce_option_append] at hl,
    cases hd;
    simp [hl, reduce_option_append] }
end

lemma reduce_option_concat_of_some (l : list (option α)) (x : α) :
  (l.concat (some x)).reduce_option = l.reduce_option.concat x :=
by simp only [reduce_option_nil, concat_eq_append, reduce_option_append, reduce_option_cons_of_some]

lemma reduce_option_mem_iff {l : list (option α)} {x : α} :
  x ∈ l.reduce_option ↔ (some x) ∈ l :=
by simp only [reduce_option, id.def, mem_filter_map, exists_eq_right]


lemma reduce_option_nth_iff {l : list (option α)} {x : α} :
  (∃ i, l.nth i = some (some x)) ↔ ∃ i, l.reduce_option.nth i = some x :=
by rw [←mem_iff_nth, ←mem_iff_nth, reduce_option_mem_iff]

/-! ### filter -/

section filter
variables {p : α → Prop} [decidable_pred p]

theorem filter_eq_foldr (p : α → Prop) [decidable_pred p] (l : list α) :
  filter p l = foldr (λ a out, if p a then a :: out else out) [] l :=
by induction l; simp [*, filter]

lemma filter_congr' {p q : α → Prop} [decidable_pred p] [decidable_pred q]
  : ∀ {l : list α}, (∀ x ∈ l, p x ↔ q x) → filter p l = filter q l
| [] _     := rfl
| (a::l) h := by rw forall_mem_cons at h; by_cases pa : p a;
  [simp only [filter_cons_of_pos _ pa, filter_cons_of_pos _ (h.1.1 pa), filter_congr' h.2],
   simp only [filter_cons_of_neg _ pa, filter_cons_of_neg _ (mt h.1.2 pa), filter_congr' h.2]];
     split; refl

@[simp] theorem filter_subset (l : list α) : filter p l ⊆ l :=
(filter_sublist l).subset

theorem of_mem_filter {a : α} : ∀ {l}, a ∈ filter p l → p a
| (b::l) ain :=
  if pb : p b then
    have a ∈ b :: filter p l, by simpa only [filter_cons_of_pos _ pb] using ain,
    or.elim (eq_or_mem_of_mem_cons this)
      (assume : a = b, begin rw [← this] at pb, exact pb end)
      (assume : a ∈ filter p l, of_mem_filter this)
  else
    begin simp only [filter_cons_of_neg _ pb] at ain, exact (of_mem_filter ain) end

theorem mem_of_mem_filter {a : α} {l} (h : a ∈ filter p l) : a ∈ l :=
filter_subset l h

theorem mem_filter_of_mem {a : α} : ∀ {l}, a ∈ l → p a → a ∈ filter p l
| (_::l) (or.inl rfl) pa := by rw filter_cons_of_pos _ pa; apply mem_cons_self
| (b::l) (or.inr ain) pa := if pb : p b
    then by rw [filter_cons_of_pos _ pb]; apply mem_cons_of_mem; apply mem_filter_of_mem ain pa
    else by rw [filter_cons_of_neg _ pb]; apply mem_filter_of_mem ain pa

@[simp] theorem mem_filter {a : α} {l} : a ∈ filter p l ↔ a ∈ l ∧ p a :=
⟨λ h, ⟨mem_of_mem_filter h, of_mem_filter h⟩, λ ⟨h₁, h₂⟩, mem_filter_of_mem h₁ h₂⟩

lemma monotone_filter_left (p : α → Prop) [decidable_pred p]
  ⦃l l' : list α⦄ (h : l ⊆ l') : filter p l ⊆ filter p l' :=
begin
  intros x hx,
  rw [mem_filter] at hx ⊢,
  exact ⟨h hx.left, hx.right⟩
end

theorem filter_eq_self {l} : filter p l = l ↔ ∀ a ∈ l, p a :=
begin
  induction l with a l ih,
  { exact iff_of_true rfl (forall_mem_nil _) },
  rw forall_mem_cons, by_cases p a,
  { rw [filter_cons_of_pos _ h, cons_inj, ih, and_iff_right h] },
  { rw [filter_cons_of_neg _ h],
    refine iff_of_false _ (mt and.left h), intro e,
    have := filter_sublist l, rw e at this,
    exact not_lt_of_ge (length_le_of_sublist this) (lt_succ_self _) }
end

theorem filter_length_eq_length {l} : (filter p l).length = l.length ↔ ∀ a ∈ l, p a :=
iff.trans ⟨eq_of_sublist_of_length_eq l.filter_sublist, congr_arg list.length⟩ filter_eq_self

theorem filter_eq_nil {l} : filter p l = [] ↔ ∀ a ∈ l, ¬p a :=
by simp only [eq_nil_iff_forall_not_mem, mem_filter, not_and]

variable (p)
theorem sublist.filter {l₁ l₂} (s : l₁ <+ l₂) : filter p l₁ <+ filter p l₂ :=
filter_map_eq_filter p ▸ s.filter_map _

lemma monotone_filter_right (l : list α) ⦃p q : α → Prop⦄ [decidable_pred p] [decidable_pred q]
  (h : p ≤ q) : l.filter p <+ l.filter q :=
begin
  induction l with hd tl IH,
  { refl },
  { by_cases hp : p hd,
    { rw [filter_cons_of_pos _ hp, filter_cons_of_pos _ (h _ hp)],
      exact IH.cons_cons hd },
    { rw filter_cons_of_neg _ hp,
      by_cases hq : q hd,
      { rw filter_cons_of_pos _ hq,
        exact sublist_cons_of_sublist hd IH },
      { rw filter_cons_of_neg _ hq,
        exact IH } } }
end

theorem map_filter (f : β → α) (l : list β) :
  filter p (map f l) = map f (filter (p ∘ f) l) :=
by rw [← filter_map_eq_map, filter_filter_map, filter_map_filter]; refl

@[simp] theorem filter_filter (q) [decidable_pred q] : ∀ l,
  filter p (filter q l) = filter (λ a, p a ∧ q a) l
| [] := rfl
| (a :: l) := by by_cases hp : p a; by_cases hq : q a; simp only [hp, hq, filter, if_true, if_false,
    true_and, false_and, filter_filter l, eq_self_iff_true]

@[simp] lemma filter_true {h : decidable_pred (λ a : α, true)} (l : list α) :
  @filter α (λ _, true) h l = l :=
by convert filter_eq_self.2 (λ _ _, trivial)

@[simp] lemma filter_false {h : decidable_pred (λ a : α, false)} (l : list α) :
  @filter α (λ _, false) h l = [] :=
by convert filter_eq_nil.2 (λ _ _, id)

@[simp] theorem span_eq_take_drop : ∀ (l : list α), span p l = (take_while p l, drop_while p l)
| []     := rfl
| (a::l) :=
    if pa : p a then by simp only [span, if_pos pa, span_eq_take_drop l, take_while, drop_while]
    else by simp only [span, take_while, drop_while, if_neg pa]

@[simp] theorem take_while_append_drop : ∀ (l : list α), take_while p l ++ drop_while p l = l
| []     := rfl
| (a::l) := if pa : p a then by rw [take_while, drop_while, if_pos pa, if_pos pa, cons_append,
      take_while_append_drop l]
    else by rw [take_while, drop_while, if_neg pa, if_neg pa, nil_append]

end filter

/-! ### erasep -/
section erasep
variables {p : α → Prop} [decidable_pred p]

@[simp] theorem erasep_nil : [].erasep p = [] := rfl

theorem erasep_cons (a : α) (l : list α) :
  (a :: l).erasep p = if p a then l else a :: l.erasep p := rfl

@[simp] theorem erasep_cons_of_pos {a : α} {l : list α} (h : p a) : (a :: l).erasep p = l :=
by simp [erasep_cons, h]

@[simp] theorem erasep_cons_of_neg {a : α} {l : list α} (h : ¬ p a) :
  (a::l).erasep p = a :: l.erasep p :=
by simp [erasep_cons, h]

theorem erasep_of_forall_not {l : list α}
  (h : ∀ a ∈ l, ¬ p a) : l.erasep p = l :=
by induction l with _ _ ih; [refl,
  simp [h _ (or.inl rfl), ih (forall_mem_of_forall_mem_cons h)]]

theorem exists_of_erasep {l : list α} {a} (al : a ∈ l) (pa : p a) :
  ∃ a l₁ l₂, (∀ b ∈ l₁, ¬ p b) ∧ p a ∧ l = l₁ ++ a :: l₂ ∧ l.erasep p = l₁ ++ l₂ :=
begin
  induction l with b l IH, {cases al},
  by_cases pb : p b,
  { exact ⟨b, [], l, forall_mem_nil _, pb, by simp [pb]⟩ },
  { rcases al with rfl | al, {exact pb.elim pa},
    rcases IH al with ⟨c, l₁, l₂, h₁, h₂, h₃, h₄⟩,
    exact ⟨c, b::l₁, l₂, forall_mem_cons.2 ⟨pb, h₁⟩,
      h₂, by rw h₃; refl, by simp [pb, h₄]⟩ }
end

theorem exists_or_eq_self_of_erasep (p : α → Prop) [decidable_pred p] (l : list α) :
  l.erasep p = l ∨ ∃ a l₁ l₂, (∀ b ∈ l₁, ¬ p b) ∧ p a ∧ l = l₁ ++ a :: l₂ ∧ l.erasep p = l₁ ++ l₂ :=
begin
  by_cases h : ∃ a ∈ l, p a,
  { rcases h with ⟨a, ha, pa⟩,
    exact or.inr (exists_of_erasep ha pa) },
  { simp at h, exact or.inl (erasep_of_forall_not h) }
end

@[simp] theorem length_erasep_of_mem {l : list α} {a} (al : a ∈ l) (pa : p a) :
 length (l.erasep p) = pred (length l) :=
by rcases exists_of_erasep al pa with ⟨_, l₁, l₂, _, _, e₁, e₂⟩;
   rw e₂; simp [-add_comm, e₁]; refl

@[simp] lemma length_erasep_add_one {l : list α} {a} (al : a ∈ l) (pa : p a) :
  (l.erasep p).length + 1 = l.length :=
let ⟨_, l₁, l₂, _, _, h₁, h₂⟩ := exists_of_erasep al pa in
by { rw [h₂, h₁, length_append, length_append], refl }

theorem erasep_append_left {a : α} (pa : p a) :
  ∀ {l₁ : list α} (l₂), a ∈ l₁ → (l₁++l₂).erasep p = l₁.erasep p ++ l₂
| (x::xs) l₂ h := begin
  by_cases h' : p x; simp [h'],
  rw erasep_append_left l₂ (mem_of_ne_of_mem (mt _ h') h),
  rintro rfl, exact pa
end

theorem erasep_append_right :
  ∀ {l₁ : list α} (l₂), (∀ b ∈ l₁, ¬ p b) → (l₁++l₂).erasep p = l₁ ++ l₂.erasep p
| []      l₂ h := rfl
| (x::xs) l₂ h := by simp [(forall_mem_cons.1 h).1,
  erasep_append_right _ (forall_mem_cons.1 h).2]

theorem erasep_sublist (l : list α) : l.erasep p <+ l :=
by rcases exists_or_eq_self_of_erasep p l with h | ⟨c, l₁, l₂, h₁, h₂, h₃, h₄⟩;
   [rw h, {rw [h₄, h₃], simp}]

theorem erasep_subset (l : list α) : l.erasep p ⊆ l :=
(erasep_sublist l).subset

theorem sublist.erasep {l₁ l₂ : list α} (s : l₁ <+ l₂) : l₁.erasep p <+ l₂.erasep p :=
begin
  induction s,
  case list.sublist.slnil { refl },
  case list.sublist.cons : l₁ l₂ a s IH
  { by_cases h : p a; simp [h],
    exacts [IH.trans (erasep_sublist _), IH.cons _ _ _] },
  case list.sublist.cons2 : l₁ l₂ a s IH
  { by_cases h : p a; simp [h],
    exacts [s, IH.cons2 _ _ _] }
end

theorem mem_of_mem_erasep {a : α} {l : list α} : a ∈ l.erasep p → a ∈ l :=
@erasep_subset _ _ _ _ _

@[simp] theorem mem_erasep_of_neg {a : α} {l : list α} (pa : ¬ p a) : a ∈ l.erasep p ↔ a ∈ l :=
⟨mem_of_mem_erasep, λ al, begin
  rcases exists_or_eq_self_of_erasep p l with h | ⟨c, l₁, l₂, h₁, h₂, h₃, h₄⟩,
  { rwa h },
  { rw h₄, rw h₃ at al,
    have : a ≠ c, {rintro rfl, exact pa.elim h₂},
    simpa [this] using al }
end⟩

theorem erasep_map (f : β → α) :
  ∀ (l : list β), (map f l).erasep p = map f (l.erasep (p ∘ f))
| []     := rfl
| (b::l) := by by_cases p (f b); simp [h, erasep_map l]

@[simp] theorem extractp_eq_find_erasep :
  ∀ l : list α, extractp p l = (find p l, erasep p l)
| []     := rfl
| (a::l) := by by_cases pa : p a; simp [extractp, pa, extractp_eq_find_erasep l]

end erasep

/-! ### erase -/
section erase
variable [decidable_eq α]

@[simp] theorem erase_nil (a : α) : [].erase a = [] := rfl

theorem erase_cons (a b : α) (l : list α) :
  (b :: l).erase a = if b = a then l else b :: l.erase a := rfl

@[simp] theorem erase_cons_head (a : α) (l : list α) : (a :: l).erase a = l :=
by simp only [erase_cons, if_pos rfl]

@[simp] theorem erase_cons_tail {a b : α} (l : list α) (h : b ≠ a) :
  (b::l).erase a = b :: l.erase a :=
by simp only [erase_cons, if_neg h]; split; refl

theorem erase_eq_erasep (a : α) (l : list α) : l.erase a = l.erasep (eq a) :=
by { induction l with b l, {refl},
  by_cases a = b; [simp [h], simp [h, ne.symm h, *]] }

@[simp, priority 980]
theorem erase_of_not_mem {a : α} {l : list α} (h : a ∉ l) : l.erase a = l :=
by rw [erase_eq_erasep, erasep_of_forall_not]; rintro b h' rfl; exact h h'

theorem exists_erase_eq {a : α} {l : list α} (h : a ∈ l) :
  ∃ l₁ l₂, a ∉ l₁ ∧ l = l₁ ++ a :: l₂ ∧ l.erase a = l₁ ++ l₂ :=
by rcases exists_of_erasep h rfl with ⟨_, l₁, l₂, h₁, rfl, h₂, h₃⟩;
   rw erase_eq_erasep; exact ⟨l₁, l₂, λ h, h₁ _ h rfl, h₂, h₃⟩

@[simp] theorem length_erase_of_mem {a : α} {l : list α} (h : a ∈ l) :
  length (l.erase a) = pred (length l) :=
by rw erase_eq_erasep; exact length_erasep_of_mem h rfl

@[simp] lemma length_erase_add_one {a : α} {l : list α} (h : a ∈ l) :
  (l.erase a).length + 1 = l.length :=
by rw [erase_eq_erasep, length_erasep_add_one h rfl]

theorem erase_append_left {a : α} {l₁ : list α} (l₂) (h : a ∈ l₁) :
  (l₁++l₂).erase a = l₁.erase a ++ l₂ :=
by simp [erase_eq_erasep]; exact erasep_append_left (by refl) l₂ h

theorem erase_append_right {a : α} {l₁ : list α} (l₂) (h : a ∉ l₁) :
  (l₁++l₂).erase a = l₁ ++ l₂.erase a :=
by rw [erase_eq_erasep, erase_eq_erasep, erasep_append_right];
   rintro b h' rfl; exact h h'

theorem erase_sublist (a : α) (l : list α) : l.erase a <+ l :=
by rw erase_eq_erasep; apply erasep_sublist

theorem erase_subset (a : α) (l : list α) : l.erase a ⊆ l :=
(erase_sublist a l).subset

theorem sublist.erase (a : α) {l₁ l₂ : list α} (h : l₁ <+ l₂) : l₁.erase a <+ l₂.erase a :=
by simp [erase_eq_erasep]; exact sublist.erasep h

theorem mem_of_mem_erase {a b : α} {l : list α} : a ∈ l.erase b → a ∈ l :=
@erase_subset _ _ _ _ _

@[simp] theorem mem_erase_of_ne {a b : α} {l : list α} (ab : a ≠ b) : a ∈ l.erase b ↔ a ∈ l :=
by rw erase_eq_erasep; exact mem_erasep_of_neg ab.symm

theorem erase_comm (a b : α) (l : list α) : (l.erase a).erase b = (l.erase b).erase a :=
if ab : a = b then by rw ab else
if ha : a ∈ l then
if hb : b ∈ l then match l, l.erase a, exists_erase_eq ha, hb with
| ._, ._, ⟨l₁, l₂, ha', rfl, rfl⟩, hb :=
  if h₁ : b ∈ l₁ then
    by rw [erase_append_left _ h₁, erase_append_left _ h₁,
           erase_append_right _ (mt mem_of_mem_erase ha'), erase_cons_head]
  else
    by rw [erase_append_right _ h₁, erase_append_right _ h₁, erase_append_right _ ha',
           erase_cons_tail _ ab, erase_cons_head]
end
else by simp only [erase_of_not_mem hb, erase_of_not_mem (mt mem_of_mem_erase hb)]
else by simp only [erase_of_not_mem ha, erase_of_not_mem (mt mem_of_mem_erase ha)]

theorem map_erase [decidable_eq β] {f : α → β} (finj : injective f) {a : α}
  (l : list α) : map f (l.erase a) = (map f l).erase (f a) :=
have this : eq a = eq (f a) ∘ f, { ext b, simp [finj.eq_iff] },
by simp [erase_eq_erasep, erase_eq_erasep, erasep_map, this]

theorem map_foldl_erase [decidable_eq β] {f : α → β} (finj : injective f) {l₁ l₂ : list α} :
  map f (foldl list.erase l₁ l₂) = foldl (λ l a, l.erase (f a)) (map f l₁) l₂ :=
by induction l₂ generalizing l₁; [refl,
simp only [foldl_cons, map_erase finj, *]]

end erase

/-! ### diff -/
section diff
variable [decidable_eq α]

@[simp] theorem diff_nil (l : list α) : l.diff [] = l := rfl

@[simp] theorem diff_cons (l₁ l₂ : list α) (a : α) : l₁.diff (a::l₂) = (l₁.erase a).diff l₂ :=
if h : a ∈ l₁ then by simp only [list.diff, if_pos h]
else by simp only [list.diff, if_neg h, erase_of_not_mem h]

lemma diff_cons_right (l₁ l₂ : list α) (a : α) : l₁.diff (a::l₂) = (l₁.diff l₂).erase a :=
begin
  induction l₂ with b l₂ ih generalizing l₁ a,
  { simp_rw [diff_cons, diff_nil] },
  { rw [diff_cons, diff_cons, erase_comm, ← diff_cons, ih, ← diff_cons] }
end

lemma diff_erase (l₁ l₂ : list α) (a : α) : (l₁.diff l₂).erase a = (l₁.erase a).diff l₂ :=
by rw [← diff_cons_right, diff_cons]

@[simp] theorem nil_diff (l : list α) : [].diff l = [] :=
by induction l; [refl, simp only [*, diff_cons, erase_of_not_mem (not_mem_nil _)]]

theorem diff_eq_foldl : ∀ (l₁ l₂ : list α), l₁.diff l₂ = foldl list.erase l₁ l₂
| l₁ []      := rfl
| l₁ (a::l₂) := (diff_cons l₁ l₂ a).trans (diff_eq_foldl _ _)

@[simp] theorem diff_append (l₁ l₂ l₃ : list α) : l₁.diff (l₂ ++ l₃) = (l₁.diff l₂).diff l₃ :=
by simp only [diff_eq_foldl, foldl_append]

@[simp] theorem map_diff [decidable_eq β] {f : α → β} (finj : injective f) {l₁ l₂ : list α} :
  map f (l₁.diff l₂) = (map f l₁).diff (map f l₂) :=
by simp only [diff_eq_foldl, foldl_map, map_foldl_erase finj]

theorem diff_sublist : ∀ l₁ l₂ : list α, l₁.diff l₂ <+ l₁
| l₁ []      := sublist.refl _
| l₁ (a::l₂) := calc l₁.diff (a :: l₂) = (l₁.erase a).diff l₂ : diff_cons _ _ _
  ... <+ l₁.erase a : diff_sublist _ _
  ... <+ l₁ : list.erase_sublist _ _

theorem diff_subset (l₁ l₂ : list α) : l₁.diff l₂ ⊆ l₁ :=
(diff_sublist _ _).subset

theorem mem_diff_of_mem {a : α} : ∀ {l₁ l₂ : list α}, a ∈ l₁ → a ∉ l₂ → a ∈ l₁.diff l₂
| l₁ []      h₁ h₂ := h₁
| l₁ (b::l₂) h₁ h₂ := by rw diff_cons; exact
  mem_diff_of_mem ((mem_erase_of_ne (ne_of_not_mem_cons h₂)).2 h₁) (not_mem_of_not_mem_cons h₂)

theorem sublist.diff_right : ∀ {l₁ l₂ l₃: list α}, l₁ <+ l₂ → l₁.diff l₃ <+ l₂.diff l₃
| l₁ l₂ [] h      := h
| l₁ l₂ (a::l₃) h := by simp only
  [diff_cons, (h.erase _).diff_right]

theorem erase_diff_erase_sublist_of_sublist {a : α} : ∀ {l₁ l₂ : list α},
  l₁ <+ l₂ → (l₂.erase a).diff (l₁.erase a) <+ l₂.diff l₁
| []      l₂ h := erase_sublist _ _
| (b::l₁) l₂ h := if heq : b = a then by simp only [heq, erase_cons_head, diff_cons]
                  else by simpa only [erase_cons_head, erase_cons_tail _ heq, diff_cons,
                    erase_comm a b l₂]
                  using erase_diff_erase_sublist_of_sublist (h.erase b)

end diff

/-! ### enum -/

theorem length_enum_from : ∀ n (l : list α), length (enum_from n l) = length l
| n []     := rfl
| n (a::l) := congr_arg nat.succ (length_enum_from _ _)

theorem length_enum : ∀ (l : list α), length (enum l) = length l := length_enum_from _

@[simp] theorem enum_from_nth : ∀ n (l : list α) m,
  nth (enum_from n l) m = (λ a, (n + m, a)) <$> nth l m
| n []       m     := rfl
| n (a :: l) 0     := rfl
| n (a :: l) (m+1) := (enum_from_nth (n+1) l m).trans $
  by rw [add_right_comm]; refl

@[simp] theorem enum_nth : ∀ (l : list α) n,
  nth (enum l) n = (λ a, (n, a)) <$> nth l n :=
by simp only [enum, enum_from_nth, zero_add]; intros; refl

@[simp] theorem enum_from_map_snd : ∀ n (l : list α),
  map prod.snd (enum_from n l) = l
| n []       := rfl
| n (a :: l) := congr_arg (cons _) (enum_from_map_snd _ _)

@[simp] theorem enum_map_snd : ∀ (l : list α),
  map prod.snd (enum l) = l := enum_from_map_snd _

theorem mem_enum_from {x : α} {i : ℕ} :
   ∀ {j : ℕ} (xs : list α), (i, x) ∈ xs.enum_from j → j ≤ i ∧ i < j + xs.length ∧ x ∈ xs
| j [] := by simp [enum_from]
| j (y :: ys) :=
suffices i = j ∧ x = y ∨ (i, x) ∈ enum_from (j + 1) ys →
    j ≤ i ∧ i < j + (length ys + 1) ∧ (x = y ∨ x ∈ ys),
  by simpa [enum_from, mem_enum_from ys],
begin
  rintro (h|h),
  { refine ⟨le_of_eq h.1.symm,h.1 ▸ _,or.inl h.2⟩,
    apply nat.lt_add_of_pos_right; simp },
  { obtain ⟨hji, hijlen, hmem⟩ := mem_enum_from _ h,
    refine ⟨_, _, _⟩,
    { exact le_trans (nat.le_succ _) hji },
    { convert hijlen using 1, ac_refl },
    { simp [hmem] } }
end

section choose
variables (p : α → Prop) [decidable_pred p] (l : list α)

lemma choose_spec (hp : ∃ a, a ∈ l ∧ p a) : choose p l hp ∈ l ∧ p (choose p l hp) :=
(choose_x p l hp).property

lemma choose_mem (hp : ∃ a, a ∈ l ∧ p a) : choose p l hp ∈ l := (choose_spec _ _ _).1

lemma choose_property (hp : ∃ a, a ∈ l ∧ p a) : p (choose p l hp) := (choose_spec _ _ _).2

end choose

/-! ### map₂_left' -/

section map₂_left'

-- The definitional equalities for `map₂_left'` can already be used by the
-- simplifie because `map₂_left'` is marked `@[simp]`.

@[simp] theorem map₂_left'_nil_right (f : α → option β → γ) (as) :
  map₂_left' f as [] = (as.map (λ a, f a none), []) :=
by cases as; refl

end map₂_left'

/-! ### map₂_right' -/

section map₂_right'

variables (f : option α → β → γ) (a : α) (as : list α) (b : β) (bs : list β)

@[simp] theorem map₂_right'_nil_left :
  map₂_right' f [] bs = (bs.map (f none), []) :=
by cases bs; refl

@[simp] theorem map₂_right'_nil_right  :
  map₂_right' f as [] = ([], as) :=
rfl

@[simp] theorem map₂_right'_nil_cons :
  map₂_right' f [] (b :: bs) = (f none b :: bs.map (f none), []) :=
rfl

@[simp] theorem map₂_right'_cons_cons :
  map₂_right' f (a :: as) (b :: bs) =
    let rec := map₂_right' f as bs in
    (f (some a) b :: rec.fst, rec.snd) :=
rfl

end map₂_right'

/-! ### zip_left' -/

section zip_left'

variables (a : α) (as : list α) (b : β) (bs : list β)

@[simp] theorem zip_left'_nil_right :
  zip_left' as ([] : list β) = (as.map (λ a, (a, none)), []) :=
by cases as; refl

@[simp] theorem zip_left'_nil_left :
  zip_left' ([] : list α) bs = ([], bs) :=
rfl

@[simp] theorem zip_left'_cons_nil :
  zip_left' (a :: as) ([] : list β) = ((a, none) :: as.map (λ a, (a, none)), []) :=
rfl

@[simp] theorem zip_left'_cons_cons :
  zip_left' (a :: as) (b :: bs) =
    let rec := zip_left' as bs in
    ((a, some b) :: rec.fst, rec.snd) :=
rfl

end zip_left'

/-! ### zip_right' -/

section zip_right'

variables (a : α) (as : list α) (b : β) (bs : list β)

@[simp] theorem zip_right'_nil_left :
  zip_right' ([] : list α) bs = (bs.map (λ b, (none, b)), []) :=
by cases bs; refl

@[simp] theorem zip_right'_nil_right :
  zip_right' as ([] : list β) = ([], as) :=
rfl

@[simp] theorem zip_right'_nil_cons :
  zip_right' ([] : list α) (b :: bs) = ((none, b) :: bs.map (λ b, (none, b)), []) :=
rfl

@[simp] theorem zip_right'_cons_cons :
  zip_right' (a :: as) (b :: bs) =
    let rec := zip_right' as bs in
    ((some a, b) :: rec.fst, rec.snd) :=
rfl

end zip_right'

/-! ### map₂_left -/

section map₂_left

variables (f : α → option β → γ) (as : list α)

-- The definitional equalities for `map₂_left` can already be used by the
-- simplifier because `map₂_left` is marked `@[simp]`.

@[simp] theorem map₂_left_nil_right :
  map₂_left f as [] = as.map (λ a, f a none) :=
by cases as; refl

theorem map₂_left_eq_map₂_left' : ∀ as bs,
  map₂_left f as bs = (map₂_left' f as bs).fst
| [] bs := by simp!
| (a :: as) [] := by simp!
| (a :: as) (b :: bs) := by simp! [*]

theorem map₂_left_eq_map₂ : ∀ as bs,
  length as ≤ length bs →
  map₂_left f as bs = map₂ (λ a b, f a (some b)) as bs
| [] [] h := by simp!
| [] (b :: bs) h := by simp!
| (a :: as) [] h := by { simp at h, contradiction }
| (a :: as) (b :: bs) h := by { simp at h, simp! [*] }

end map₂_left

/-! ### map₂_right -/

section map₂_right

variables (f : option α → β → γ) (a : α) (as : list α) (b : β) (bs : list β)

@[simp] theorem map₂_right_nil_left :
  map₂_right f [] bs = bs.map (f none) :=
by cases bs; refl

@[simp] theorem map₂_right_nil_right :
  map₂_right f as [] = [] :=
rfl

@[simp] theorem map₂_right_nil_cons :
  map₂_right f [] (b :: bs) = f none b :: bs.map (f none) :=
rfl

@[simp] theorem map₂_right_cons_cons :
  map₂_right f (a :: as) (b :: bs) = f (some a) b :: map₂_right f as bs :=
rfl

theorem map₂_right_eq_map₂_right' :
  map₂_right f as bs = (map₂_right' f as bs).fst :=
by simp only [map₂_right, map₂_right', map₂_left_eq_map₂_left']

theorem map₂_right_eq_map₂ (h : length bs ≤ length as) :
  map₂_right f as bs = map₂ (λ a b, f (some a) b) as bs :=
begin
  have : (λ a b, flip f a (some b)) = (flip (λ a b, f (some a) b)) := rfl,
  simp only [map₂_right, map₂_left_eq_map₂, map₂_flip, *]
end

end map₂_right

/-! ### zip_left -/

section zip_left

variables (a : α) (as : list α) (b : β) (bs : list β)

@[simp] theorem zip_left_nil_right :
  zip_left as ([] : list β) = as.map (λ a, (a, none)) :=
by cases as; refl

@[simp] theorem zip_left_nil_left :
  zip_left ([] : list α) bs = [] :=
rfl

@[simp] theorem zip_left_cons_nil :
  zip_left (a :: as) ([] : list β) = (a, none) :: as.map (λ a, (a, none)) :=
rfl

@[simp] theorem zip_left_cons_cons :
  zip_left (a :: as) (b :: bs) = (a, some b) :: zip_left as bs :=
rfl

theorem zip_left_eq_zip_left' :
  zip_left as bs = (zip_left' as bs).fst :=
by simp only [zip_left, zip_left', map₂_left_eq_map₂_left']

end zip_left

/-! ### zip_right -/

section zip_right

variables (a : α) (as : list α) (b : β) (bs : list β)

@[simp] theorem zip_right_nil_left :
  zip_right ([] : list α) bs = bs.map (λ b, (none, b)) :=
by cases bs; refl

@[simp] theorem zip_right_nil_right :
  zip_right as ([] : list β) = [] :=
rfl

@[simp] theorem zip_right_nil_cons :
  zip_right ([] : list α) (b :: bs) = (none, b) :: bs.map (λ b, (none, b)) :=
rfl

@[simp] theorem zip_right_cons_cons :
  zip_right (a :: as) (b :: bs) = (some a, b) :: zip_right as bs :=
rfl

theorem zip_right_eq_zip_right' :
  zip_right as bs = (zip_right' as bs).fst :=
by simp only [zip_right, zip_right', map₂_right_eq_map₂_right']

end zip_right

/-! ### to_chunks -/

section to_chunks

@[simp] theorem to_chunks_nil (n) : @to_chunks α n [] = [] := by cases n; refl

theorem to_chunks_aux_eq (n) : ∀ xs i,
  @to_chunks_aux α n xs i = (xs.take i, (xs.drop i).to_chunks (n+1))
| [] i := by cases i; refl
| (x::xs) 0 := by rw [to_chunks_aux, drop, to_chunks]; cases to_chunks_aux n xs n; refl
| (x::xs) (i+1) := by rw [to_chunks_aux, to_chunks_aux_eq]; refl

theorem to_chunks_eq_cons' (n) : ∀ {xs : list α} (h : xs ≠ []),
  xs.to_chunks (n+1) = xs.take (n+1) :: (xs.drop (n+1)).to_chunks (n+1)
| [] e := (e rfl).elim
| (x::xs) _ := by rw [to_chunks, to_chunks_aux_eq]; refl

theorem to_chunks_eq_cons : ∀ {n} {xs : list α} (n0 : n ≠ 0) (x0 : xs ≠ []),
  xs.to_chunks n = xs.take n :: (xs.drop n).to_chunks n
| 0 _ e := (e rfl).elim
| (n+1) xs _ := to_chunks_eq_cons' _

theorem to_chunks_aux_join {n} : ∀ {xs i l L}, @to_chunks_aux α n xs i = (l, L) → l ++ L.join = xs
| [] _ _ _ rfl := rfl
| (x::xs) i l L e := begin
    cases i; [
      cases e' : to_chunks_aux n xs n with l L,
      cases e' : to_chunks_aux n xs i with l L];
    { rw [to_chunks_aux, e', to_chunks_aux] at e, cases e,
      exact (congr_arg (cons x) (to_chunks_aux_join e') : _) }
  end

@[simp] theorem to_chunks_join : ∀ n xs, (@to_chunks α n xs).join = xs
| n [] := by cases n; refl
| 0 (x::xs) := by simp only [to_chunks, join]; rw append_nil
| (n+1) (x::xs) := begin
    rw to_chunks,
    cases e : to_chunks_aux n xs n with l L,
    exact (congr_arg (cons x) (to_chunks_aux_join e) : _),
  end

theorem to_chunks_length_le : ∀ n xs, n ≠ 0 → ∀ l : list α,
  l ∈ @to_chunks α n xs → l.length ≤ n
| 0 _ e _ := (e rfl).elim
| (n+1) xs _ l := begin
  refine (measure_wf length).induction xs _, intros xs IH h,
  by_cases x0 : xs = [], {subst xs, cases h},
  rw to_chunks_eq_cons' _ x0 at h, rcases h with rfl|h,
  { apply length_take_le },
  { refine IH _ _ h,
    simp only [measure, inv_image, length_drop],
    exact tsub_lt_self (length_pos_iff_ne_nil.2 x0) (succ_pos _) },
end

end to_chunks

/-! ### Retroattributes

The list definitions happen earlier than `to_additive`, so here we tag the few multiplicative
definitions that couldn't be tagged earlier.
-/

attribute [to_additive] list.prod -- `list.sum`

attribute [to_additive] alternating_prod -- `list.alternating_sum`

/-! ### Miscellaneous lemmas -/

theorem ilast'_mem : ∀ a l, @ilast' α a l ∈ a :: l
| a []     := or.inl rfl
| a (b::l) := or.inr (ilast'_mem b l)

@[simp] lemma nth_le_attach (L : list α) (i) (H : i < L.attach.length) :
  (L.attach.nth_le i H).1 = L.nth_le i (length_attach L ▸ H) :=
calc  (L.attach.nth_le i H).1
    = (L.attach.map subtype.val).nth_le i (by simpa using H) : by rw nth_le_map'
... = L.nth_le i _ : by congr; apply attach_map_val

@[simp]
theorem mem_map_swap (x : α) (y : β) (xs : list (α × β)) :
  (y, x) ∈ map prod.swap xs ↔ (x, y) ∈ xs :=
begin
  induction xs with x xs,
  { simp only [not_mem_nil, map_nil] },
  { cases x with a b,
    simp only [mem_cons_iff, prod.mk.inj_iff, map, prod.swap_prod_mk,
      prod.exists, xs_ih, and_comm] },
end

lemma slice_eq (xs : list α) (n m : ℕ) :
  slice n m xs = xs.take n ++ xs.drop (n+m) :=
begin
  induction n generalizing xs,
  { simp [slice] },
  { cases xs; simp [slice, *, nat.succ_add], }
end

lemma sizeof_slice_lt [has_sizeof α] (i j : ℕ) (hj : 0 < j) (xs : list α) (hi : i < xs.length) :
  sizeof (list.slice i j xs) < sizeof xs :=
begin
  induction xs generalizing i j,
  case list.nil : i j h
  { cases hi },
  case list.cons : x xs xs_ih i j h
  { cases i; simp only [-slice_eq, list.slice],
    { cases j, cases h,
      dsimp only [drop], unfold_wf,
      apply @lt_of_le_of_lt _ _ _ xs.sizeof,
      { clear_except,
        induction xs generalizing j; unfold_wf,
        case list.nil : j
        { refl },
        case list.cons : xs_hd xs_tl xs_ih j
        { cases j; unfold_wf, refl,
          transitivity, apply xs_ih,
          simp }, },
      unfold_wf, apply zero_lt_one_add, },
    { unfold_wf, apply xs_ih _ _ h,
      apply lt_of_succ_lt_succ hi, } },
end

end list<|MERGE_RESOLUTION|>--- conflicted
+++ resolved
@@ -2102,23 +2102,6 @@
 | b []      l₂ := rfl
 | b (a::l₁) l₂ := by simp only [cons_append, foldr_cons, foldr_append b l₁ l₂]
 
-<<<<<<< HEAD
-theorem foldl_empty [is_empty β] (f : α → β → α) (a : α) : Π l : list β, foldl f a l = a
-| []     := rfl
-| (b::l) := is_empty_elim b
-
-theorem foldr_empty [is_empty α] (f : α → β → β) (b : β) : Π l : list α, foldr f b l = b
-| []     := rfl
-| (a::l) := is_empty_elim a
-
-theorem foldl_fixed (f : α → β → α) {a : α} (hf : ∀ i, f a i = a) : Π l : list β, foldl f a l = a
-| []     := rfl
-| (b::l) := by rw [foldl_cons, hf b, foldl_fixed l]
-
-theorem foldr_fixed (f : α → β → β) {b : β} (hf : ∀ i, f i b = b) : Π l : list α, foldr f b l = b
-| []     := rfl
-| (a::l) := by rw [foldr_cons, foldr_fixed l, hf a]
-=======
 @[simp] theorem foldl_fixed {a : α} : Π l : list β, foldl (λ a b, a) a l = a
 | []     := rfl
 | (b::l) := by rw [foldl_cons, foldl_fixed l]
@@ -2129,7 +2112,6 @@
 
 @[simp] theorem foldl_combinator_K {a : α} : Π l : list β, foldl combinator.K a l = a :=
 foldl_fixed
->>>>>>> 5856c0c4
 
 @[simp] theorem foldl_join (f : α → β → α) :
   ∀ (a : α) (L : list (list β)), foldl f a (join L) = foldl (foldl f) a L
