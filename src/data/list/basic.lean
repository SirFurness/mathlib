--- conflicted
+++ resolved
@@ -2102,22 +2102,8 @@
 | b []      l₂ := rfl
 | b (a::l₁) l₂ := by simp only [cons_append, foldr_cons, foldr_append b l₁ l₂]
 
-<<<<<<< HEAD
-@[simp] theorem foldl_fixed' {f : α → β → α} {a : α} (hf : ∀ b, f a b = a) :
-  Π l : list β, foldl f a l = a
-| []     := rfl
-| (b::l) := by rw [foldl_cons, hf b, foldl_fixed' l]
-
-@[simp] theorem foldr_fixed' {f : α → β → β} {b : β} (hf : ∀ a, f a b = b) :
-  Π l : list α, foldr f b l = b
-| []     := rfl
-| (a::l) := by rw [foldr_cons, foldr_fixed' l, hf a]
-
-@[simp] theorem foldl_fixed {a : α} : Π l : list β, foldl (λ a b, a) a l = a
-=======
 theorem foldl_fixed' {f : α → β → α} {a : α} (hf : ∀ b, f a b = a) :
   Π l : list β, foldl f a l = a
->>>>>>> ac739008
 | []     := rfl
 | (b::l) := by rw [foldl_cons, hf b, foldl_fixed' l]
 
