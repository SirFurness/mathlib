/-
Copyright (c) 2018 Ellen Arlt. All rights reserved.
Released under Apache 2.0 license as described in the file LICENSE.
Authors: Ellen Arlt, Blair Shi, Sean Leather, Mario Carneiro, Johan Commelin
-/
import algebra.big_operators.pi
import algebra.module.pi
import algebra.big_operators.ring
import data.fintype.card

/-!
# Matrices
-/
universes u u' v w

open_locale big_operators

/-- `matrix m n` is the type of matrices whose rows are indexed by the fintype `m`
    and whose columns are indexed by the fintype `n`. -/
@[nolint unused_arguments]
def matrix (m : Type u) (n : Type u') [fintype m] [fintype n] (α : Type v) : Type (max u u' v) :=
m → n → α

variables {l m n o : Type*} [fintype l] [fintype m] [fintype n] [fintype o]
variables {α : Type v}

namespace matrix

section ext
variables {M N : matrix m n α}

theorem ext_iff : (∀ i j, M i j = N i j) ↔ M = N :=
⟨λ h, funext $ λ i, funext $ h i, λ h, by simp [h]⟩

@[ext] theorem ext : (∀ i j, M i j = N i j) → M = N :=
ext_iff.mp

end ext

/-- `M.map f` is the matrix obtained by applying `f` to each entry of the matrix `M`. -/
def map (M : matrix m n α) {β : Type w} (f : α → β) : matrix m n β := λ i j, f (M i j)

@[simp]
lemma map_apply {M : matrix m n α} {β : Type w} {f : α → β} {i : m} {j : n} :
  M.map f i j = f (M i j) := rfl

/-- The transpose of a matrix. -/
def transpose (M : matrix m n α) : matrix n m α
| x y := M y x

localized "postfix `ᵀ`:1500 := matrix.transpose" in matrix

/-- `matrix.col u` is the column matrix whose entries are given by `u`. -/
def col (w : m → α) : matrix m unit α
| x y := w x

/-- `matrix.row u` is the row matrix whose entries are given by `u`. -/
def row (v : n → α) : matrix unit n α
| x y := v y

instance [inhabited α] : inhabited (matrix m n α) := pi.inhabited _
instance [has_add α] : has_add (matrix m n α) := pi.has_add
instance [add_semigroup α] : add_semigroup (matrix m n α) := pi.add_semigroup
instance [add_comm_semigroup α] : add_comm_semigroup (matrix m n α) := pi.add_comm_semigroup
instance [has_zero α] : has_zero (matrix m n α) := pi.has_zero
instance [add_monoid α] : add_monoid (matrix m n α) := pi.add_monoid
instance [add_comm_monoid α] : add_comm_monoid (matrix m n α) := pi.add_comm_monoid
instance [has_neg α] : has_neg (matrix m n α) := pi.has_neg
instance [add_group α] : add_group (matrix m n α) := pi.add_group
instance [add_comm_group α] : add_comm_group (matrix m n α) := pi.add_comm_group

@[simp] theorem zero_apply [has_zero α] (i j) : (0 : matrix m n α) i j = 0 := rfl
@[simp] theorem neg_apply [has_neg α] (M : matrix m n α) (i j) : (- M) i j = - M i j := rfl
@[simp] theorem add_apply [has_add α] (M N : matrix m n α) (i j) : (M + N) i j = M i j + N i j := rfl

@[simp] lemma map_zero [has_zero α] {β : Type w} [has_zero β] {f : α → β} (h : f 0 = 0) :
  (0 : matrix m n α).map f = 0 :=
by { ext, simp [h], }

lemma map_add [add_monoid α] {β : Type w} [add_monoid β] (f : α →+ β)
  (M N : matrix m n α) : (M + N).map f = M.map f + N.map f :=
by { ext, simp, }

lemma map_sub [add_group α] {β : Type w} [add_group β] (f : α →+ β)
  (M N : matrix m n α) : (M - N).map f = M.map f - N.map f :=
by { ext, simp }

lemma subsingleton_of_empty_left (hm : ¬ nonempty m) : subsingleton (matrix m n α) :=
⟨λ M N, by { ext, contrapose! hm, use i }⟩

lemma subsingleton_of_empty_right (hn : ¬ nonempty n) : subsingleton (matrix m n α) :=
⟨λ M N, by { ext, contrapose! hn, use j }⟩

end matrix

/-- The `add_monoid_hom` between spaces of matrices induced by an `add_monoid_hom` between their
coefficients. -/
def add_monoid_hom.map_matrix [add_monoid α] {β : Type w} [add_monoid β] (f : α →+ β) :
  matrix m n α →+ matrix m n β :=
{ to_fun := λ M, M.map f,
  map_zero' := by simp,
  map_add' := matrix.map_add f, }

@[simp] lemma add_monoid_hom.map_matrix_apply [add_monoid α] {β : Type w} [add_monoid β]
  (f : α →+ β) (M : matrix m n α) : f.map_matrix M = M.map f := rfl

open_locale matrix

namespace matrix

section diagonal
variables [decidable_eq n]

/-- `diagonal d` is the square matrix such that `(diagonal d) i i = d i` and `(diagonal d) i j = 0`
if `i ≠ j`. -/
def diagonal [has_zero α] (d : n → α) : matrix n n α := λ i j, if i = j then d i else 0

@[simp] theorem diagonal_apply_eq [has_zero α] {d : n → α} (i : n) : (diagonal d) i i = d i :=
by simp [diagonal]

@[simp] theorem diagonal_apply_ne [has_zero α] {d : n → α} {i j : n} (h : i ≠ j) :
  (diagonal d) i j = 0 := by simp [diagonal, h]

theorem diagonal_apply_ne' [has_zero α] {d : n → α} {i j : n} (h : j ≠ i) :
  (diagonal d) i j = 0 := diagonal_apply_ne h.symm

@[simp] theorem diagonal_zero [has_zero α] : (diagonal (λ _, 0) : matrix n n α) = 0 :=
by simp [diagonal]; refl

@[simp] lemma diagonal_transpose [has_zero α] (v : n → α) :
  (diagonal v)ᵀ = diagonal v :=
begin
  ext i j,
  by_cases h : i = j,
  { simp [h, transpose] },
  { simp [h, transpose, diagonal_apply_ne' h] }
end

@[simp] theorem diagonal_add [add_monoid α] (d₁ d₂ : n → α) :
  diagonal d₁ + diagonal d₂ = diagonal (λ i, d₁ i + d₂ i) :=
by ext i j; by_cases h : i = j; simp [h]

@[simp] lemma diagonal_map {β : Type w} [has_zero α] [has_zero β]
  {f : α → β} (h : f 0 = 0) {d : n → α} :
  (diagonal d).map f = diagonal (λ m, f (d m)) :=
by { ext, simp only [diagonal, map_apply], split_ifs; simp [h], }

section one
variables [has_zero α] [has_one α]

instance : has_one (matrix n n α) := ⟨diagonal (λ _, 1)⟩

@[simp] theorem diagonal_one : (diagonal (λ _, 1) : matrix n n α) = 1 := rfl

theorem one_apply {i j} : (1 : matrix n n α) i j = if i = j then 1 else 0 := rfl

@[simp] theorem one_apply_eq (i) : (1 : matrix n n α) i i = 1 := diagonal_apply_eq i

@[simp] theorem one_apply_ne {i j} : i ≠ j → (1 : matrix n n α) i j = 0 :=
diagonal_apply_ne

theorem one_apply_ne' {i j} : j ≠ i → (1 : matrix n n α) i j = 0 :=
diagonal_apply_ne'

@[simp] lemma one_map {β : Type w} [has_zero β] [has_one β]
  {f : α → β} (h₀ : f 0 = 0) (h₁ : f 1 = 1) :
  (1 : matrix n n α).map f = (1 : matrix n n β) :=
by { ext, simp only [one_apply, map_apply], split_ifs; simp [h₀, h₁], }

end one

section numeral

@[simp] lemma bit0_apply [has_add α] (M : matrix m m α) (i : m) (j : m) :
  (bit0 M) i j = bit0 (M i j) := rfl

variables [add_monoid α] [has_one α]

lemma bit1_apply (M : matrix n n α) (i : n) (j : n) :
  (bit1 M) i j = if i = j then bit1 (M i j) else bit0 (M i j) :=
by dsimp [bit1]; by_cases h : i = j; simp [h]

@[simp]
lemma bit1_apply_eq (M : matrix n n α) (i : n) :
  (bit1 M) i i = bit1 (M i i) :=
by simp [bit1_apply]

@[simp]
lemma bit1_apply_ne (M : matrix n n α) {i j : n} (h : i ≠ j) :
  (bit1 M) i j = bit0 (M i j) :=
by simp [bit1_apply, h]

end numeral

end diagonal

section dot_product

/-- `dot_product v w` is the sum of the entrywise products `v i * w i` -/
def dot_product [has_mul α] [add_comm_monoid α] (v w : m → α) : α :=
∑ i, v i * w i

lemma dot_product_assoc [semiring α] (u : m → α) (v : m → n → α) (w : n → α) :
  dot_product (λ j, dot_product u (λ i, v i j)) w = dot_product u (λ i, dot_product (v i) w) :=
by simpa [dot_product, finset.mul_sum, finset.sum_mul, mul_assoc] using finset.sum_comm

lemma dot_product_comm [comm_semiring α] (v w : m → α) :
  dot_product v w = dot_product w v :=
by simp_rw [dot_product, mul_comm]

@[simp] lemma dot_product_punit [add_comm_monoid α] [has_mul α] (v w : punit → α) :
  dot_product v w = v ⟨⟩ * w ⟨⟩ :=
by simp [dot_product]

@[simp] lemma dot_product_zero [semiring α] (v : m → α) : dot_product v 0 = 0 :=
by simp [dot_product]

@[simp] lemma dot_product_zero' [semiring α] (v : m → α) : dot_product v (λ _, 0) = 0 :=
dot_product_zero v

@[simp] lemma zero_dot_product [semiring α] (v : m → α) : dot_product 0 v = 0 :=
by simp [dot_product]

@[simp] lemma zero_dot_product' [semiring α] (v : m → α) : dot_product (λ _, (0 : α)) v = 0 :=
zero_dot_product v

@[simp] lemma add_dot_product [semiring α] (u v w : m → α) :
  dot_product (u + v) w = dot_product u w + dot_product v w :=
by simp [dot_product, add_mul, finset.sum_add_distrib]

@[simp] lemma dot_product_add [semiring α] (u v w : m → α) :
  dot_product u (v + w) = dot_product u v + dot_product u w :=
by simp [dot_product, mul_add, finset.sum_add_distrib]

@[simp] lemma diagonal_dot_product [decidable_eq m] [semiring α] (v w : m → α) (i : m) :
  dot_product (diagonal v i) w = v i * w i :=
have ∀ j ≠ i, diagonal v i j * w j = 0 := λ j hij, by simp [diagonal_apply_ne' hij],
by convert finset.sum_eq_single i (λ j _, this j) _; simp

@[simp] lemma dot_product_diagonal [decidable_eq m] [semiring α] (v w : m → α) (i : m) :
  dot_product v (diagonal w i) = v i * w i :=
have ∀ j ≠ i, v j * diagonal w i j = 0 := λ j hij, by simp [diagonal_apply_ne' hij],
by convert finset.sum_eq_single i (λ j _, this j) _; simp

@[simp] lemma dot_product_diagonal' [decidable_eq m] [semiring α] (v w : m → α) (i : m) :
  dot_product v (λ j, diagonal w j i) = v i * w i :=
have ∀ j ≠ i, v j * diagonal w j i = 0 := λ j hij, by simp [diagonal_apply_ne hij],
by convert finset.sum_eq_single i (λ j _, this j) _; simp

@[simp] lemma neg_dot_product [ring α] (v w : m → α) : dot_product (-v) w = - dot_product v w :=
by simp [dot_product]

@[simp] lemma dot_product_neg [ring α] (v w : m → α) : dot_product v (-w) = - dot_product v w :=
by simp [dot_product]

@[simp] lemma smul_dot_product [semiring α] (x : α) (v w : m → α) :
  dot_product (x • v) w = x * dot_product v w :=
by simp [dot_product, finset.mul_sum, mul_assoc]

@[simp] lemma dot_product_smul [comm_semiring α] (x : α) (v w : m → α) :
  dot_product v (x • w) = x * dot_product v w :=
by simp [dot_product, finset.mul_sum, mul_assoc, mul_comm, mul_left_comm]

end dot_product

/-- `M ⬝ N` is the usual product of matrices `M` and `N`, i.e. we have that
    `(M ⬝ N) i k` is the dot product of the `i`-th row of `M` by the `k`-th column of `Ǹ`. -/
protected def mul [has_mul α] [add_comm_monoid α] (M : matrix l m α) (N : matrix m n α) :
  matrix l n α :=
λ i k, dot_product (λ j, M i j) (λ j, N j k)

localized "infixl ` ⬝ `:75 := matrix.mul" in matrix

theorem mul_apply [has_mul α] [add_comm_monoid α] {M : matrix l m α} {N : matrix m n α} {i k} :
  (M ⬝ N) i k = ∑ j, M i j * N j k := rfl

instance [has_mul α] [add_comm_monoid α] : has_mul (matrix n n α) := ⟨matrix.mul⟩

@[simp] theorem mul_eq_mul [has_mul α] [add_comm_monoid α] (M N : matrix n n α) :
  M * N = M ⬝ N := rfl

theorem mul_apply' [has_mul α] [add_comm_monoid α] {M N : matrix n n α} {i k} :
  (M ⬝ N) i k = dot_product (λ j, M i j) (λ j, N j k) := rfl

section semigroup
variables [semiring α]

protected theorem mul_assoc (L : matrix l m α) (M : matrix m n α) (N : matrix n o α) :
  (L ⬝ M) ⬝ N = L ⬝ (M ⬝ N) :=
by { ext, apply dot_product_assoc }

instance : semigroup (matrix n n α) :=
{ mul_assoc := matrix.mul_assoc, ..matrix.has_mul }

end semigroup

@[simp] theorem diagonal_neg [decidable_eq n] [add_group α] (d : n → α) :
  -diagonal d = diagonal (λ i, -d i) :=
by ext i j; by_cases i = j; simp [h]

section semiring
variables [semiring α]

@[simp] protected theorem mul_zero (M : matrix m n α) : M ⬝ (0 : matrix n o α) = 0 :=
by { ext i j, apply dot_product_zero }

@[simp] protected theorem zero_mul (M : matrix m n α) : (0 : matrix l m α) ⬝ M = 0 :=
by { ext i j, apply zero_dot_product }

protected theorem mul_add (L : matrix m n α) (M N : matrix n o α) : L ⬝ (M + N) = L ⬝ M + L ⬝ N :=
by { ext i j, apply dot_product_add }

protected theorem add_mul (L M : matrix l m α) (N : matrix m n α) : (L + M) ⬝ N = L ⬝ N + M ⬝ N :=
by { ext i j, apply add_dot_product }

@[simp] theorem diagonal_mul [decidable_eq m]
  (d : m → α) (M : matrix m n α) (i j) : (diagonal d).mul M i j = d i * M i j :=
diagonal_dot_product _ _ _

@[simp] theorem mul_diagonal [decidable_eq n]
  (d : n → α) (M : matrix m n α) (i j) : (M ⬝ diagonal d) i j = M i j * d j :=
by { rw ← diagonal_transpose, apply dot_product_diagonal }

@[simp] protected theorem one_mul [decidable_eq m] (M : matrix m n α) : (1 : matrix m m α) ⬝ M = M :=
by ext i j; rw [← diagonal_one, diagonal_mul, one_mul]

@[simp] protected theorem mul_one [decidable_eq n] (M : matrix m n α) : M ⬝ (1 : matrix n n α) = M :=
by ext i j; rw [← diagonal_one, mul_diagonal, mul_one]

instance [decidable_eq n] : monoid (matrix n n α) :=
{ one_mul := matrix.one_mul,
  mul_one := matrix.mul_one,
  ..matrix.has_one, ..matrix.semigroup }

instance [decidable_eq n] : semiring (matrix n n α) :=
{ mul_zero := matrix.mul_zero,
  zero_mul := matrix.zero_mul,
  left_distrib := matrix.mul_add,
  right_distrib := matrix.add_mul,
  ..matrix.add_comm_monoid,
  ..matrix.monoid }

@[simp] theorem diagonal_mul_diagonal [decidable_eq n] (d₁ d₂ : n → α) :
  (diagonal d₁) ⬝ (diagonal d₂) = diagonal (λ i, d₁ i * d₂ i) :=
by ext i j; by_cases i = j; simp [h]

theorem diagonal_mul_diagonal' [decidable_eq n] (d₁ d₂ : n → α) :
  diagonal d₁ * diagonal d₂ = diagonal (λ i, d₁ i * d₂ i) :=
diagonal_mul_diagonal _ _

lemma map_mul {L : matrix m n α} {M : matrix n o α}
  {β : Type w} [semiring β] {f : α →+* β} :
(L ⬝ M).map f = L.map f ⬝ M.map f :=
by { ext, simp [mul_apply, ring_hom.map_sum], }

@[simp] lemma map_one [decidable_eq n]
  {β : Type w} [semiring β] (f : α →+* β) :
  (1 : matrix n n α).map f = 1 :=
by { ext, simp }

lemma is_add_monoid_hom_mul_left (M : matrix l m α) :
  is_add_monoid_hom (λ x : matrix m n α, M ⬝ x) :=
{ to_is_add_hom := ⟨matrix.mul_add _⟩, map_zero := matrix.mul_zero _ }

lemma is_add_monoid_hom_mul_right (M : matrix m n α) :
  is_add_monoid_hom (λ x : matrix l m α, x ⬝ M) :=
{ to_is_add_hom := ⟨λ _ _, matrix.add_mul _ _ _⟩, map_zero := matrix.zero_mul _ }

protected lemma sum_mul {β : Type*} (s : finset β) (f : β → matrix l m α)
  (M : matrix m n α) : (∑ a in s, f a) ⬝ M = ∑ a in s, f a ⬝ M :=
(@finset.sum_hom _ _ _ _ _ s f (λ x, x ⬝ M)
/- This line does not type-check without `id` and `: _`. Lean did not recognize that two different
  `add_monoid` instances were def-eq -/
  (id (@is_add_monoid_hom_mul_right l _ _ _ _ _ _ _ M) : _)).symm

protected lemma mul_sum {β : Type*} (s : finset β) (f : β → matrix m n α)
  (M : matrix l m α) :  M ⬝ ∑ a in s, f a = ∑ a in s, M ⬝ f a :=
(@finset.sum_hom _ _ _ _ _ s f (λ x, M ⬝ x)
/- This line does not type-check without `id` and `: _`. Lean did not recognize that two different
  `add_monoid` instances were def-eq -/
  (id (@is_add_monoid_hom_mul_left _ _ n _ _ _ _ _ M) : _)).symm

@[simp]
lemma row_mul_col_apply (v w : m → α) (i j) : (row v ⬝ col w) i j = dot_product v w :=
rfl

end semiring

end matrix

/-- The `ring_hom` between spaces of square matrices induced by a `ring_hom` between their
coefficients. -/
def ring_hom.map_matrix [decidable_eq m] [semiring α] {β : Type w} [semiring β] (f : α →+* β) :
  matrix m m α →+* matrix m m β :=
{ to_fun := λ M, M.map f,
  map_one' := by simp,
  map_mul' := λ L M, matrix.map_mul,
  ..(f.to_add_monoid_hom).map_matrix }

@[simp] lemma ring_hom.map_matrix_apply [decidable_eq m] [semiring α] {β : Type w} [semiring β]
  (f : α →+* β) (M : matrix m m α) : f.map_matrix M = M.map f := rfl

open_locale matrix

namespace matrix

section ring
variables [ring α]

@[simp] theorem neg_mul (M : matrix m n α) (N : matrix n o α) :
  (-M) ⬝ N = -(M ⬝ N) :=
by { ext, apply neg_dot_product }

@[simp] theorem mul_neg (M : matrix m n α) (N : matrix n o α) :
  M ⬝ (-N) = -(M ⬝ N) :=
by { ext, apply dot_product_neg }

<<<<<<< HEAD
@[simp] theorem sub_mul (M M' : matrix m n α) (N : matrix n o α) :
  (M - M') ⬝ N = M ⬝ N - M' ⬝ N :=
by rw [sub_eq_add_neg, matrix.add_mul, neg_mul, sub_eq_add_neg]

@[simp] theorem mul_sub (M : matrix m n α) (N N' : matrix n o α) :
=======
protected theorem sub_mul (M M' : matrix m n α) (N : matrix n o α) :
  (M - M') ⬝ N = M ⬝ N - M' ⬝ N :=
by rw [sub_eq_add_neg, matrix.add_mul, neg_mul, sub_eq_add_neg]

protected theorem mul_sub (M : matrix m n α) (N N' : matrix n o α) :
>>>>>>> 85117294
  M ⬝ (N - N') = M ⬝ N - M ⬝ N' :=
by rw [sub_eq_add_neg, matrix.mul_add, mul_neg, sub_eq_add_neg]

end ring

instance [decidable_eq n] [ring α] : ring (matrix n n α) :=
{ ..matrix.semiring, ..matrix.add_comm_group }

instance [semiring α] : has_scalar α (matrix m n α) := pi.has_scalar
instance {β : Type w} [semiring α] [add_comm_monoid β] [semimodule α β] :
  semimodule α (matrix m n β) := pi.semimodule _ _ _

@[simp] lemma smul_apply [semiring α] (a : α) (A : matrix m n α) (i : m) (j : n) : (a • A) i j = a * A i j := rfl

section semiring
variables [semiring α]

lemma smul_eq_diagonal_mul [decidable_eq m] (M : matrix m n α) (a : α) :
  a • M = diagonal (λ _, a) ⬝ M :=
by { ext, simp }

@[simp] lemma smul_mul (M : matrix m n α) (a : α) (N : matrix n l α) : (a • M) ⬝ N = a • M ⬝ N :=
by { ext, apply smul_dot_product }

@[simp] lemma mul_mul_left (M : matrix m n α) (N : matrix n o α) (a : α) :
  (λ i j, a * M i j) ⬝ N = a • (M ⬝ N) :=
begin
  simp only [←smul_apply],
  simp,
end

/--
The ring homomorphism `α →+* matrix n n α`
sending `a` to the diagonal matrix with `a` on the diagonal.
-/
def scalar (n : Type u) [decidable_eq n] [fintype n] : α →+* matrix n n α :=
{ to_fun := λ a, a • 1,
  map_zero' := by simp,
  map_add' := by { intros, ext, simp [add_mul], },
  map_one' := by simp,
  map_mul' := by { intros, ext, simp [mul_assoc], }, }

section scalar

variable [decidable_eq n]

@[simp] lemma coe_scalar : (scalar n : α → matrix n n α) = λ a, a • 1 := rfl

lemma scalar_apply_eq (a : α) (i : n) :
  scalar n a i i = a :=
by simp only [coe_scalar, mul_one, one_apply_eq, smul_apply]

lemma scalar_apply_ne (a : α) (i j : n) (h : i ≠ j) :
  scalar n a i j = 0 :=
by simp only [h, coe_scalar, one_apply_ne, ne.def, not_false_iff, smul_apply, mul_zero]

lemma scalar_inj [nonempty n] {r s : α} : scalar n r = scalar n s ↔ r = s :=
begin
  split,
  { intro h,
    inhabit n,
    rw [← scalar_apply_eq r (arbitrary n), ← scalar_apply_eq s (arbitrary n), h] },
  { rintro rfl, refl }
end

end scalar

end semiring

section comm_semiring
variables [comm_semiring α]

lemma smul_eq_mul_diagonal [decidable_eq n] (M : matrix m n α) (a : α) :
  a • M = M ⬝ diagonal (λ _, a) :=
by { ext, simp [mul_comm] }

@[simp] lemma mul_smul (M : matrix m n α) (a : α) (N : matrix n l α) : M ⬝ (a • N) = a • M ⬝ N :=
by { ext, apply dot_product_smul }

@[simp] lemma mul_mul_right (M : matrix m n α) (N : matrix n o α) (a : α) :
  M ⬝ (λ i j, a * N i j) = a • (M ⬝ N) :=
begin
  simp only [←smul_apply],
  simp,
end

lemma scalar.commute [decidable_eq n] (r : α) (M : matrix n n α) : commute (scalar n r) M :=
by simp [commute, semiconj_by]

end comm_semiring

section semiring
variables [semiring α]

/-- For two vectors `w` and `v`, `vec_mul_vec w v i j` is defined to be `w i * v j`.
    Put another way, `vec_mul_vec w v` is exactly `col w ⬝ row v`. -/
def vec_mul_vec (w : m → α) (v : n → α) : matrix m n α
| x y := w x * v y

/-- `mul_vec M v` is the matrix-vector product of `M` and `v`, where `v` is seen as a column matrix.
    Put another way, `mul_vec M v` is the vector whose entries
    are those of `M ⬝ col v` (see `col_mul_vec`). -/
def mul_vec (M : matrix m n α) (v : n → α) : m → α
| i := dot_product (λ j, M i j) v

/-- `vec_mul v M` is the vector-matrix product of `v` and `M`, where `v` is seen as a row matrix.
    Put another way, `vec_mul v M` is the vector whose entries
    are those of `row v ⬝ M` (see `row_vec_mul`). -/
def vec_mul (v : m → α) (M : matrix m n α) : n → α
| j := dot_product v (λ i, M i j)

instance mul_vec.is_add_monoid_hom_left (v : n → α) :
  is_add_monoid_hom (λM:matrix m n α, mul_vec M v) :=
{ map_zero := by ext; simp [mul_vec]; refl,
  map_add :=
  begin
    intros x y,
    ext m,
    apply add_dot_product
  end }

lemma mul_vec_diagonal [decidable_eq m] (v w : m → α) (x : m) :
  mul_vec (diagonal v) w x = v x * w x :=
diagonal_dot_product v w x

lemma vec_mul_diagonal [decidable_eq m] (v w : m → α) (x : m) :
  vec_mul v (diagonal w) x = v x * w x :=
dot_product_diagonal' v w x

@[simp] lemma mul_vec_one [decidable_eq m] (v : m → α) : mul_vec 1 v = v :=
by { ext, rw [←diagonal_one, mul_vec_diagonal, one_mul] }

@[simp] lemma vec_mul_one [decidable_eq m] (v : m → α) : vec_mul v 1 = v :=
by { ext, rw [←diagonal_one, vec_mul_diagonal, mul_one] }

@[simp] lemma mul_vec_zero (A : matrix m n α) : mul_vec A 0 = 0 :=
by { ext, simp [mul_vec] }

@[simp] lemma vec_mul_zero (A : matrix m n α) : vec_mul 0 A = 0 :=
by { ext, simp [vec_mul] }

@[simp] lemma vec_mul_vec_mul (v : m → α) (M : matrix m n α) (N : matrix n o α) :
  vec_mul (vec_mul v M) N = vec_mul v (M ⬝ N) :=
by { ext, apply dot_product_assoc }

@[simp] lemma mul_vec_mul_vec (v : o → α) (M : matrix m n α) (N : matrix n o α) :
  mul_vec M (mul_vec N v) = mul_vec (M ⬝ N) v :=
by { ext, symmetry, apply dot_product_assoc }

lemma vec_mul_vec_eq (w : m → α) (v : n → α) :
  vec_mul_vec w v = (col w) ⬝ (row v) :=
by { ext i j, simp [vec_mul_vec, mul_apply], refl }

variables [decidable_eq m] [decidable_eq n]

/--
`std_basis_matrix i j a` is the matrix with `a` in the `i`-th row, `j`-th column,
and zeroes elsewhere.
-/
def std_basis_matrix (i : m) (j : n) (a : α) : matrix m n α :=
(λ i' j', if i' = i ∧ j' = j then a else 0)

@[simp] lemma smul_std_basis_matrix (i : m) (j : n) (a b : α) :
b • std_basis_matrix i j a = std_basis_matrix i j (b • a) :=
by { unfold std_basis_matrix, ext, simp }

@[simp] lemma std_basis_matrix_zero (i : m) (j : n) :
std_basis_matrix i j (0 : α) = 0 :=
by { unfold std_basis_matrix, ext, simp }

lemma std_basis_matrix_add (i : m) (j : n) (a b : α) :
std_basis_matrix i j (a + b) = std_basis_matrix i j a + std_basis_matrix i j b :=
begin
  unfold std_basis_matrix, ext,
  split_ifs with h; simp [h],
end


lemma matrix_eq_sum_std_basis (x : matrix n m α) :
x = ∑ (i : n) (j : m), std_basis_matrix i j (x i j) :=
begin
  ext, iterate 2 {rw finset.sum_apply},
  rw ← finset.sum_subset, swap 4, exact {i},
  { norm_num [std_basis_matrix] },
  { simp },
  intros, norm_num at a, norm_num,
  convert finset.sum_const_zero,
  ext, norm_num [std_basis_matrix],
  rw if_neg, tauto!,
end

-- TODO: tie this up with the `basis` machinery of linear algebra
-- this is not completely trivial because we are indexing by two types, instead of one

-- TODO: add `std_basis_vec`
lemma std_basis_eq_basis_mul_basis (i : m) (j : n) :
std_basis_matrix i j 1 = vec_mul_vec (λ i', ite (i = i') 1 0) (λ j', ite (j = j') 1 0) :=
begin
  ext, norm_num [std_basis_matrix, vec_mul_vec],
  split_ifs; tauto,
end

@[elab_as_eliminator] protected lemma induction_on'
  {X : Type*} [semiring X] {M : matrix n n X → Prop} (m : matrix n n X)
  (h_zero : M 0)
  (h_add : ∀p q, M p → M q → M (p + q))
  (h_std_basis : ∀ i j x, M (std_basis_matrix i j x)) :
  M m :=
begin
  rw [matrix_eq_sum_std_basis m, ← finset.sum_product'],
  apply finset.sum_induction _ _ h_add h_zero,
  { intros, apply h_std_basis, }
end

@[elab_as_eliminator] protected lemma induction_on
  [nonempty n] {X : Type*} [semiring X] {M : matrix n n X → Prop} (m : matrix n n X)
  (h_add : ∀p q, M p → M q → M (p + q))
  (h_std_basis : ∀ i j x, M (std_basis_matrix i j x)) :
  M m :=
matrix.induction_on' m
begin
  have i : n := classical.choice (by assumption),
  simpa using h_std_basis i i 0,
end
h_add h_std_basis

end semiring

section ring

variables [ring α]

lemma neg_vec_mul (v : m → α) (A : matrix m n α) : vec_mul (-v) A = - vec_mul v A :=
by { ext, apply neg_dot_product }

lemma vec_mul_neg (v : m → α) (A : matrix m n α) : vec_mul v (-A) = - vec_mul v A :=
by { ext, apply dot_product_neg }

lemma neg_mul_vec (v : n → α) (A : matrix m n α) : mul_vec (-A) v = - mul_vec A v :=
by { ext, apply neg_dot_product }

lemma mul_vec_neg (v : n → α) (A : matrix m n α) : mul_vec A (-v) = - mul_vec A v :=
by { ext, apply dot_product_neg }

end ring

section transpose

open_locale matrix

/--
  Tell `simp` what the entries are in a transposed matrix.

  Compare with `mul_apply`, `diagonal_apply_eq`, etc.
-/
@[simp] lemma transpose_apply (M : matrix m n α) (i j) : M.transpose j i = M i j := rfl

@[simp] lemma transpose_transpose (M : matrix m n α) :
  Mᵀᵀ = M :=
by ext; refl

@[simp] lemma transpose_zero [has_zero α] : (0 : matrix m n α)ᵀ = 0 :=
by ext i j; refl

@[simp] lemma transpose_one [decidable_eq n] [has_zero α] [has_one α] : (1 : matrix n n α)ᵀ = 1 :=
begin
  ext i j,
  unfold has_one.one transpose,
  by_cases i = j,
  { simp only [h, diagonal_apply_eq] },
  { simp only [diagonal_apply_ne h, diagonal_apply_ne (λ p, h (symm p))] }
end

@[simp] lemma transpose_add [has_add α] (M : matrix m n α) (N : matrix m n α) :
  (M + N)ᵀ = Mᵀ + Nᵀ  :=
by { ext i j, simp }

@[simp] lemma transpose_sub [add_group α] (M : matrix m n α) (N : matrix m n α) :
  (M - N)ᵀ = Mᵀ - Nᵀ  :=
by { ext i j, simp }

@[simp] lemma transpose_mul [comm_semiring α] (M : matrix m n α) (N : matrix n l α) :
  (M ⬝ N)ᵀ = Nᵀ ⬝ Mᵀ  :=
begin
  ext i j,
  apply dot_product_comm
end

@[simp] lemma transpose_smul [semiring α] (c : α) (M : matrix m n α) :
  (c • M)ᵀ = c • Mᵀ :=
by { ext i j, refl }

@[simp] lemma transpose_neg [has_neg α] (M : matrix m n α) :
  (- M)ᵀ = - Mᵀ  :=
by ext i j; refl

lemma transpose_map {β : Type w} {f : α → β} {M : matrix m n α} : Mᵀ.map f = (M.map f)ᵀ :=
by { ext, refl }

end transpose

/-- `M.minor row col` is the matrix obtained by reindexing the rows and the lines of
    `M`, such that `M.minor row col i j = M (row i) (col j)`. Note that the total number
    of row/colums doesn't have to be preserved. -/
def minor (A : matrix m n α) (row : l → m) (col : o → n) : matrix l o α :=
λ i j, A (row i) (col j)

/-- The left `n × l` part of a `n × (l+r)` matrix. -/
@[reducible]
def sub_left {m l r : nat} (A : matrix (fin m) (fin (l + r)) α) : matrix (fin m) (fin l) α :=
minor A id (fin.cast_add r)

/-- The right `n × r` part of a `n × (l+r)` matrix. -/
@[reducible]
def sub_right {m l r : nat} (A : matrix (fin m) (fin (l + r)) α) : matrix (fin m) (fin r) α :=
minor A id (fin.nat_add l)

/-- The top `u × n` part of a `(u+d) × n` matrix. -/
@[reducible]
def sub_up {d u n : nat} (A : matrix (fin (u + d)) (fin n) α) : matrix (fin u) (fin n) α :=
minor A (fin.cast_add d) id

/-- The bottom `d × n` part of a `(u+d) × n` matrix. -/
@[reducible]
def sub_down {d u n : nat} (A : matrix (fin (u + d)) (fin n) α) : matrix (fin d) (fin n) α :=
minor A (fin.nat_add u) id

/-- The top-right `u × r` part of a `(u+d) × (l+r)` matrix. -/
@[reducible]
def sub_up_right {d u l r : nat} (A: matrix (fin (u + d)) (fin (l + r)) α) :
  matrix (fin u) (fin r) α :=
sub_up (sub_right A)

/-- The bottom-right `d × r` part of a `(u+d) × (l+r)` matrix. -/
@[reducible]
def sub_down_right {d u l r : nat} (A : matrix (fin (u + d)) (fin (l + r)) α) :
  matrix (fin d) (fin r) α :=
sub_down (sub_right A)

/-- The top-left `u × l` part of a `(u+d) × (l+r)` matrix. -/
@[reducible]
def sub_up_left {d u l r : nat} (A : matrix (fin (u + d)) (fin (l + r)) α) :
  matrix (fin u) (fin (l)) α :=
sub_up (sub_left A)

/-- The bottom-left `d × l` part of a `(u+d) × (l+r)` matrix. -/
@[reducible]
def sub_down_left {d u l r : nat} (A: matrix (fin (u + d)) (fin (l + r)) α) :
  matrix (fin d) (fin (l)) α :=
sub_down (sub_left A)

section row_col
/-!
### `row_col` section

Simplification lemmas for `matrix.row` and `matrix.col`.
-/
open_locale matrix

@[simp] lemma col_add [semiring α] (v w : m → α) : col (v + w) = col v + col w := by { ext, refl }
@[simp] lemma col_smul [semiring α] (x : α) (v : m → α) : col (x • v) = x • col v := by { ext, refl }
@[simp] lemma row_add [semiring α] (v w : m → α) : row (v + w) = row v + row w := by { ext, refl }
@[simp] lemma row_smul [semiring α] (x : α) (v : m → α) : row (x • v) = x • row v := by { ext, refl }

@[simp] lemma col_apply (v : m → α) (i j) : matrix.col v i j = v i := rfl
@[simp] lemma row_apply (v : m → α) (i j) : matrix.row v i j = v j := rfl

@[simp]
lemma transpose_col (v : m → α) : (matrix.col v).transpose = matrix.row v := by {ext, refl}
@[simp]
lemma transpose_row (v : m → α) : (matrix.row v).transpose = matrix.col v := by {ext, refl}

lemma row_vec_mul [semiring α] (M : matrix m n α) (v : m → α) :
  matrix.row (matrix.vec_mul v M) = matrix.row v ⬝ M := by {ext, refl}
lemma col_vec_mul [semiring α] (M : matrix m n α) (v : m → α) :
  matrix.col (matrix.vec_mul v M) = (matrix.row v ⬝ M)ᵀ := by {ext, refl}
lemma col_mul_vec [semiring α] (M : matrix m n α) (v : n → α) :
  matrix.col (matrix.mul_vec M v) = M ⬝ matrix.col v := by {ext, refl}
lemma row_mul_vec [semiring α] (M : matrix m n α) (v : n → α) :
  matrix.row (matrix.mul_vec M v) = (M ⬝ matrix.col v)ᵀ := by {ext, refl}

end row_col

section update

/-- Update, i.e. replace the `i`th row of matrix `A` with the values in `b`. -/
def update_row [decidable_eq n] (M : matrix n m α) (i : n) (b : m → α) : matrix n m α :=
function.update M i b

/-- Update, i.e. replace the `i`th column of matrix `A` with the values in `b`. -/
def update_column [decidable_eq m] (M : matrix n m α) (j : m) (b : n → α) : matrix n m α :=
λ i, function.update (M i) j (b i)

variables {M : matrix n m α} {i : n} {j : m} {b : m → α} {c : n → α}

@[simp] lemma update_row_self [decidable_eq n] : update_row M i b i = b :=
function.update_same i b M

@[simp] lemma update_column_self [decidable_eq m] : update_column M j c i j = c i :=
function.update_same j (c i) (M i)

@[simp] lemma update_row_ne [decidable_eq n] {i' : n} (i_ne : i' ≠ i) :
  update_row M i b i' = M i' := function.update_noteq i_ne b M

@[simp] lemma update_column_ne [decidable_eq m] {j' : m} (j_ne : j' ≠ j) :
  update_column M j c i j' = M i j' := function.update_noteq j_ne (c i) (M i)

lemma update_row_apply [decidable_eq n] {i' : n} :
  update_row M i b i' j = if i' = i then b j else M i' j :=
begin
  by_cases i' = i,
  { rw [h, update_row_self, if_pos rfl] },
  { rwa [update_row_ne h, if_neg h] }
end

lemma update_column_apply [decidable_eq m] {j' : m} : update_column M j c i j' = if j' = j then c i else M i j' :=
begin
  by_cases j' = j,
  { rw [h, update_column_self, if_pos rfl] },
  { rwa [update_column_ne h, if_neg h] }
end

lemma update_row_transpose [decidable_eq m] : update_row Mᵀ j c = (update_column M j c)ᵀ :=
begin
  ext i' j,
  rw [transpose_apply, update_row_apply, update_column_apply],
  refl
end

lemma update_column_transpose [decidable_eq n] : update_column Mᵀ i b = (update_row M i b)ᵀ :=
begin
  ext i' j,
  rw [transpose_apply, update_row_apply, update_column_apply],
  refl
end

end update

section block_matrices

/-- We can form a single large matrix by flattening smaller 'block' matrices of compatible
dimensions. -/
def from_blocks (A : matrix n l α) (B : matrix n m α) (C : matrix o l α) (D : matrix o m α) :
  matrix (n ⊕ o) (l ⊕ m) α :=
sum.elim (λ i, sum.elim (A i) (B i))
         (λ i, sum.elim (C i) (D i))

@[simp] lemma from_blocks_apply₁₁
  (A : matrix n l α) (B : matrix n m α) (C : matrix o l α) (D : matrix o m α) (i : n) (j : l) :
  from_blocks A B C D (sum.inl i) (sum.inl j) = A i j :=
rfl

@[simp] lemma from_blocks_apply₁₂
  (A : matrix n l α) (B : matrix n m α) (C : matrix o l α) (D : matrix o m α) (i : n) (j : m) :
  from_blocks A B C D (sum.inl i) (sum.inr j) = B i j :=
rfl

@[simp] lemma from_blocks_apply₂₁
  (A : matrix n l α) (B : matrix n m α) (C : matrix o l α) (D : matrix o m α) (i : o) (j : l) :
  from_blocks A B C D (sum.inr i) (sum.inl j) = C i j :=
rfl

@[simp] lemma from_blocks_apply₂₂
  (A : matrix n l α) (B : matrix n m α) (C : matrix o l α) (D : matrix o m α) (i : o) (j : m) :
  from_blocks A B C D (sum.inr i) (sum.inr j) = D i j :=
rfl

/-- Given a matrix whose row and column indexes are sum types, we can extract the correspnding
"top left" submatrix. -/
def to_blocks₁₁ (M : matrix (n ⊕ o) (l ⊕ m) α) : matrix n l α :=
λ i j, M (sum.inl i) (sum.inl j)

/-- Given a matrix whose row and column indexes are sum types, we can extract the correspnding
"top right" submatrix. -/
def to_blocks₁₂ (M : matrix (n ⊕ o) (l ⊕ m) α) : matrix n m α :=
λ i j, M (sum.inl i) (sum.inr j)

/-- Given a matrix whose row and column indexes are sum types, we can extract the correspnding
"bottom left" submatrix. -/
def to_blocks₂₁ (M : matrix (n ⊕ o) (l ⊕ m) α) : matrix o l α :=
λ i j, M (sum.inr i) (sum.inl j)

/-- Given a matrix whose row and column indexes are sum types, we can extract the correspnding
"bottom right" submatrix. -/
def to_blocks₂₂ (M : matrix (n ⊕ o) (l ⊕ m) α) : matrix o m α :=
λ i j, M (sum.inr i) (sum.inr j)

lemma from_blocks_to_blocks (M : matrix (n ⊕ o) (l ⊕ m) α) :
  from_blocks M.to_blocks₁₁ M.to_blocks₁₂ M.to_blocks₂₁ M.to_blocks₂₂ = M :=
begin
  ext i j, rcases i; rcases j; refl,
end

@[simp] lemma to_blocks_from_blocks₁₁
  (A : matrix n l α) (B : matrix n m α) (C : matrix o l α) (D : matrix o m α) :
  (from_blocks A B C D).to_blocks₁₁ = A :=
rfl

@[simp] lemma to_blocks_from_blocks₁₂
  (A : matrix n l α) (B : matrix n m α) (C : matrix o l α) (D : matrix o m α) :
  (from_blocks A B C D).to_blocks₁₂ = B :=
rfl

@[simp] lemma to_blocks_from_blocks₂₁
  (A : matrix n l α) (B : matrix n m α) (C : matrix o l α) (D : matrix o m α) :
  (from_blocks A B C D).to_blocks₂₁ = C :=
rfl

@[simp] lemma to_blocks_from_blocks₂₂
  (A : matrix n l α) (B : matrix n m α) (C : matrix o l α) (D : matrix o m α) :
  (from_blocks A B C D).to_blocks₂₂ = D :=
rfl

lemma from_blocks_transpose
  (A : matrix n l α) (B : matrix n m α) (C : matrix o l α) (D : matrix o m α) :
  (from_blocks A B C D)ᵀ = from_blocks Aᵀ Cᵀ Bᵀ Dᵀ :=
begin
  ext i j, rcases i; rcases j; simp [from_blocks],
end

variables [semiring α]

lemma from_blocks_smul
  (x : α) (A : matrix n l α) (B : matrix n m α) (C : matrix o l α) (D : matrix o m α) :
  x • (from_blocks A B C D) = from_blocks (x • A) (x • B) (x • C) (x • D) :=
begin
  ext i j, rcases i; rcases j; simp [from_blocks],
end

lemma from_blocks_add
  (A  : matrix n l α) (B  : matrix n m α) (C  : matrix o l α) (D  : matrix o m α)
  (A' : matrix n l α) (B' : matrix n m α) (C' : matrix o l α) (D' : matrix o m α) :
  (from_blocks A B C D) + (from_blocks A' B' C' D') =
  from_blocks (A + A') (B + B')
              (C + C') (D + D') :=
begin
  ext i j, rcases i; rcases j; refl,
end

lemma from_blocks_multiply {p q : Type*} [fintype p] [fintype q]
  (A  : matrix n l α) (B  : matrix n m α) (C  : matrix o l α) (D  : matrix o m α)
  (A' : matrix l p α) (B' : matrix l q α) (C' : matrix m p α) (D' : matrix m q α) :
  (from_blocks A B C D) ⬝ (from_blocks A' B' C' D') =
  from_blocks (A ⬝ A' + B ⬝ C') (A ⬝ B' + B ⬝ D')
              (C ⬝ A' + D ⬝ C') (C ⬝ B' + D ⬝ D') :=
begin
  ext i j, rcases i; rcases j;
  simp only [from_blocks, mul_apply, fintype.sum_sum_type, sum.elim_inl, sum.elim_inr,
    pi.add_apply],
end

variables [decidable_eq l] [decidable_eq m]

@[simp] lemma from_blocks_diagonal (d₁ : l → α) (d₂ : m → α) :
  from_blocks (diagonal d₁) 0 0 (diagonal d₂) = diagonal (sum.elim d₁ d₂) :=
begin
  ext i j, rcases i; rcases j; simp [diagonal],
end

@[simp] lemma from_blocks_one : from_blocks (1 : matrix l l α) 0 0 (1 : matrix m m α) = 1 :=
by { ext i j, rcases i; rcases j; simp [one_apply] }

end block_matrices

section block_diagonal

variables (M N : o → matrix m n α) [decidable_eq o]

section has_zero

variables [has_zero α]

/-- `matrix.block_diagonal M` turns `M : o → matrix m n α'` into a
`m × o`-by`n × o` block matrix which has the entries of `M` along the diagonal
and zero elsewhere. -/
def block_diagonal : matrix (m × o) (n × o) α
| ⟨i, k⟩ ⟨j, k'⟩ := if k = k' then M k i j else 0

lemma block_diagonal_apply (ik jk) :
  block_diagonal M ik jk = if ik.2 = jk.2 then M ik.2 ik.1 jk.1 else 0 :=
by { cases ik, cases jk, refl }

@[simp]
lemma block_diagonal_apply_eq (i j k) :
  block_diagonal M (i, k) (j, k) = M k i j :=
if_pos rfl

lemma block_diagonal_apply_ne (i j) {k k'} (h : k ≠ k') :
  block_diagonal M (i, k) (j, k') = 0 :=
if_neg h

@[simp] lemma block_diagonal_transpose :
  (block_diagonal M)ᵀ = (block_diagonal (λ k, (M k)ᵀ)) :=
begin
  ext,
  simp only [transpose_apply, block_diagonal_apply, eq_comm],
  split_ifs with h,
  { rw h },
  { refl }
end

@[simp] lemma block_diagonal_zero :
  block_diagonal (0 : o → matrix m n α) = 0 :=
by { ext, simp [block_diagonal_apply] }

@[simp] lemma block_diagonal_diagonal [decidable_eq m] (d : o → m → α) :
  (block_diagonal (λ k, diagonal (d k))) = diagonal (λ ik, d ik.2 ik.1) :=
begin
  ext ⟨i, k⟩ ⟨j, k'⟩,
  simp only [block_diagonal_apply, diagonal],
  split_ifs; finish
end

@[simp] lemma block_diagonal_one [decidable_eq m] [has_one α] :
  (block_diagonal (1 : o → matrix m m α)) = 1 :=
show (block_diagonal (λ (_ : o), diagonal (λ (_ : m), (1 : α)))) = diagonal (λ _, 1),
by rw [block_diagonal_diagonal]

end has_zero

@[simp] lemma block_diagonal_add [add_monoid α] :
  block_diagonal (M + N) = block_diagonal M + block_diagonal N :=
begin
  ext,
  simp only [block_diagonal_apply, add_apply],
  split_ifs; simp
end

@[simp] lemma block_diagonal_neg [add_group α] :
  block_diagonal (-M) = - block_diagonal M :=
begin
  ext,
  simp only [block_diagonal_apply, neg_apply],
  split_ifs; simp
end

@[simp] lemma block_diagonal_sub [add_group α] :
  block_diagonal (M - N) = block_diagonal M - block_diagonal N :=
by simp [sub_eq_add_neg]

@[simp] lemma block_diagonal_mul {p : Type*} [fintype p] [semiring α]
  (N : o → matrix n p α) : block_diagonal (λ k, M k ⬝ N k) = block_diagonal M ⬝ block_diagonal N :=
begin
  ext ⟨i, k⟩ ⟨j, k'⟩,
  simp only [block_diagonal_apply, mul_apply, ← finset.univ_product_univ, finset.sum_product],
  split_ifs with h; simp [h]
end

@[simp] lemma block_diagonal_smul {R : Type*} [semiring R] [add_comm_monoid α] [semimodule R α]
  (x : R) : block_diagonal (x • M) = x • block_diagonal M :=
by { ext, simp only [block_diagonal_apply, pi.smul_apply, smul_apply], split_ifs; simp }

end block_diagonal

end matrix

namespace ring_hom
variables {β : Type*} [semiring α] [semiring β]

lemma map_matrix_mul (M : matrix m n α) (N : matrix n o α) (i : m) (j : o) (f : α →+* β) :
  f (matrix.mul M N i j) = matrix.mul (λ i j, f (M i j)) (λ i j, f (N i j)) i j :=
by simp [matrix.mul_apply, ring_hom.map_sum]

end ring_hom<|MERGE_RESOLUTION|>--- conflicted
+++ resolved
@@ -415,19 +415,11 @@
   M ⬝ (-N) = -(M ⬝ N) :=
 by { ext, apply dot_product_neg }
 
-<<<<<<< HEAD
-@[simp] theorem sub_mul (M M' : matrix m n α) (N : matrix n o α) :
-  (M - M') ⬝ N = M ⬝ N - M' ⬝ N :=
-by rw [sub_eq_add_neg, matrix.add_mul, neg_mul, sub_eq_add_neg]
-
-@[simp] theorem mul_sub (M : matrix m n α) (N N' : matrix n o α) :
-=======
 protected theorem sub_mul (M M' : matrix m n α) (N : matrix n o α) :
   (M - M') ⬝ N = M ⬝ N - M' ⬝ N :=
 by rw [sub_eq_add_neg, matrix.add_mul, neg_mul, sub_eq_add_neg]
 
 protected theorem mul_sub (M : matrix m n α) (N N' : matrix n o α) :
->>>>>>> 85117294
   M ⬝ (N - N') = M ⬝ N - M ⬝ N' :=
 by rw [sub_eq_add_neg, matrix.mul_add, mul_neg, sub_eq_add_neg]
 
