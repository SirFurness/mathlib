/-
Copyright (c) 2020 Floris van Doorn. All rights reserved.
Released under Apache 2.0 license as described in the file LICENSE.
Authors: Floris van Doorn, Yaël Dillies
-/
import data.finset.n_ary
import data.finset.preimage
import data.set.pointwise

/-!
# Pointwise operations of finsets

This file defines pointwise algebraic operations on finsets.

## Main declarations

For finsets `s` and `t`:
* `0` (`finset.has_zero`): The singleton `{0}`.
* `1` (`finset.has_one`): The singleton `{1}`.
* `-s` (`finset.has_neg`): Negation, finset of all `-x` where `x ∈ s`.
* `s⁻¹` (`finset.has_inv`): Inversion, finset of all `x⁻¹` where `x ∈ s`.
* `s + t` (`finset.has_add`): Addition, finset of all `x + y` where `x ∈ s` and `y ∈ t`.
* `s * t` (`finset.has_mul`): Multiplication, finset of all `x * y` where `x ∈ s` and `y ∈ t`.
* `s - t` (`finset.has_sub`): Subtraction, finset of all `x - y` where `x ∈ s` and `y ∈ t`.
* `s / t` (`finset.has_div`): Division, finset of all `x / y` where `x ∈ s` and `y ∈ t`.
* `s +ᵥ t` (`finset.has_vadd`): Scalar addition, finset of all `x +ᵥ y` where `x ∈ s` and `y ∈ t`.
* `s • t` (`finset.has_scalar`): Scalar multiplication, finset of all `x • y` where `x ∈ s` and
  `y ∈ t`.
* `s -ᵥ t` (`finset.has_vsub`): Scalar subtraction, finset of all `x -ᵥ y` where `x ∈ s` and
  `y ∈ t`.
* `a • s` (`finset.has_scalar_finset`): Scaling, finset of all `a • x` where `x ∈ s`.
* `a +ᵥ s` (`finset.has_vadd_finset`): Translation, finset of all `a +ᵥ x` where `x ∈ s`.

For `α` a semigroup/monoid, `finset α` is a semigroup/monoid.
As an unfortunate side effect, this means that `n • s`, where `n : ℕ`, is ambiguous between
pointwise scaling and repeated pointwise addition; the former has `(2 : ℕ) • {1, 2} = {2, 4}`, while
the latter has `(2 : ℕ) • {1, 2} = {2, 3, 4}`. See note [pointwise nat action].

## Implementation notes

We put all instances in the locale `pointwise`, so that these instances are not available by
default. Note that we do not mark them as reducible (as argued by note [reducible non-instances])
since we expect the locale to be open whenever the instances are actually used (and making the
instances reducible changes the behavior of `simp`.

## Tags

finset multiplication, finset addition, pointwise addition, pointwise multiplication,
pointwise subtraction
-/

open function
open_locale pointwise

variables {F α β γ : Type*}

namespace finset

/-! ### `0`/`1` as finsets -/

section has_one
variables [has_one α] {s : finset α} {a : α}

/-- The finset `1 : finset α` is defined as `{1}` in locale `pointwise`. -/
@[to_additive "The finset `0 : finset α` is defined as `{0}` in locale `pointwise`."]
protected def has_one : has_one (finset α) := ⟨{1}⟩

localized "attribute [instance] finset.has_one finset.has_zero" in pointwise

@[simp, to_additive] lemma mem_one : a ∈ (1 : finset α) ↔ a = 1 := mem_singleton
@[simp, to_additive] lemma coe_one : ↑(1 : finset α) = (1 : set α) := coe_singleton 1
@[simp, to_additive] lemma one_subset : (1 : finset α) ⊆ s ↔ (1 : α) ∈ s := singleton_subset_iff
@[to_additive] lemma singleton_one : ({1} : finset α) = 1 := rfl
@[to_additive] lemma one_mem_one : (1 : α) ∈ (1 : finset α) := mem_singleton_self _
@[to_additive] lemma one_nonempty : (1 : finset α).nonempty := ⟨1, one_mem_one⟩
@[simp, to_additive] protected lemma map_one {f : α ↪ β} : map f 1 = {f 1} := map_singleton f 1
@[simp, to_additive] lemma image_one [decidable_eq β] {f : α → β} : image f 1 = {f 1} :=
image_singleton _ _
@[to_additive] lemma subset_one_iff_eq : s ⊆ 1 ↔ s = ∅ ∨ s = 1 := subset_singleton_iff
@[to_additive] lemma nonempty.subset_one_iff (h : s.nonempty) : s ⊆ 1 ↔ s = 1 :=
h.subset_singleton_iff

/-- The singleton operation as a `one_hom`. -/
@[to_additive "The singleton operation as a `zero_hom`."]
def singleton_one_hom : one_hom α (finset α) := ⟨singleton, singleton_one⟩

@[simp, to_additive] lemma coe_singleton_one_hom : (singleton_one_hom : α → finset α) = singleton :=
rfl
@[simp, to_additive] lemma singleton_one_hom_apply (a : α) : singleton_one_hom a = {a} := rfl

end has_one

/-! ### Finset negation/inversion -/

section has_inv
variables [decidable_eq α] [has_inv α] {s s₁ s₂ t t₁ t₂ u : finset α} {a b : α}

/-- The pointwise inversion of finset `s⁻¹` is defined as `{x⁻¹ | x ∈ s}` in locale `pointwise`. -/
@[to_additive "The pointwise negation of finset `-s` is defined as `{-x | x ∈ s}` in locale
`pointwise`."]
protected def has_inv : has_inv (finset α) := ⟨image has_inv.inv⟩

localized "attribute [instance] finset.has_inv finset.has_neg" in pointwise

@[to_additive] lemma inv_def : s⁻¹ = s.image (λ x, x⁻¹) := rfl
@[to_additive] lemma image_inv : s.image (λ x, x⁻¹)  = s⁻¹ := rfl
@[to_additive] lemma mem_inv {x : α} : x ∈ s⁻¹ ↔ ∃ y ∈ s, y⁻¹ = x := mem_image
@[to_additive] lemma inv_mem_inv (ha : a ∈ s) : a⁻¹ ∈ s⁻¹ := mem_image_of_mem _ ha
@[to_additive] lemma card_inv_le : s⁻¹.card ≤ s.card := card_image_le

@[simp, to_additive] lemma inv_empty : (∅ : finset α)⁻¹ = ∅ := image_empty _
@[simp, to_additive] lemma inv_nonempty_iff : s⁻¹.nonempty ↔ s.nonempty := nonempty.image_iff _

alias inv_nonempty_iff ↔ finset.nonempty.inv finset.nonempty.of_inv

@[to_additive, mono] lemma inv_subset_inv  (h : s ⊆ t) : s⁻¹ ⊆ t⁻¹ := image_subset_image h

attribute [mono] neg_subset_neg

@[simp, to_additive] lemma inv_singleton (a : α) : ({a} : finset α)⁻¹ = {a⁻¹} := image_singleton _ _

end has_inv

open_locale pointwise

section has_involutive_inv
variables [decidable_eq α] [has_involutive_inv α] {s t : finset α}

@[simp, norm_cast, to_additive]
lemma coe_inv (s : finset α) : ↑(s⁻¹) = (s : set α)⁻¹ := coe_image.trans set.image_inv

@[simp, to_additive] lemma card_inv : s⁻¹.card = s.card := card_image_of_injective _ inv_injective

@[simp, to_additive] lemma preimage_inv : s.preimage has_inv.inv (inv_injective.inj_on _) = s⁻¹ :=
coe_injective $ by rw [coe_preimage, set.inv_preimage, coe_inv]

end has_involutive_inv

/-! ### Finset addition/multiplication -/

section has_mul
variables [decidable_eq α] [decidable_eq β] [has_mul α] [has_mul β] [mul_hom_class F α β] (m : F)
  {s s₁ s₂ t t₁ t₂ u : finset α} {a b : α}

/-- The pointwise multiplication of finsets `s * t` and `t` is defined as `{x * y | x ∈ s, y ∈ t}`
in locale `pointwise`. -/
@[to_additive "The pointwise addition of finsets `s + t` is defined as `{x + y | x ∈ s, y ∈ t}` in
locale `pointwise`."]
protected def has_mul : has_mul (finset α) := ⟨image₂ (*)⟩

localized "attribute [instance] finset.has_mul finset.has_add" in pointwise

@[to_additive]
lemma mul_def : s * t = (s.product t).image (λ p : α × α, p.1 * p.2) := rfl

@[to_additive add_image_prod]
lemma image_mul_prod : (s.product t).image (λ x : α × α, x.fst * x.snd)  = s * t := rfl

@[to_additive]
lemma mem_mul {x : α} : x ∈ s * t ↔ ∃ y z, y ∈ s ∧ z ∈ t ∧ y * z = x := mem_image₂

@[simp, norm_cast, to_additive]
lemma coe_mul (s t : finset α) : (↑(s * t) : set α) = ↑s * ↑t := coe_image₂ _ _ _

@[to_additive] lemma mul_mem_mul : a ∈ s → b ∈ t → a * b ∈ s * t := mem_image₂_of_mem
@[to_additive] lemma card_mul_le : (s * t).card ≤ s.card * t.card := card_image₂_le _ _ _

@[to_additive] lemma card_mul_iff :
  (s * t).card = s.card * t.card ↔
    ((s : set α) ×ˢ (t : set α) : set (α × α)).inj_on (λ p, p.1 * p.2) := card_image₂_iff

@[simp, to_additive] lemma empty_mul (s : finset α) : ∅ * s = ∅ := image₂_empty_left
@[simp, to_additive] lemma mul_empty (s : finset α) : s * ∅ = ∅ := image₂_empty_right
@[simp, to_additive] lemma mul_eq_empty : s * t = ∅ ↔ s = ∅ ∨ t = ∅ := image₂_eq_empty_iff
@[simp, to_additive] lemma mul_nonempty : (s * t).nonempty ↔ s.nonempty ∧ t.nonempty :=
image₂_nonempty_iff
@[to_additive] lemma nonempty.mul : s.nonempty → t.nonempty → (s * t).nonempty := nonempty.image₂
@[to_additive] lemma nonempty.of_mul_left : (s * t).nonempty → s.nonempty := nonempty.of_image₂_left
@[to_additive] lemma nonempty.of_mul_right : (s * t).nonempty → t.nonempty :=
nonempty.of_image₂_right
@[simp, to_additive] lemma mul_singleton (a : α) : s * {a} = s.image (* a) := image₂_singleton_right
@[simp, to_additive] lemma singleton_mul (a : α) : {a} * s = s.image ((*) a) :=
image₂_singleton_left
@[simp, to_additive] lemma singleton_mul_singleton (a b : α) : ({a} : finset α) * {b} = {a * b} :=
image₂_singleton

@[to_additive, mono] lemma mul_subset_mul : s₁ ⊆ s₂ → t₁ ⊆ t₂ → s₁ * t₁ ⊆ s₂ * t₂ := image₂_subset
@[to_additive] lemma mul_subset_mul_left : t₁ ⊆ t₂ → s * t₁ ⊆ s * t₂ := image₂_subset_left
@[to_additive] lemma mul_subset_mul_right : s₁ ⊆ s₂ → s₁ * t ⊆ s₂ * t := image₂_subset_right
@[to_additive] lemma mul_subset_iff : s * t ⊆ u ↔ ∀ (x ∈ s) (y ∈ t), x * y ∈ u := image₂_subset_iff

attribute [mono] add_subset_add

@[to_additive] lemma union_mul : (s₁ ∪ s₂) * t = s₁ * t ∪ s₂ * t := image₂_union_left
@[to_additive] lemma mul_union : s * (t₁ ∪ t₂) = s * t₁ ∪ s * t₂ := image₂_union_right
@[to_additive] lemma inter_mul_subset : (s₁ ∩ s₂) * t ⊆ s₁ * t ∩ (s₂ * t) :=
image₂_inter_subset_left
@[to_additive] lemma mul_inter_subset : s * (t₁ ∩ t₂) ⊆ s * t₁ ∩ (s * t₂) :=
image₂_inter_subset_right

/-- If a finset `u` is contained in the product of two sets `s * t`, we can find two finsets `s'`,
`t'` such that `s' ⊆ s`, `t' ⊆ t` and `u ⊆ s' * t'`. -/
@[to_additive "If a finset `u` is contained in the sum of two sets `s + t`, we can find two finsets
`s'`, `t'` such that `s' ⊆ s`, `t' ⊆ t` and `u ⊆ s' + t'`."]
lemma subset_mul {s t : set α} : ↑u ⊆ s * t → ∃ s' t' : finset α, ↑s' ⊆ s ∧ ↑t' ⊆ t ∧ u ⊆ s' * t' :=
subset_image₂

@[to_additive] lemma image_mul : (s * t).image (m : α → β) = s.image m * t.image m :=
image_image₂_distrib $ map_mul m

/-- The singleton operation as a `mul_hom`. -/
@[to_additive "The singleton operation as an `add_hom`."]
def singleton_mul_hom : α →ₙ* finset α := ⟨singleton, λ a b, (singleton_mul_singleton _ _).symm⟩

@[simp, to_additive] lemma coe_singleton_mul_hom : (singleton_mul_hom : α → finset α) = singleton :=
rfl
@[simp, to_additive] lemma singleton_mul_hom_apply (a : α) : singleton_mul_hom a = {a} := rfl

end has_mul

/-! ### Finset subtraction/division -/

section has_div
variables [decidable_eq α] [has_div α] {s s₁ s₂ t t₁ t₂ u : finset α} {a b : α}

/-- The pointwise division of sfinets `s / t` is defined as `{x / y | x ∈ s, y ∈ t}` in locale
`pointwise`. -/
@[to_additive "The pointwise subtraction of finsets `s - t` is defined as `{x - y | x ∈ s, y ∈ t}`
in locale `pointwise`."]
protected def has_div : has_div (finset α) := ⟨image₂ (/)⟩

localized "attribute [instance] finset.has_div finset.has_sub" in pointwise

@[to_additive]
lemma div_def : s / t = (s.product t).image (λ p : α × α, p.1 / p.2) := rfl

@[to_additive add_image_prod]
lemma image_div_prod : (s.product t).image (λ x : α × α, x.fst / x.snd)  = s / t := rfl

@[to_additive] lemma mem_div : a ∈ s / t ↔ ∃ b c, b ∈ s ∧ c ∈ t ∧ b / c = a := mem_image₂

@[simp, norm_cast, to_additive]
lemma coe_div (s t : finset α) : (↑(s / t) : set α) = ↑s / ↑t := coe_image₂ _ _ _

@[to_additive] lemma div_mem_div : a ∈ s → b ∈ t →  a / b ∈ s / t := mem_image₂_of_mem
@[to_additive] lemma div_card_le : (s / t).card ≤ s.card * t.card := card_image₂_le _ _ _

@[simp, to_additive] lemma empty_div (s : finset α) : ∅ / s = ∅ := image₂_empty_left
@[simp, to_additive] lemma div_empty (s : finset α) : s / ∅ = ∅ := image₂_empty_right
@[simp, to_additive] lemma div_eq_empty : s / t = ∅ ↔ s = ∅ ∨ t = ∅ := image₂_eq_empty_iff
@[simp, to_additive] lemma div_nonempty : (s / t).nonempty ↔ s.nonempty ∧ t.nonempty :=
image₂_nonempty_iff
@[to_additive] lemma nonempty.div : s.nonempty → t.nonempty → (s / t).nonempty := nonempty.image₂
@[to_additive] lemma nonempty.of_div_left : (s / t).nonempty → s.nonempty := nonempty.of_image₂_left
@[to_additive] lemma nonempty.of_div_right : (s / t).nonempty → t.nonempty :=
nonempty.of_image₂_right
@[simp, to_additive] lemma div_singleton (a : α) : s / {a} = s.image (/ a) := image₂_singleton_right
@[simp, to_additive] lemma singleton_div (a : α) : {a} / s = s.image ((/) a) :=
image₂_singleton_left
@[simp, to_additive] lemma singleton_div_singleton (a b : α) : ({a} : finset α) / {b} = {a / b} :=
image₂_singleton

@[to_additive, mono] lemma div_subset_div : s₁ ⊆ s₂ → t₁ ⊆ t₂ → s₁ / t₁ ⊆ s₂ / t₂ := image₂_subset
@[to_additive] lemma div_subset_div_left : t₁ ⊆ t₂ → s / t₁ ⊆ s / t₂ := image₂_subset_left
@[to_additive] lemma div_subset_div_right : s₁ ⊆ s₂ → s₁ / t ⊆ s₂ / t := image₂_subset_right
@[to_additive] lemma div_subset_iff : s / t ⊆ u ↔ ∀ (x ∈ s) (y ∈ t), x / y ∈ u := image₂_subset_iff

attribute [mono] sub_subset_sub

@[to_additive] lemma union_div : (s₁ ∪ s₂) / t = s₁ / t ∪ s₂ / t := image₂_union_left
@[to_additive] lemma div_union : s / (t₁ ∪ t₂) = s / t₁ ∪ s / t₂ := image₂_union_right
@[to_additive] lemma inter_div_subset : (s₁ ∩ s₂) / t ⊆ s₁ / t ∩ (s₂ / t) :=
image₂_inter_subset_left
@[to_additive] lemma div_inter_subset : s / (t₁ ∩ t₂) ⊆ s / t₁ ∩ (s / t₂) :=
image₂_inter_subset_right

/-- If a finset `u` is contained in the product of two sets `s / t`, we can find two finsets `s'`,
`t'` such that `s' ⊆ s`, `t' ⊆ t` and `u ⊆ s' / t'`. -/
@[to_additive "If a finset `u` is contained in the sum of two sets `s - t`, we can find two finsets
`s'`, `t'` such that `s' ⊆ s`, `t' ⊆ t` and `u ⊆ s' - t'`."]
lemma subset_div {s t : set α} : ↑u ⊆ s / t → ∃ s' t' : finset α, ↑s' ⊆ s ∧ ↑t' ⊆ t ∧ u ⊆ s' / t' :=
subset_image₂

end has_div

/-! ### Instances -/

open_locale pointwise

section instances
variables [decidable_eq α] [decidable_eq β]

/-- Repeated pointwise addition (not the same as pointwise repeated addition!) of a `finset`. See
note [pointwise nat action]. -/
protected def has_nsmul [has_zero α] [has_add α] : has_scalar ℕ (finset α) := ⟨nsmul_rec⟩

/-- Repeated pointwise multiplication (not the same as pointwise repeated multiplication!) of a
`finset`. See note [pointwise nat action]. -/
@[to_additive]
protected def has_npow [has_one α] [has_mul α] : has_pow (finset α) ℕ := ⟨λ s n, npow_rec n s⟩

/-- Repeated pointwise addition/subtraction (not the same as pointwise repeated
addition/subtraction!) of a `finset`. See note [pointwise nat action]. -/
protected def has_zsmul [has_zero α] [has_add α] [has_neg α] : has_scalar ℤ (finset α) :=
⟨zsmul_rec⟩

/-- Repeated pointwise multiplication/division (not the same as pointwise repeated
multiplication/division!) of a `finset`. See note [pointwise nat action]. -/
@[to_additive] protected def has_zpow [has_one α] [has_mul α] [has_inv α] : has_pow (finset α) ℤ :=
⟨λ s n, zpow_rec n s⟩

localized "attribute [instance] finset.has_nsmul finset.has_npow finset.has_zsmul finset.has_zpow"
  in pointwise

/-- `finset α` is a `semigroup` under pointwise operations if `α` is. -/
@[to_additive "`finset α` is an `add_semigroup` under pointwise operations if `α` is. "]
protected def semigroup [semigroup α] : semigroup (finset α) :=
coe_injective.semigroup _ coe_mul

/-- `finset α` is a `comm_semigroup` under pointwise operations if `α` is. -/
@[to_additive "`finset α` is an `add_comm_semigroup` under pointwise operations if `α` is. "]
protected def comm_semigroup [comm_semigroup α] : comm_semigroup (finset α) :=
coe_injective.comm_semigroup _ coe_mul

section mul_one_class
variables [mul_one_class α]

/-- `finset α` is a `mul_one_class` under pointwise operations if `α` is. -/
@[to_additive "`finset α` is an `add_zero_class` under pointwise operations if `α` is."]
protected def mul_one_class : mul_one_class (finset α) :=
coe_injective.mul_one_class _ (coe_singleton 1) coe_mul

localized "attribute [instance] finset.semigroup finset.add_semigroup finset.comm_semigroup
  finset.add_comm_semigroup finset.mul_one_class finset.add_zero_class" in pointwise

@[to_additive] lemma subset_mul_left (s : finset α) {t : finset α} (ht : (1 : α) ∈ t) : s ⊆ s * t :=
λ a ha, mem_mul.2 ⟨a, 1, ha, ht, mul_one _⟩

@[to_additive] lemma subset_mul_right {s : finset α} (t : finset α) (hs : (1 : α) ∈ s) :
  t ⊆ s * t :=
λ a ha, mem_mul.2 ⟨1, a, hs, ha, one_mul _⟩

/-- The singleton operation as a `monoid_hom`. -/
@[to_additive "The singleton operation as an `add_monoid_hom`."]
def singleton_monoid_hom : α →* finset α := { ..singleton_mul_hom, ..singleton_one_hom }

@[simp, to_additive] lemma coe_singleton_monoid_hom :
  (singleton_monoid_hom : α → finset α) = singleton := rfl
@[simp, to_additive] lemma singleton_monoid_hom_apply (a : α) : singleton_monoid_hom a = {a} := rfl

end mul_one_class

section monoid
variables [monoid α] {s t : finset α} {a : α} {m n : ℕ}

@[simp, to_additive]
lemma coe_pow (s : finset α) (n : ℕ) : ↑(s ^ n) = (s ^ n : set α) :=
begin
  change ↑(npow_rec n s) = _,
  induction n with n ih,
  { rw [npow_rec, pow_zero, coe_one] },
  { rw [npow_rec, pow_succ, coe_mul, ih] }
end

/-- `finset α` is a `monoid` under pointwise operations if `α` is. -/
@[to_additive "`finset α` is an `add_monoid` under pointwise operations if `α` is. "]
protected def monoid : monoid (finset α) := coe_injective.monoid _ coe_one coe_mul coe_pow

localized "attribute [instance] finset.monoid finset.add_monoid" in pointwise

@[to_additive] lemma pow_mem_pow (ha : a ∈ s) : ∀ n : ℕ, a ^ n ∈ s ^ n
| 0 := by { rw pow_zero, exact one_mem_one }
| (n + 1) := by { rw pow_succ, exact mul_mem_mul ha (pow_mem_pow _) }

@[to_additive] lemma pow_subset_pow (hst : s ⊆ t) : ∀ n : ℕ, s ^ n ⊆ t ^ n
| 0 := by { rw pow_zero, exact subset.rfl }
| (n + 1) := by { rw pow_succ, exact mul_subset_mul hst (pow_subset_pow _) }

@[to_additive] lemma pow_subset_pow_of_one_mem (hs : (1 : α) ∈ s) : m ≤ n → s ^ m ⊆ s ^ n :=
begin
  refine nat.le_induction _ (λ n h ih, _) _,
  { exact subset.rfl },
  { rw pow_succ,
    exact ih.trans (subset_mul_right _ hs) }
end

@[simp, to_additive] lemma empty_pow (hn : n ≠ 0) : (∅ : finset α) ^ n = ∅ :=
by rw [←tsub_add_cancel_of_le (nat.succ_le_of_lt $ nat.pos_of_ne_zero hn), pow_succ, empty_mul]

@[to_additive] lemma mul_univ_of_one_mem [fintype α] (hs : (1 : α) ∈ s) : s * univ = univ :=
eq_univ_iff_forall.2 $ λ a, mem_mul.2 ⟨_, _, hs, mem_univ _, one_mul _⟩

@[to_additive] lemma univ_mul_of_one_mem [fintype α] (ht : (1 : α) ∈ t) : univ * t = univ :=
eq_univ_iff_forall.2 $ λ a, mem_mul.2 ⟨_, _, mem_univ _, ht, mul_one _⟩

@[simp, to_additive] lemma univ_mul_univ [fintype α] : (univ : finset α) * univ = univ :=
mul_univ_of_one_mem $ mem_univ _

@[simp, to_additive nsmul_univ] lemma univ_pow [fintype α] (hn : n ≠ 0) :
  (univ : finset α) ^ n = univ :=
coe_injective $ by rw [coe_pow, coe_univ, set.univ_pow hn]

@[to_additive] protected lemma _root_.is_unit.finset : is_unit a → is_unit ({a} : finset α) :=
is_unit.map (singleton_monoid_hom : α →* finset α)

end monoid

/-- `finset α` is a `comm_monoid` under pointwise operations if `α` is. -/
@[to_additive "`finset α` is an `add_comm_monoid` under pointwise operations if `α` is. "]
protected def comm_monoid [comm_monoid α] : comm_monoid (finset α) :=
coe_injective.comm_monoid _ coe_one coe_mul coe_pow

open_locale pointwise

section division_monoid
variables [division_monoid α] {s t : finset α}

@[simp, to_additive] lemma coe_zpow (s : finset α) : ∀ n : ℤ, ↑(s ^ n) = (s ^ n : set α)
| (int.of_nat n) := coe_pow _ _
| (int.neg_succ_of_nat n) :=
  by { refine (coe_inv _).trans _, convert congr_arg has_inv.inv (coe_pow _ _) }

@[to_additive] protected lemma mul_eq_one_iff : s * t = 1 ↔ ∃ a b, s = {a} ∧ t = {b} ∧ a * b = 1 :=
by simp_rw [←coe_inj, coe_mul, coe_one, set.mul_eq_one_iff, coe_singleton]

/-- `finset α` is a division monoid under pointwise operations if `α` is. -/
@[to_additive subtraction_monoid "`finset α` is a subtraction monoid under pointwise operations if
`α` is."]
protected def division_monoid : division_monoid (finset α) :=
coe_injective.division_monoid _ coe_one coe_mul coe_inv coe_div coe_pow coe_zpow

@[simp, to_additive] lemma is_unit_iff : is_unit s ↔ ∃ a, s = {a} ∧ is_unit a :=
begin
  split,
  { rintro ⟨u, rfl⟩,
    obtain ⟨a, b, ha, hb, h⟩ := finset.mul_eq_one_iff.1 u.mul_inv,
    refine ⟨a, ha, ⟨a, b, h, singleton_injective _⟩, rfl⟩,
    rw [←singleton_mul_singleton, ←ha, ←hb],
    exact u.inv_mul },
  { rintro ⟨a, rfl, ha⟩,
    exact ha.finset }
end

@[simp, to_additive] lemma is_unit_coe : is_unit (s : set α) ↔ is_unit s :=
by simp_rw [is_unit_iff, set.is_unit_iff, coe_eq_singleton]

end division_monoid

/-- `finset α` is a commutative division monoid under pointwise operations if `α` is. -/
@[to_additive subtraction_comm_monoid "`finset α` is a commutative subtraction monoid under
pointwise operations if `α` is."]
protected def division_comm_monoid [division_comm_monoid α] : division_comm_monoid (finset α) :=
coe_injective.division_comm_monoid _ coe_one coe_mul coe_inv coe_div coe_pow coe_zpow

/-- `finset α` has distributive negation if `α` has. -/
protected def has_distrib_neg [has_mul α] [has_distrib_neg α] : has_distrib_neg (finset α) :=
coe_injective.has_distrib_neg _ coe_neg coe_mul

localized "attribute [instance] finset.comm_monoid finset.add_comm_monoid finset.division_monoid
  finset.subtraction_monoid finset.division_comm_monoid finset.subtraction_comm_monoid
  finset.has_distrib_neg" in pointwise

section distrib
variables [distrib α] (s t u : finset α)

/-!
Note that `finset α` is not a `distrib` because `s * t + s * u` has cross terms that `s * (t + u)`
lacks.

```lean
-- {10, 16, 18, 20, 8, 9}
#eval {1, 2} * ({3, 4} + {5, 6} : finset ℕ)

-- {10, 11, 12, 13, 14, 15, 16, 18, 20, 8, 9}
#eval ({1, 2} : finset ℕ) * {3, 4} + {1, 2} * {5, 6}
```
-/

lemma mul_add_subset : s * (t + u) ⊆ s * t + s * u := image₂_distrib_subset_left mul_add
lemma add_mul_subset : (s + t) * u ⊆ s * u + t * u := image₂_distrib_subset_right add_mul

end distrib

section mul_zero_class
variables [mul_zero_class α] {s t : finset α}

/-! Note that `finset` is not a `mul_zero_class` because `0 * ∅ ≠ 0`. -/

lemma mul_zero_subset (s : finset α) : s * 0 ⊆ 0 := by simp [subset_iff, mem_mul]
lemma zero_mul_subset (s : finset α) : 0 * s ⊆ 0 := by simp [subset_iff, mem_mul]

lemma nonempty.mul_zero (hs : s.nonempty) : s * 0 = 0 :=
s.mul_zero_subset.antisymm $ by simpa [mem_mul] using hs

lemma nonempty.zero_mul (hs : s.nonempty) : 0 * s = 0 :=
s.zero_mul_subset.antisymm $ by simpa [mem_mul] using hs

end mul_zero_class

section group
variables [group α] [division_monoid β] [monoid_hom_class F α β] (m : F) {s t : finset α} {a b : α}

/-! Note that `finset` is not a `group` because `s / s ≠ 1` in general. -/

@[simp, to_additive] lemma one_mem_div_iff : (1 : α) ∈ s / t ↔ ¬ disjoint s t :=
by rw [←mem_coe, disjoint_iff_disjoint_coe, coe_div, set.one_mem_div_iff]

@[to_additive] lemma not_one_mem_div_iff : (1 : α) ∉ s / t ↔ disjoint s t :=
one_mem_div_iff.not_left

@[to_additive] lemma nonempty.one_mem_div (h : s.nonempty) : (1 : α) ∈ s / s :=
let ⟨a, ha⟩ := h in mem_div.2 ⟨a, a, ha, ha, div_self' _⟩

@[to_additive] lemma is_unit_singleton (a : α) : is_unit ({a} : finset α) :=
(group.is_unit a).finset

@[simp] lemma is_unit_iff_singleton : is_unit s ↔ ∃ a, s = {a} :=
by simp only [is_unit_iff, group.is_unit, and_true]

@[simp, to_additive]
lemma image_mul_left :
  image (λ b, a * b) t = preimage t (λ b, a⁻¹ * b) ((mul_right_injective _).inj_on _) :=
coe_injective $ by simp

@[simp, to_additive]
lemma image_mul_right : image (* b) t = preimage t (* b⁻¹) ((mul_left_injective _).inj_on _) :=
coe_injective $ by simp

@[to_additive]
lemma image_mul_left' :
  image (λ b, a⁻¹ * b) t = preimage t (λ b, a * b) ((mul_right_injective _).inj_on _) :=
by simp

@[to_additive]
lemma image_mul_right' : image (* b⁻¹) t = preimage t (* b) ((mul_left_injective _).inj_on _) :=
by simp

lemma image_div : (s / t).image (m : α → β) = s.image m / t.image m :=
image_image₂_distrib $ map_div m

end group

section group_with_zero
variables [group_with_zero α] {s t : finset α}

lemma div_zero_subset (s : finset α) : s / 0 ⊆ 0 := by simp [subset_iff, mem_div]
lemma zero_div_subset (s : finset α) : 0 / s ⊆ 0 := by simp [subset_iff, mem_div]

lemma nonempty.div_zero (hs : s.nonempty) : s / 0 = 0 :=
s.div_zero_subset.antisymm $ by simpa [mem_div] using hs

lemma nonempty.zero_div (hs : s.nonempty) : 0 / s = 0 :=
s.zero_div_subset.antisymm $ by simpa [mem_div] using hs

end group_with_zero
end instances

section group
variables [group α] {s t : finset α} {a b : α}

@[simp, to_additive]
lemma preimage_mul_left_singleton :
  preimage {b} ((*) a) ((mul_right_injective _).inj_on _) = {a⁻¹ * b} :=
by { classical, rw [← image_mul_left', image_singleton] }

@[simp, to_additive]
lemma preimage_mul_right_singleton :
  preimage {b} (* a) ((mul_left_injective _).inj_on _) = {b * a⁻¹} :=
by { classical, rw [← image_mul_right', image_singleton] }

@[simp, to_additive]
lemma preimage_mul_left_one : preimage 1 ((*) a) ((mul_right_injective _).inj_on _) = {a⁻¹} :=
by { classical, rw [← image_mul_left', image_one, mul_one] }

@[simp, to_additive]
lemma preimage_mul_right_one : preimage 1 (* b) ((mul_left_injective _).inj_on _) = {b⁻¹} :=
by { classical, rw [← image_mul_right', image_one, one_mul] }

@[to_additive]
lemma preimage_mul_left_one' : preimage 1 ((*) a⁻¹) ((mul_right_injective _).inj_on _) = {a} :=
by rw [preimage_mul_left_one, inv_inv]

@[to_additive]
lemma preimage_mul_right_one' : preimage 1 (* b⁻¹) ((mul_left_injective _).inj_on _) = {b} :=
by rw [preimage_mul_right_one, inv_inv]

end group

/-! ### Scalar addition/multiplication of finsets -/

section has_scalar
variables [decidable_eq β] [has_scalar α β] {s s₁ s₂ : finset α} {t t₁ t₂ u : finset β} {a : α}
  {b : β}

/-- The pointwise product of two finsets `s` and `t`: `s • t = {x • y | x ∈ s, y ∈ t}`. -/
@[to_additive has_vadd "The pointwise sum of two finsets `s` and
`t`: `s +ᵥ t = {x +ᵥ y | x ∈ s, y ∈ t}`."]
protected def has_scalar : has_scalar (finset α) (finset β) := ⟨image₂ (•)⟩

localized "attribute [instance] finset.has_scalar finset.has_vadd" in pointwise

@[to_additive] lemma smul_def : s • t = (s.product t).image (λ p : α × β, p.1 • p.2) := rfl

@[to_additive]
lemma image_smul_product : (s.product t).image (λ x : α × β, x.fst • x.snd)  = s • t := rfl

@[to_additive] lemma mem_smul {x : β} : x ∈ s • t ↔ ∃ y z, y ∈ s ∧ z ∈ t ∧ y • z = x := mem_image₂

@[simp, norm_cast, to_additive]
lemma coe_smul (s : finset α) (t : finset β) : (↑(s • t) : set β) = (s : set α) • t :=
coe_image₂ _ _ _

@[to_additive] lemma smul_mem_smul : a ∈ s → b ∈ t → a • b ∈ s • t := mem_image₂_of_mem
@[to_additive] lemma smul_card_le : (s • t).card ≤ s.card • t.card := card_image₂_le _ _ _

@[simp, to_additive] lemma empty_smul (t : finset β) : (∅ : finset α) • t = ∅ := image₂_empty_left
@[simp, to_additive] lemma smul_empty (s : finset α) : s • (∅ : finset β) = ∅ := image₂_empty_right
@[simp, to_additive] lemma smul_eq_empty : s • t = ∅ ↔ s = ∅ ∨ t = ∅ := image₂_eq_empty_iff
@[simp, to_additive] lemma smul_nonempty_iff : (s • t).nonempty ↔ s.nonempty ∧ t.nonempty :=
image₂_nonempty_iff
@[to_additive] lemma nonempty.smul : s.nonempty → t.nonempty → (s • t).nonempty := nonempty.image₂
@[to_additive] lemma nonempty.of_smul_left : (s • t).nonempty → s.nonempty :=
nonempty.of_image₂_left
@[to_additive] lemma nonempty.of_smul_right : (s • t).nonempty → t.nonempty :=
nonempty.of_image₂_right
@[simp, to_additive] lemma smul_singleton (b : β) : s • ({b} : finset β) = s.image (• b) :=
image₂_singleton_right
@[simp, to_additive] lemma singleton_smul (a : α) : ({a} : finset α) • t = t.image ((•) a) :=
image₂_singleton_left
@[simp, to_additive] lemma singleton_smul_singleton (a : α) (b : β) :
  ({a} : finset α) • ({b} : finset β) = {a • b} :=
image₂_singleton

@[to_additive, mono] lemma smul_subset_smul : s₁ ⊆ s₂ → t₁ ⊆ t₂ → s₁ • t₁ ⊆ s₂ • t₂ := image₂_subset
@[to_additive] lemma smul_subset_smul_left : t₁ ⊆ t₂ → s • t₁ ⊆ s • t₂ := image₂_subset_left
@[to_additive] lemma smul_subset_smul_right : s₁ ⊆ s₂ → s₁ • t ⊆ s₂ • t := image₂_subset_right
@[to_additive] lemma smul_subset_iff : s • t ⊆ u ↔ ∀ (a ∈ s) (b ∈ t), a • b ∈ u := image₂_subset_iff

attribute [mono] vadd_subset_vadd

@[to_additive] lemma union_smul [decidable_eq α] : (s₁ ∪ s₂) • t = s₁ • t ∪ s₂ • t :=
image₂_union_left
@[to_additive] lemma smul_union : s • (t₁ ∪ t₂) = s • t₁ ∪ s • t₂ := image₂_union_right
@[to_additive] lemma inter_smul_subset [decidable_eq α] : (s₁ ∩ s₂) • t ⊆ s₁ • t ∩ s₂ • t :=
image₂_inter_subset_left
@[to_additive] lemma smul_inter_subset : s • (t₁ ∩ t₂) ⊆ s • t₁ ∩ s • t₂ :=
image₂_inter_subset_right

/-- If a finset `u` is contained in the scalar product of two sets `s • t`, we can find two finsets
`s'`, `t'` such that `s' ⊆ s`, `t' ⊆ t` and `u ⊆ s' • t'`. -/
@[to_additive "If a finset `u` is contained in the scalar sum of two sets `s +ᵥ t`, we can find two
finsets `s'`, `t'` such that `s' ⊆ s`, `t' ⊆ t` and `u ⊆ s' +ᵥ t'`."]
lemma subset_smul {s : set α} {t : set β} :
  ↑u ⊆ s • t → ∃ (s' : finset α) (t' : finset β), ↑s' ⊆ s ∧ ↑t' ⊆ t ∧ u ⊆ s' • t' :=
subset_image₂

end has_scalar

/-! ### Scalar subtraction of finsets -/

section has_vsub
variables [decidable_eq α] [has_vsub α β] {s s₁ s₂ t t₁ t₂ : finset β} {u : finset α} {a : α}
  {b c : β}
include α

/-- The pointwise product of two finsets `s` and `t`: `s -ᵥ t = {x -ᵥ y | x ∈ s, y ∈ t}`. -/
protected def has_vsub : has_vsub (finset α) (finset β) := ⟨image₂ (-ᵥ)⟩

localized "attribute [instance] finset.has_vsub" in pointwise

lemma vsub_def : s -ᵥ t = image₂ (-ᵥ) s t := rfl
@[simp] lemma image_vsub_product : image₂ (-ᵥ) s t  = s -ᵥ t := rfl

lemma mem_vsub : a ∈ s -ᵥ t ↔ ∃ b c, b ∈ s ∧ c ∈ t ∧ b -ᵥ c = a := mem_image₂

@[simp, norm_cast]
lemma coe_vsub (s t : finset β) : (↑(s -ᵥ t) : set α) = (s : set β) -ᵥ t := coe_image₂ _ _ _

lemma vsub_mem_vsub : b ∈ s → c ∈ t → b -ᵥ c ∈ s -ᵥ t := mem_image₂_of_mem
lemma vsub_card_le : (s -ᵥ t : finset α).card ≤ s.card * t.card := card_image₂_le _ _ _

@[simp] lemma empty_vsub (t : finset β) : (∅ : finset β) -ᵥ t = ∅ := image₂_empty_left
@[simp] lemma vsub_empty (s : finset β) : s -ᵥ (∅ : finset β) = ∅ := image₂_empty_right
@[simp] lemma vsub_eq_empty : s -ᵥ t = ∅ ↔ s = ∅ ∨ t = ∅ := image₂_eq_empty_iff
@[simp] lemma vsub_nonempty : (s -ᵥ t : finset α).nonempty ↔ s.nonempty ∧ t.nonempty :=
image₂_nonempty_iff
lemma nonempty.vsub : s.nonempty → t.nonempty → (s -ᵥ t : finset α).nonempty := nonempty.image₂
lemma nonempty.of_vsub_left : (s -ᵥ t : finset α).nonempty → s.nonempty := nonempty.of_image₂_left
lemma nonempty.of_vsub_right : (s -ᵥ t : finset α).nonempty → t.nonempty := nonempty.of_image₂_right
@[simp] lemma vsub_singleton (b : β) : s -ᵥ ({b} : finset β) = s.image (-ᵥ b) :=
image₂_singleton_right
@[simp] lemma singleton_vsub (a : β) : ({a} : finset β) -ᵥ t = t.image ((-ᵥ) a) :=
image₂_singleton_left
@[simp] lemma singleton_vsub_singleton (a b : β) : ({a} : finset β) -ᵥ {b} = {a -ᵥ b} :=
image₂_singleton

@[mono] lemma vsub_subset_vsub : s₁ ⊆ s₂ → t₁ ⊆ t₂ → s₁ -ᵥ t₁ ⊆ s₂ -ᵥ t₂ := image₂_subset
lemma vsub_subset_vsub_left : t₁ ⊆ t₂ → s -ᵥ t₁ ⊆ s -ᵥ t₂ := image₂_subset_left
lemma vsub_subset_vsub_right : s₁ ⊆ s₂ → s₁ -ᵥ t ⊆ s₂ -ᵥ t := image₂_subset_right
lemma vsub_subset_iff : s -ᵥ t ⊆ u ↔ ∀ (x ∈ s) (y ∈ t), x -ᵥ y ∈ u := image₂_subset_iff

section
variables [decidable_eq β]

lemma union_vsub : (s₁ ∪ s₂) -ᵥ t = (s₁ -ᵥ t) ∪ (s₂ -ᵥ t) := image₂_union_left
lemma vsub_union : s -ᵥ (t₁ ∪ t₂) = (s -ᵥ t₁) ∪ (s -ᵥ t₂) := image₂_union_right
lemma inter_vsub_subset : (s₁ ∩ s₂) -ᵥ t ⊆ (s₁ -ᵥ t) ∩ (s₂ -ᵥ t) := image₂_inter_subset_left
lemma vsub_inter_subset : s -ᵥ (t₁ ∩ t₂) ⊆ (s -ᵥ t₁) ∩ (s -ᵥ t₂) := image₂_inter_subset_right

end

/-- If a finset `u` is contained in the pointwise subtraction of two sets `s -ᵥ t`, we can find two
finsets `s'`, `t'` such that `s' ⊆ s`, `t' ⊆ t` and `u ⊆ s' -ᵥ t'`. -/
lemma subset_vsub {s t : set β} :
  ↑u ⊆ s -ᵥ t → ∃ s' t' : finset β, ↑s' ⊆ s ∧ ↑t' ⊆ t ∧ u ⊆ s' -ᵥ t' :=
subset_image₂

end has_vsub

/-! ### Translation/scaling of finsets -/

section has_scalar
variables [decidable_eq β] [has_scalar α β] {s s₁ s₂ t u : finset β} {a : α} {b : β}

/-- The scaling of a finset `s` by a scalar `a`: `a • s = {a • x | x ∈ s}`. -/
@[to_additive has_vadd_finset "The translation of a finset `s` by a vector `a`:
`a +ᵥ s = {a +ᵥ x | x ∈ s}`."]
protected def has_scalar_finset : has_scalar α (finset β) := ⟨λ a, image $ (•) a⟩

localized "attribute [instance] finset.has_scalar_finset finset.has_vadd_finset" in pointwise

@[to_additive] lemma smul_finset_def : a • s = s.image ((•) a) := rfl
@[to_additive] lemma image_smul : s.image (λ x, a • x)  = a • s := rfl

@[to_additive]
lemma mem_smul_finset {x : β} : x ∈ a • s ↔ ∃ y, y ∈ s ∧ a • y = x :=
by simp only [finset.smul_finset_def, and.assoc, mem_image, exists_prop, prod.exists, mem_product]

@[simp, norm_cast, to_additive]
lemma coe_smul_finset (a : α) (s : finset β) : (↑(a • s) : set β) = a • s := coe_image

@[to_additive] lemma smul_finset_mem_smul_finset : b ∈ s → a • b ∈ a • s := mem_image_of_mem _
@[to_additive] lemma smul_finset_card_le : (a • s).card ≤ s.card := card_image_le

@[simp, to_additive] lemma smul_finset_empty (a : α) : a • (∅ : finset β) = ∅ := image_empty _
@[simp, to_additive] lemma smul_finset_eq_empty : a • s = ∅ ↔ s = ∅ := image_eq_empty
@[simp, to_additive] lemma smul_finset_nonempty : (a • s).nonempty ↔ s.nonempty :=
nonempty.image_iff _
@[to_additive] lemma nonempty.smul_finset (hs : s.nonempty) : (a • s).nonempty := hs.image _

@[to_additive, mono]
lemma smul_finset_subset_smul_finset : s ⊆ t → a • s ⊆ a • t := image_subset_image

attribute [mono] vadd_finset_subset_vadd_finset

@[simp, to_additive]
lemma smul_finset_singleton (b : β) : a • ({b} : finset β) = {a • b} := image_singleton _ _

@[to_additive] lemma smul_finset_union : a • (s₁ ∪ s₂) = a • s₁ ∪ a • s₂ := image_union _ _
@[to_additive] lemma smul_finset_inter_subset : a • (s₁ ∩ s₂) ⊆ a • s₁ ∩ (a • s₂) :=
image_inter_subset _ _ _

end has_scalar

open_locale pointwise

section instances
variables [decidable_eq γ]

@[to_additive]
instance smul_comm_class_finset [has_scalar α γ] [has_scalar β γ] [smul_comm_class α β γ] :
  smul_comm_class α (finset β) (finset γ) :=
⟨λ a s t, coe_injective $ by simp only [coe_smul_finset, coe_smul, smul_comm]⟩

@[to_additive]
instance smul_comm_class_finset' [has_scalar α γ] [has_scalar β γ] [smul_comm_class α β γ] :
  smul_comm_class (finset α) β (finset γ) :=
by haveI := smul_comm_class.symm α β γ; exact smul_comm_class.symm _ _ _

@[to_additive]
instance smul_comm_class [has_scalar α γ] [has_scalar β γ] [smul_comm_class α β γ] :
  smul_comm_class (finset α) (finset β) (finset γ) :=
⟨λ s t u, coe_injective $ by simp_rw [coe_smul, smul_comm]⟩

instance is_scalar_tower [has_scalar α β] [has_scalar α γ] [has_scalar β γ]
  [is_scalar_tower α β γ] :
  is_scalar_tower α β (finset γ) :=
⟨λ a b s, by simp only [←image_smul, image_image, smul_assoc]⟩

variables [decidable_eq β]

instance is_scalar_tower' [has_scalar α β] [has_scalar α γ] [has_scalar β γ]
  [is_scalar_tower α β γ] :
  is_scalar_tower α (finset β) (finset γ) :=
⟨λ a s t, coe_injective $ by simp only [coe_smul_finset, coe_smul, smul_assoc]⟩

instance is_scalar_tower'' [has_scalar α β] [has_scalar α γ] [has_scalar β γ]
  [is_scalar_tower α β γ] :
  is_scalar_tower (finset α) (finset β) (finset γ) :=
⟨λ a s t, coe_injective $ by simp only [coe_smul_finset, coe_smul, smul_assoc]⟩

instance is_central_scalar [has_scalar α β] [has_scalar αᵐᵒᵖ β] [is_central_scalar α β] :
  is_central_scalar α (finset β) :=
⟨λ a s, coe_injective $ by simp only [coe_smul_finset, coe_smul, op_smul_eq_smul]⟩

/-- A multiplicative action of a monoid `α` on a type `β` gives a multiplicative action of
`finset α` on `finset β`. -/
@[to_additive "An additive action of an additive monoid `α` on a type `β` gives an additive action
of `finset α` on `finset β`"]
protected def mul_action [decidable_eq α] [monoid α] [mul_action α β] :
  mul_action (finset α) (finset β) :=
<<<<<<< HEAD
sorry

/-- A multiplicative action of a monoid on a type `β` gives a multiplicative action on
`finset β`. -/
=======
{ mul_smul := λ _ _ _, image₂_assoc mul_smul,
  one_smul := λ s, image₂_singleton_left.trans $ by simp_rw [one_smul, image_id'] }

/-- A multiplicative action of a monoid on a type `β` gives a multiplicative action on `finset β`.
-/
>>>>>>> 053a03d6
@[to_additive "An additive action of an additive monoid on a type `β` gives an additive action
on `finset β`."]
protected def mul_action_finset [monoid α] [mul_action α β] : mul_action α (finset β) :=
coe_injective.mul_action _ coe_smul_finset

localized "attribute [instance] finset.mul_action_finset finset.add_action_finset
  finset.mul_action finset.add_action" in pointwise

/-- A distributive multiplicative action of a monoid on an additive monoid `β` gives a distributive
<<<<<<< HEAD
multiplicative action on `set β`. -/
=======
multiplicative action on `finset β`. -/
>>>>>>> 053a03d6
protected def distrib_mul_action_finset [monoid α] [add_monoid β] [distrib_mul_action α β] :
  distrib_mul_action α (finset β) :=
function.injective.distrib_mul_action ⟨coe, coe_zero, coe_add⟩ coe_injective coe_smul_finset

/-- A multiplicative action of a monoid on a monoid `β` gives a multiplicative action on `set β`. -/
protected def mul_distrib_mul_action_finset [monoid α] [monoid β] [mul_distrib_mul_action α β] :
  mul_distrib_mul_action α (finset β) :=
function.injective.mul_distrib_mul_action ⟨coe, coe_one, coe_mul⟩ coe_injective coe_smul_finset

localized "attribute [instance] finset.distrib_mul_action_finset
  finset.mul_distrib_mul_action_finset" in pointwise

end instances
end finset<|MERGE_RESOLUTION|>--- conflicted
+++ resolved
@@ -809,18 +809,11 @@
 of `finset α` on `finset β`"]
 protected def mul_action [decidable_eq α] [monoid α] [mul_action α β] :
   mul_action (finset α) (finset β) :=
-<<<<<<< HEAD
-sorry
-
-/-- A multiplicative action of a monoid on a type `β` gives a multiplicative action on
-`finset β`. -/
-=======
 { mul_smul := λ _ _ _, image₂_assoc mul_smul,
   one_smul := λ s, image₂_singleton_left.trans $ by simp_rw [one_smul, image_id'] }
 
 /-- A multiplicative action of a monoid on a type `β` gives a multiplicative action on `finset β`.
 -/
->>>>>>> 053a03d6
 @[to_additive "An additive action of an additive monoid on a type `β` gives an additive action
 on `finset β`."]
 protected def mul_action_finset [monoid α] [mul_action α β] : mul_action α (finset β) :=
@@ -830,11 +823,7 @@
   finset.mul_action finset.add_action" in pointwise
 
 /-- A distributive multiplicative action of a monoid on an additive monoid `β` gives a distributive
-<<<<<<< HEAD
-multiplicative action on `set β`. -/
-=======
 multiplicative action on `finset β`. -/
->>>>>>> 053a03d6
 protected def distrib_mul_action_finset [monoid α] [add_monoid β] [distrib_mul_action α β] :
   distrib_mul_action α (finset β) :=
 function.injective.distrib_mul_action ⟨coe, coe_zero, coe_add⟩ coe_injective coe_smul_finset
