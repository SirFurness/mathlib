/-
Copyright (c) 2021 Stuart Presnell. All rights reserved.
Released under Apache 2.0 license as described in the file LICENSE.
Authors: Stuart Presnell
-/
import data.nat.prime
import data.finsupp.multiset

/-!
# Prime factorizations

 `n.factorization` is the finitely supported function `ℕ →₀ ℕ`
 mapping each prime factor of `n` to its multiplicity in `n`.  For example, since 2000 = 2^4 * 5^3,
  * `factorization 2000 2` is 4
  * `factorization 2000 5` is 3
  * `factorization 2000 k` is 0 for all other `k : ℕ`.

## TODO

* As discussed in this Zulip thread:
https://leanprover.zulipchat.com/#narrow/stream/217875/topic/Multiplicity.20in.20the.20naturals
We have lots of disparate ways of talking about the multiplicity of a prime
in a natural number, including `factors.count`, `padic_val_nat`, `multiplicity`,
and the material in `data/pnat/factors`.  Move some of this material to this file,
prove results about the relationships between these definitions,
and (where appropriate) choose a uniform canonical way of expressing these ideas.

* Moreover, the results here should be generalised to an arbitrary unique factorization monoid
with a normalization function, and then deduplicated.  The basics of this have been started in
`ring_theory/unique_factorization_domain`.

* Extend the inductions to any `normalization_monoid` with unique factorization.

-/

open nat finset list finsupp
open_locale big_operators

namespace nat

/-- `n.factorization` is the finitely supported function `ℕ →₀ ℕ`
 mapping each prime factor of `n` to its multiplicity in `n`. -/
noncomputable def factorization (n : ℕ) : ℕ →₀ ℕ := (n.factors : multiset ℕ).to_finsupp

@[simp] lemma factorization_prod_pow_eq_self {n : ℕ} (hn : n ≠ 0) : n.factorization.prod pow = n :=
begin
  simp only [←prod_to_multiset, factorization, multiset.coe_prod, multiset.to_finsupp_to_multiset],
  exact prod_factors hn,
end

@[simp] lemma factors_count_eq {n p : ℕ} : n.factors.count p = n.factorization p :=
by simp [factorization]

lemma eq_of_factorization_eq {a b : ℕ} (ha : a ≠ 0) (hb : b ≠ 0)
  (h : ∀ p : ℕ, a.factorization p = b.factorization p) : a = b :=
eq_of_perm_factors ha hb (by simpa only [list.perm_iff_count, factors_count_eq] using h)

/-- Every nonzero natural number has a unique prime factorization -/
lemma factorization_inj : set.inj_on factorization { x : ℕ | x ≠ 0 } :=
λ a ha b hb h, eq_of_factorization_eq ha hb (λ p, by simp [h])

@[simp] lemma factorization_zero : factorization 0 = 0 :=
by simp [factorization]

@[simp] lemma factorization_one : factorization 1 = 0 :=
by simp [factorization]

/-- The support of `n.factorization` is exactly `n.factors.to_finset` -/
@[simp] lemma support_factorization {n : ℕ} : n.factorization.support = n.factors.to_finset :=
by simpa [factorization, multiset.to_finsupp_support]

lemma factor_iff_mem_factorization {n p : ℕ} : p ∈ n.factorization.support ↔ p ∈ n.factors :=
by simp only [support_factorization, list.mem_to_finset]

lemma prime_of_mem_factorization {n p : ℕ} : p ∈ n.factorization.support → p.prime :=
prime_of_mem_factors ∘ (@factor_iff_mem_factorization n p).mp

lemma pos_of_mem_factorization {n p : ℕ} : p ∈ n.factorization.support → 0 < p :=
prime.pos ∘ (@prime_of_mem_factorization n p)

lemma factorization_eq_zero_of_non_prime (n p : ℕ) (hp : ¬p.prime) : n.factorization p = 0 :=
not_mem_support_iff.1 (mt prime_of_mem_factorization hp)

/-- The only numbers with empty prime factorization are `0` and `1` -/
lemma factorization_eq_zero_iff (n : ℕ) : n.factorization = 0 ↔ n = 0 ∨ n = 1 :=
by simp [factorization, add_equiv.map_eq_zero_iff, multiset.coe_eq_zero]

/-- For nonzero `a` and `b`, the power of `p` in `a * b` is the sum of the powers in `a` and `b` -/
@[simp] lemma factorization_mul {a b : ℕ} (ha : a ≠ 0) (hb : b ≠ 0) :
  (a * b).factorization = a.factorization + b.factorization :=
by { ext p, simp only [add_apply, ←factors_count_eq,
                       perm_iff_count.mp (perm_factors_mul ha hb) p, count_append] }

/-- For any `p`, the power of `p` in `n^k` is `k` times the power in `n` -/
@[simp] lemma factorization_pow (n k : ℕ) :
  factorization (n^k) = k • n.factorization :=
begin
  induction k with k ih,
  { simp },
  rcases n.eq_zero_or_pos with rfl | hn,
  { simp },
  rw [pow_succ, factorization_mul hn.ne' (pow_ne_zero _ hn.ne'), ih, succ_eq_one_add, add_smul,
    one_smul],
end

/-- For coprime `a` and `b`, the power of `p` in `a * b` is the sum of the powers in `a` and `b` -/
lemma factorization_mul_apply_of_coprime {p a b : ℕ} (hab : coprime a b)  :
  (a * b).factorization p = a.factorization p + b.factorization p :=
by simp only [←factors_count_eq, perm_iff_count.mp (perm_factors_mul_of_coprime hab), count_append]

/-- If `p` is a prime factor of `a` then the power of `p` in `a` is the same that in `a * b`,
for any `b` coprime to `a`. -/
lemma factorization_eq_of_coprime_left {p a b : ℕ} (hab : coprime a b) (hpa : p ∈ a.factors) :
  (a * b).factorization p = a.factorization p :=
begin
  rw [factorization_mul_apply_of_coprime hab, ←factors_count_eq, ←factors_count_eq],
  simpa only [count_eq_zero_of_not_mem (coprime_factors_disjoint hab hpa)],
end

/-- If `p` is a prime factor of `b` then the power of `p` in `b` is the same that in `a * b`,
for any `a` coprime to `b`. -/
lemma factorization_eq_of_coprime_right {p a b : ℕ} (hab : coprime a b) (hpb : p ∈ b.factors) :
  (a * b).factorization p = b.factorization p :=
by { rw mul_comm, exact factorization_eq_of_coprime_left (coprime_comm.mp hab) hpb }

lemma pow_factorization_dvd (n p : ℕ) : p ^ n.factorization p ∣ n :=
begin
  rw ←factors_count_eq,
  by_cases hp : p.prime,
  { apply dvd_of_factors_subperm (pow_ne_zero _ hp.ne_zero),
    rw [hp.factors_pow, list.subperm_ext_iff],
    intros q hq,
    simp [list.eq_of_mem_repeat hq] },
  { rw count_eq_zero_of_not_mem (mt prime_of_mem_factors hp),
    simp },
end

lemma pow_succ_factorization_not_dvd {n p : ℕ} (hn : n ≠ 0) (hp : p.prime) :
  ¬ p ^ (n.factorization p + 1) ∣ n :=
begin
  intro h,
  have := factors_sublist_of_dvd h hn,
  rw [hp.factors_pow, ←le_count_iff_repeat_sublist, factors_count_eq] at this,
  linarith
end

lemma prime.factorization_pos_of_dvd {n p : ℕ} (hp : p.prime) (hn : n ≠ 0) (h : p ∣ n) :
  0 < n.factorization p :=
by rwa [←factors_count_eq, count_pos, mem_factors_iff_dvd hn hp]

/-- The only prime factor of prime `p` is `p` itself, with multiplicity `1` -/
@[simp] lemma prime.factorization {p : ℕ} (hp : prime p) :
  p.factorization = single p 1 :=
begin
  ext q,
  rw [←factors_count_eq, factors_prime hp, single_apply, count_singleton', if_congr eq_comm];
  refl,
end

/-- For prime `p` the only prime factor of `p^k` is `p` with multiplicity `k` -/
lemma prime.factorization_pow {p k : ℕ} (hp : prime p) :
  factorization (p ^ k) = single p k :=
by simp [hp]

/-- For any `p : ℕ` and any function `g : α → ℕ` that's non-zero on `S : finset α`,
the power of `p` in `S.prod g` equals the sum over `x ∈ S` of the powers of `p` in `g x`.
Generalises `factorization_mul`, which is the special case where `S.card = 2` and `g = id`. -/
lemma factorization_prod {α : Type*} {S : finset α} {g : α → ℕ} (hS : ∀ x ∈ S, g x ≠ 0) :
  (S.prod g).factorization = S.sum (λ x, (g x).factorization) :=
begin
  classical,
  ext p,
  apply finset.induction_on' S, { simp },
  { intros x T hxS hTS hxT IH,
    have hT : T.prod g ≠ 0 := prod_ne_zero_iff.mpr (λ x hx, hS x (hTS hx)),
    simp [prod_insert hxT, sum_insert hxT, ←IH, factorization_mul (hS x hxS) hT] }
end

/-! ### Factorizations of pairs of coprime numbers -/

/-- The prime factorizations of coprime `a` and `b` are disjoint -/
lemma factorization_disjoint_of_coprime {a b : ℕ} (hab : coprime a b) :
  disjoint a.factorization.support b.factorization.support :=
by simpa only [support_factorization]
  using disjoint_to_finset_iff_disjoint.mpr (coprime_factors_disjoint hab)

/-- For coprime `a` and `b`, the power of `p` in `a * b` is the sum of the powers in `a` and `b` -/
lemma factorization_mul_of_coprime {a b : ℕ} (hab : coprime a b) :
  (a * b).factorization = a.factorization + b.factorization :=
begin
  ext q,
  simp only [finsupp.coe_add, add_apply, ←factors_count_eq, factorization_mul_apply_of_coprime hab],
end

/-- For coprime `a` and `b` the prime factorization `a * b` is the union of those of `a` and `b` -/
lemma factorization_mul_support_of_coprime {a b : ℕ} (hab : coprime a b) :
  (a * b).factorization.support = a.factorization.support ∪ b.factorization.support :=
begin
  rw factorization_mul_of_coprime hab,
  exact support_add_eq (factorization_disjoint_of_coprime hab),
end

lemma factorization_mul_support {a b : ℕ} (ha : a ≠ 0) (hb : b ≠ 0) :
  (a * b).factorization.support = a.factorization.support ∪ b.factorization.support :=
begin
  ext q,
  simp only [finset.mem_union, factor_iff_mem_factorization],
  exact mem_factors_mul ha hb
end

/-- Given `P 0, P 1` and a way to extend `P a` to `P (p ^ k * a)`,
you can define `P` for all natural numbers. -/
@[elab_as_eliminator]
def rec_on_prime_pow {P : ℕ → Sort*} (h0 : P 0) (h1 : P 1)
  (h : ∀ a p n : ℕ, p.prime → ¬ p ∣ a → P a → P (p ^ n * a)) : ∀ (a : ℕ), P a :=
λ a, nat.strong_rec_on a $ λ n,
  match n with
  | 0     := λ _, h0
  | 1     := λ _, h1
  | (k+2) := λ hk, begin
    let p := (k + 2).min_fac,
    have hp : prime p := min_fac_prime (succ_succ_ne_one k),
    -- the awkward `let` stuff here is because `factorization` is noncomputable (finsupp);
    -- we get around this by using the computable `factors.count`, and rewriting when we want
    -- to use the `factorization` API
    let t := (k+2).factors.count p,
    have ht : t = (k+2).factorization p := factors_count_eq,
    have hpt : p ^ t ∣ k + 2 := by { rw ht, exact pow_factorization_dvd _ _ },
    have htp : 0 < t :=
    by { rw ht,
         exact hp.factorization_pos_of_dvd (nat.succ_ne_zero (k + 1)) (min_fac_dvd _) },

    convert h ((k + 2) / p ^ t) p t hp _ _,
    { rw nat.mul_div_cancel' hpt },
    { rw [nat.dvd_div_iff hpt, ←pow_succ', ht],
      exact pow_succ_factorization_not_dvd (k + 1).succ_ne_zero hp },

    apply hk _ (nat.div_lt_of_lt_mul _),
    rw [lt_mul_iff_one_lt_left nat.succ_pos', one_lt_pow_iff htp.ne],
    exact hp.one_lt
    end
  end

/-- Given `P 0`, `P 1`, and `P (p ^ k)` for positive prime powers, and a way to extend `P a` and
`P b` to `P (a * b)` when `a, b` are coprime, you can define `P` for all natural numbers. -/
@[elab_as_eliminator]
def rec_on_pos_prime_coprime {P : ℕ → Sort*} (hp : ∀ p n : ℕ, prime p → 0 < n → P (p ^ n))
  (h0 : P 0) (h1 : P 1) (h : ∀ a b, 0 < a → 0 < b → coprime a b → P a → P b → P (a * b)) :
  ∀ a, P a :=
rec_on_prime_pow h0 h1 $ λ a p n hp' hpa ha,
  (h (p ^ n) a (pow_pos hp'.pos _) (nat.pos_of_ne_zero (λ t, by simpa [t] using hpa))
  (prime.coprime_pow_of_not_dvd hp' hpa).symm
  (if h : n = 0 then eq.rec h1 h.symm else hp p n hp' $ nat.pos_of_ne_zero h) ha)

/-- Given `P 0`, `P (p ^ k)` for all prime powers, and a way to extend `P a` and `P b` to
`P (a * b)` when `a, b` are coprime, you can define `P` for all natural numbers. -/
@[elab_as_eliminator]
def rec_on_prime_coprime {P : ℕ → Sort*} (h0 : P 0) (hp : ∀ p n : ℕ, prime p → P (p ^ n))
  (h : ∀ a b, 0 < a → 0 < b → coprime a b → P a → P b → P (a * b)) : ∀ a, P a :=
rec_on_pos_prime_coprime (λ p n h _, hp p n h) h0 (hp 2 0 prime_two) h

/-- Given `P 0`, `P 1`, `P p` for all primes, and a proof that you can extend
`P a` and `P b` to `P (a * b)`, you can define `P` for all natural numbers. -/
@[elab_as_eliminator]
def rec_on_mul {P : ℕ → Sort*} (h0 : P 0) (h1 : P 1)
  (hp : ∀ p, prime p → P p) (h : ∀ a b, P a → P b → P (a * b)) : ∀ a, P a :=
let hp : ∀ p n : ℕ, prime p → P (p ^ n) :=
  λ p n hp', match n with
  | 0     := h1
  | (n+1) := by exact h _ _ (hp p hp') (_match _)
  end in
rec_on_prime_coprime h0 hp $ λ a b _ _ _, h a b

/-- For any multiplicative function `f` with `f 1 = 1` and any `n > 0`,
we can evaluate `f n` by evaluating `f` at `p ^ k` over the factorization of `n` -/
lemma multiplicative_factorization {β : Type*} [comm_monoid β] (f : ℕ → β)
  (h_mult : ∀ x y : ℕ, coprime x y → f (x * y) = f x * f y) (hf : f 1 = 1) :
  ∀ {n : ℕ}, n ≠ 0 → f n = n.factorization.prod (λ p k, f (p ^ k)) :=
begin
  apply' nat.rec_on_pos_prime_coprime,
  { intros p k hp hk hpk, simp [prime.factorization_pow hp, finsupp.prod_single_index _, hf] },
  { simp },
  { rintros -, rw [factorization_one, hf], simp },
  { intros a b _ _ hab ha hb hab_pos,
    rw [h_mult a b hab, ha (left_ne_zero_of_mul hab_pos), hb (right_ne_zero_of_mul hab_pos),
        factorization_mul_of_coprime hab, ←prod_add_index_of_disjoint],
    convert (factorization_disjoint_of_coprime hab) },
end

/-- For any multiplicative function `f` with `f 1 = 1` and `f 0 = 1`,
we can evaluate `f n` by evaluating `f` at `p ^ k` over the factorization of `n` -/
lemma multiplicative_factorization' {β : Type*} [comm_monoid β] (f : ℕ → β)
  (h_mult : ∀ x y : ℕ, coprime x y → f (x * y) = f x * f y) (hf0 : f 0 = 1) (hf1 : f 1 = 1) :
  ∀ {n : ℕ}, f n = n.factorization.prod (λ p k, f (p ^ k)) :=
begin
  apply' nat.rec_on_pos_prime_coprime,
  { intros p k hp hk, simp only [hp.factorization_pow], rw prod_single_index _, simp [hf1] },
  { simp [hf0] },
  { rw [factorization_one, hf1], simp },
  { intros a b _ _ hab ha hb,
    rw [h_mult a b hab, ha, hb, factorization_mul_of_coprime hab, ←prod_add_index_of_disjoint],
    convert (factorization_disjoint_of_coprime hab) },
end

/-! ### Factorization and divisibility -/

lemma factorization_le_iff_dvd {d n : ℕ} (hd : d ≠ 0) (hn : n ≠ 0) :
  d.factorization ≤ n.factorization ↔ d ∣ n :=
begin
  split,
  { intro hdn,
    set K := n.factorization - d.factorization with hK,
    use K.prod pow,
    rw [←factorization_prod_pow_eq_self hn, ←factorization_prod_pow_eq_self hd,
        ←finsupp.prod_add_index pow_zero pow_add, hK, add_tsub_cancel_of_le hdn] },
  { rintro ⟨c, rfl⟩, rw factorization_mul hd (right_ne_zero_of_mul hn), simp },
end

<<<<<<< HEAD
lemma dvd_of_mem_factorization {n p : ℕ} (h : p ∈ n.factorization.support) : p ∣ n :=
begin
  rcases eq_or_ne p 0 with rfl | hp,
  { rw [nat.support_factorization, list.mem_to_finset] at h,
    exact absurd (nat.prime_of_mem_factors h) (nat.not_prime_zero) },
  apply nat.dvd_of_factors_subperm hp,
  rw [nat.factors_prime $ nat.prime_of_mem_factorization h, list.subperm_singleton_iff],
  rwa ←nat.factor_iff_mem_factorization,
end

lemma factorization_le_factorization_mul_left {a b : ℕ} (hb : b ≠ 0) :
  a.factorization ≤ (a * b).factorization :=
begin
  rcases eq_or_ne a 0 with rfl | ha,
  { simp },
  rw [factorization_le_iff_dvd ha $ mul_ne_zero ha hb],
  exact dvd.intro b rfl
end

lemma factorization_le_factorization_mul_right {a b : ℕ} (ha : a ≠ 0) :
  b.factorization ≤ (a * b).factorization :=
by { rw mul_comm, apply factorization_le_factorization_mul_left ha }

lemma prime_pow_dvd_iff_le_factorization (p k n : ℕ) (pp : prime p) (hn : n ≠ 0) :
=======
lemma prime.pow_dvd_iff_le_factorization {p k n : ℕ} (pp : prime p) (hn : n ≠ 0) :
>>>>>>> fea68aac
  p ^ k ∣ n ↔ k ≤ n.factorization p :=
by rw [←factorization_le_iff_dvd (pow_pos pp.pos k).ne' hn, pp.factorization_pow, single_le_iff]

lemma prime.pow_dvd_iff_dvd_pow_factorization {p k n : ℕ} (pp : prime p) (hn : n ≠ 0) :
  p ^ k ∣ n ↔ p ^ k ∣ p ^ n.factorization p :=
by rw [pow_dvd_pow_iff_le_right pp.one_lt, pp.pow_dvd_iff_le_factorization hn]

lemma exists_factorization_lt_of_lt {a b : ℕ} (ha : a ≠ 0) (hab : a < b) :
  ∃ p : ℕ, a.factorization p < b.factorization p :=
begin
  have hb : b ≠ 0 := (ha.bot_lt.trans hab).ne',
  contrapose! hab,
  rw [←finsupp.le_def, factorization_le_iff_dvd hb ha] at hab,
  exact le_of_dvd ha.bot_lt hab,
end

@[simp] lemma factorization_div {d n : ℕ} (h : d ∣ n) :
  (n / d).factorization = n.factorization - d.factorization :=
begin
  rcases eq_or_ne d 0 with rfl | hd,
  { rw zero_dvd_iff at h,
    subst h,
    simp },
  rcases eq_or_ne n 0 with rfl | hn,
  { simp },
  apply add_left_injective d.factorization,
  simp only,
  symmetry,
  rw [tsub_add_cancel_of_le $ (nat.factorization_le_iff_dvd hd hn).mpr h],
  nth_rewrite 0 ←nat.div_mul_cancel h,
  exact nat.factorization_mul (nat.div_pos (nat.le_of_dvd hn.bot_lt h) hd.bot_lt).ne' hd,
end

lemma dvd_iff_div_factorization_eq_tsub (d n : ℕ) (hd : d ≠ 0) (hdn : d ≤ n) :
  d ∣ n ↔ (n / d).factorization = n.factorization - d.factorization :=
begin
<<<<<<< HEAD
  refine ⟨factorization_div, _⟩,
  rcases eq_or_lt_of_le hdn with rfl | hd_lt_n, { simp },
  have h1 : n / d ≠ 0 := λ H, nat.lt_asymm hd_lt_n ((nat.div_eq_zero_iff hd.bot_lt).mp H),
  intros h,
  rw dvd_iff_le_div_mul n d,
  by_contra h2,
  cases (exists_factorization_lt_of_lt (mul_ne_zero h1 hd) (not_le.mp h2)) with p hp,
  rwa [factorization_mul h1 hd, add_apply, ←lt_tsub_iff_right, h, tsub_apply,
    lt_self_iff_false] at hp
=======
  have hn : n ≠ 0 := (lt_of_lt_of_le hd.bot_lt hdn).ne.symm,
  refine ⟨div_factorization_eq_tsub_of_dvd hn, _⟩,
  { rcases eq_or_lt_of_le hdn with rfl | hd_lt_n, { simp },
    have h1 : n / d ≠ 0 := λ H, nat.lt_asymm hd_lt_n ((nat.div_eq_zero_iff hd.bot_lt).mp H),
    intros h,
    rw dvd_iff_le_div_mul n d,
    by_contra h2,
    cases (exists_factorization_lt_of_lt (mul_ne_zero h1 hd) (not_le.mp h2)) with p hp,
    rwa [factorization_mul h1 hd, add_apply, ←lt_tsub_iff_right, h, tsub_apply,
      lt_self_iff_false] at hp },
end

lemma pow_factorization_dvd (p d : ℕ) : p ^ d.factorization p ∣ d :=
begin
  rcases eq_or_ne d 0 with rfl | hd, { simp },
  by_cases pp : prime p,
  { rw pp.pow_dvd_iff_le_factorization hd },
  { rw factorization_eq_zero_of_non_prime d p pp, simp },
>>>>>>> fea68aac
end

lemma dvd_iff_prime_pow_dvd_dvd {n d : ℕ} (hd : d ≠ 0) (hn : n ≠ 0) :
  d ∣ n ↔ ∀ p k : ℕ, prime p → p ^ k ∣ d → p ^ k ∣ n :=
begin
  split,
  { exact λ h p k pp hpkd, dvd_trans hpkd h },
  { intros h,
    rw [←factorization_le_iff_dvd hd hn, finsupp.le_def],
    intros p,
    by_cases pp : prime p, swap,
<<<<<<< HEAD
    { rw factorization_eq_zero_of_non_prime d p pp, exact nat.zero_le _ },
    rw ←prime_pow_dvd_iff_le_factorization p _ n pp hn,
    exact h p _ pp (pow_factorization_dvd _ _) },
=======
    { rw factorization_eq_zero_of_non_prime d p pp, exact zero_le' },
    rw ←pp.pow_dvd_iff_le_factorization hn,
    exact h p _ pp (pow_factorization_dvd p _) },
>>>>>>> fea68aac
end

end nat<|MERGE_RESOLUTION|>--- conflicted
+++ resolved
@@ -316,7 +316,6 @@
   { rintro ⟨c, rfl⟩, rw factorization_mul hd (right_ne_zero_of_mul hn), simp },
 end
 
-<<<<<<< HEAD
 lemma dvd_of_mem_factorization {n p : ℕ} (h : p ∈ n.factorization.support) : p ∣ n :=
 begin
   rcases eq_or_ne p 0 with rfl | hp,
@@ -340,10 +339,7 @@
   b.factorization ≤ (a * b).factorization :=
 by { rw mul_comm, apply factorization_le_factorization_mul_left ha }
 
-lemma prime_pow_dvd_iff_le_factorization (p k n : ℕ) (pp : prime p) (hn : n ≠ 0) :
-=======
 lemma prime.pow_dvd_iff_le_factorization {p k n : ℕ} (pp : prime p) (hn : n ≠ 0) :
->>>>>>> fea68aac
   p ^ k ∣ n ↔ k ≤ n.factorization p :=
 by rw [←factorization_le_iff_dvd (pow_pos pp.pos k).ne' hn, pp.factorization_pow, single_le_iff]
 
@@ -380,7 +376,6 @@
 lemma dvd_iff_div_factorization_eq_tsub (d n : ℕ) (hd : d ≠ 0) (hdn : d ≤ n) :
   d ∣ n ↔ (n / d).factorization = n.factorization - d.factorization :=
 begin
-<<<<<<< HEAD
   refine ⟨factorization_div, _⟩,
   rcases eq_or_lt_of_le hdn with rfl | hd_lt_n, { simp },
   have h1 : n / d ≠ 0 := λ H, nat.lt_asymm hd_lt_n ((nat.div_eq_zero_iff hd.bot_lt).mp H),
@@ -390,26 +385,6 @@
   cases (exists_factorization_lt_of_lt (mul_ne_zero h1 hd) (not_le.mp h2)) with p hp,
   rwa [factorization_mul h1 hd, add_apply, ←lt_tsub_iff_right, h, tsub_apply,
     lt_self_iff_false] at hp
-=======
-  have hn : n ≠ 0 := (lt_of_lt_of_le hd.bot_lt hdn).ne.symm,
-  refine ⟨div_factorization_eq_tsub_of_dvd hn, _⟩,
-  { rcases eq_or_lt_of_le hdn with rfl | hd_lt_n, { simp },
-    have h1 : n / d ≠ 0 := λ H, nat.lt_asymm hd_lt_n ((nat.div_eq_zero_iff hd.bot_lt).mp H),
-    intros h,
-    rw dvd_iff_le_div_mul n d,
-    by_contra h2,
-    cases (exists_factorization_lt_of_lt (mul_ne_zero h1 hd) (not_le.mp h2)) with p hp,
-    rwa [factorization_mul h1 hd, add_apply, ←lt_tsub_iff_right, h, tsub_apply,
-      lt_self_iff_false] at hp },
-end
-
-lemma pow_factorization_dvd (p d : ℕ) : p ^ d.factorization p ∣ d :=
-begin
-  rcases eq_or_ne d 0 with rfl | hd, { simp },
-  by_cases pp : prime p,
-  { rw pp.pow_dvd_iff_le_factorization hd },
-  { rw factorization_eq_zero_of_non_prime d p pp, simp },
->>>>>>> fea68aac
 end
 
 lemma dvd_iff_prime_pow_dvd_dvd {n d : ℕ} (hd : d ≠ 0) (hn : n ≠ 0) :
@@ -421,15 +396,9 @@
     rw [←factorization_le_iff_dvd hd hn, finsupp.le_def],
     intros p,
     by_cases pp : prime p, swap,
-<<<<<<< HEAD
     { rw factorization_eq_zero_of_non_prime d p pp, exact nat.zero_le _ },
-    rw ←prime_pow_dvd_iff_le_factorization p _ n pp hn,
+    rw ←pp.pow_dvd_iff_le_factorization hn,
     exact h p _ pp (pow_factorization_dvd _ _) },
-=======
-    { rw factorization_eq_zero_of_non_prime d p pp, exact zero_le' },
-    rw ←pp.pow_dvd_iff_le_factorization hn,
-    exact h p _ pp (pow_factorization_dvd p _) },
->>>>>>> fea68aac
 end
 
 end nat