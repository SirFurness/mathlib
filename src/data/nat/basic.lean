--- conflicted
+++ resolved
@@ -1538,15 +1538,6 @@
   bit_cases_on (bit1 n) H = H tt n :=
 bit_cases_on_bit H tt n
 
-<<<<<<< HEAD
-@[simp] lemma bit_cases_on_inj {C : ℕ → Sort u} (H₁ H₂ : Π b n, C (bit b n)) :
-  (λ n, bit_cases_on n H₁) = (λ n, bit_cases_on n H₂) ↔ H₁ = H₂ :=
-begin
-  refine ⟨λ h, funext $ bool.forall_bool.2 ⟨funext $ λ n, _, funext $ λ n, _⟩, λ h, h ▸ rfl⟩,
-  { simpa only [bit_cases_on_bit0] using congr_fun h (bit0 n) },
-  { simpa only [bit_cases_on_bit1] using congr_fun h (bit1 n) }
-end
-=======
 lemma bit_cases_on_injective {C : ℕ → Sort u} :
   function.injective (λ H : Π b n, C (bit b n), λ n, bit_cases_on n H) :=
 begin
@@ -1558,7 +1549,6 @@
 @[simp] lemma bit_cases_on_inj {C : ℕ → Sort u} (H₁ H₂ : Π b n, C (bit b n)) :
   (λ n, bit_cases_on n H₁) = (λ n, bit_cases_on n H₂) ↔ H₁ = H₂ :=
 bit_cases_on_injective.eq_iff
->>>>>>> 00982865
 
 /-! ### decidability of predicates -/
 
