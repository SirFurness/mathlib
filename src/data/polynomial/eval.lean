--- conflicted
+++ resolved
@@ -31,24 +31,14 @@
 
 /-- Evaluate a polynomial `p` given a ring hom `f` from the scalar ring
   to the target and a value `x` for the variable in the target -/
-<<<<<<< HEAD
 def eval₂ : S :=
 P.sum (λ e a, f a * x ^ e)
-=======
-def eval₂ (p : R[X]) : S :=
-p.sum (λ e a, f a * x ^ e)
->>>>>>> 77f264f1
 
 lemma eval₂_eq_sum {f : R →+* S} {x : S} : p.eval₂ f x = p.sum (λ e a, f a * x ^ e) := rfl
 
 lemma eval₂_congr {R S : Type*} [semiring R] [semiring S]
-<<<<<<< HEAD
   {f g : R →+* S} {s t : S} {φ ψ : polynomial R} :
   f = g → s = t → φ = ψ → φ.eval₂ f s = ψ.eval₂ g t :=
-=======
-  {f g : R →+* S} {s t : S} {φ ψ : R[X]} :
-  f = g → s = t → φ = ψ → eval₂ f s φ = eval₂ g t ψ :=
->>>>>>> 77f264f1
 by rintro rfl rfl rfl; refl
 
 @[simp] lemma eval₂_at_zero : p.eval₂ f 0 = f (coeff p 0) :=
@@ -87,13 +77,8 @@
 @[simp] lemma eval₂_bit1 : (bit1 p).eval₂ f x = bit1 (p.eval₂ f x) :=
 by rw [bit1, eval₂_add, eval₂_bit0, eval₂_one, bit1]
 
-<<<<<<< HEAD
 @[simp] lemma eval₂_smul (g : R →+* S) (p : polynomial R) (x : S) {s : R} :
   (s • p).eval₂ g x = g s * p.eval₂ g x :=
-=======
-@[simp] lemma eval₂_smul (g : R →+* S) (p : R[X]) (x : S) {s : R} :
-  eval₂ g x (s • p) = g s * eval₂ g x p :=
->>>>>>> 77f264f1
 begin
   have A : p.nat_degree < p.nat_degree.succ := nat.lt_succ_self _,
   have B : (s • p).nat_degree < p.nat_degree.succ := (nat_degree_smul_le _ _).trans_lt A,
@@ -107,13 +92,8 @@
 
 /-- `eval₂_add_monoid_hom (f : R →+* S) (x : S)` is the `add_monoid_hom` from
 `polynomial R` to `S` obtained by evaluating the pushforward of `p` along `f` at `x`. -/
-<<<<<<< HEAD
 @[simps] def eval₂_add_monoid_hom : polynomial R →+ S :=
 { to_fun := λ p, p.eval₂ f x,
-=======
-@[simps] def eval₂_add_monoid_hom : R[X] →+ S :=
-{ to_fun := eval₂ f x,
->>>>>>> 77f264f1
   map_zero' := eval₂_zero _ _,
   map_add' := λ _ _, eval₂_add _ _ }
 
@@ -128,15 +108,9 @@
 lemma eval₂_sum (p : T[X]) (g : ℕ → T → R[X]) (x : S) :
   (p.sum g).eval₂ f x = p.sum (λ n a, (g n a).eval₂ f x) :=
 begin
-<<<<<<< HEAD
   let T : polynomial R →+ S :=
     { to_fun := λ foo, eval₂ foo f x, map_zero' := eval₂_zero _ _, map_add' := λ p q, eval₂_add _ _ },
   have A : ∀ y, eval₂ y f x  = T y := λ y, rfl,
-=======
-  let T : R[X] →+ S :=
-    { to_fun := eval₂ f x, map_zero' := eval₂_zero _ _, map_add' := λ p q, eval₂_add _ _ },
-  have A : ∀ y, eval₂ f x y = T y := λ y, rfl,
->>>>>>> 77f264f1
   simp only [A],
   rw [sum, T.map_sum, sum],
 end
@@ -150,11 +124,7 @@
 end
 
 lemma eval₂_to_finsupp_eq_lift_nc {f : R →+* S} {x : S} {p : add_monoid_algebra R ℕ} :
-<<<<<<< HEAD
   (⟨p⟩ : polynomial R).eval₂ f x = lift_nc ↑f (powers_hom S x) p :=
-=======
-  eval₂ f x (⟨p⟩ : R[X]) = lift_nc ↑f (powers_hom S x) p :=
->>>>>>> 77f264f1
 by { simp only [eval₂_eq_sum, sum, sum_to_finsupp, support, coeff], refl }
 
 lemma eval₂_mul_noncomm (hf : ∀ k, commute (f $ q.coeff k) x) :
@@ -197,13 +167,8 @@
 end
 
 /-- `eval₂` as a `ring_hom` for noncommutative rings -/
-<<<<<<< HEAD
 def eval₂_ring_hom' (f : R →+* S) (x : S) (hf : ∀ a, commute (f a) x) : polynomial R →+* S :=
 { to_fun := λ p, p.eval₂ f x,
-=======
-def eval₂_ring_hom' (f : R →+* S) (x : S) (hf : ∀ a, commute (f a) x) : R[X] →+* S :=
-{ to_fun := eval₂ f x,
->>>>>>> 77f264f1
   map_add' := λ _ _, eval₂_add _ _,
   map_zero' := eval₂_zero _ _,
   map_mul' := λ p q, eval₂_mul_noncomm f x (λ k, hf $ coeff q k),
@@ -255,13 +220,8 @@
   simp,
 end
 
-<<<<<<< HEAD
 lemma eval₂_eq_sum_range' (f : R →+* S) {p : polynomial R} {n : ℕ} (hn : p.nat_degree < n) (x : S) :
   p.eval₂ f x = ∑ i in finset.range n, f (p.coeff i) * x ^ i :=
-=======
-lemma eval₂_eq_sum_range' (f : R →+* S) {p : R[X]} {n : ℕ} (hn : p.nat_degree < n) (x : S) :
-  eval₂ f x p = ∑ i in finset.range n, f (p.coeff i) * x ^ i :=
->>>>>>> 77f264f1
 begin
   rw [eval₂_eq_sum, p.sum_over_range' _ _ hn],
   intro i,
@@ -281,11 +241,7 @@
 variables {x : R}
 
 /-- `eval x p` is the evaluation of the polynomial `p` at `x` -/
-<<<<<<< HEAD
 def eval (p : polynomial R) : R → R := p.eval₂ (ring_hom.id _)
-=======
-def eval : R → R[X] → R := eval₂ (ring_hom.id _)
->>>>>>> 77f264f1
 
 lemma eval_eq_sum : p.eval x = p.sum (λ e a, a * x ^ e) :=
 rfl
@@ -294,13 +250,8 @@
   p.eval x = ∑ i in range (p.nat_degree + 1), p.coeff i * x ^ i :=
 by { rw [eval_eq_sum, sum_over_range], simp }
 
-<<<<<<< HEAD
 lemma eval_eq_finset_sum' (P : polynomial R) :
   (λ x, P.eval x) = (λ x, ∑ i in range (P.nat_degree + 1), P.coeff i * x ^ i) :=
-=======
-lemma eval_eq_finset_sum' (P : R[X]) :
-  (λ x, eval x P) = (λ x, ∑ i in range (P.nat_degree + 1), P.coeff i * x ^ i) :=
->>>>>>> 77f264f1
 begin
   ext,
   exact P.eval_eq_finset_sum x
@@ -523,11 +474,7 @@
 variables (f : R →+* S)
 
 /-- `map f p` maps a polynomial `p` across a ring hom `f` -/
-<<<<<<< HEAD
 def map (p : polynomial R) : polynomial S := p.eval₂ (C.comp f) X
-=======
-def map : R[X] → S[X] := eval₂ (C.comp f) X
->>>>>>> 77f264f1
 
 @[simp] lemma map_C : (C a).map f = C (f a) := eval₂_C _ _
 
@@ -781,11 +728,7 @@
 /-- `eval r`, regarded as a ring homomorphism from `polynomial R` to `R`. -/
 def eval_ring_hom : R → R[X] →+* R := eval₂_ring_hom (ring_hom.id _)
 
-<<<<<<< HEAD
 @[simp] lemma coe_eval_ring_hom (r : R) : ((eval_ring_hom r) : polynomial R → R) = λ p, eval p r := rfl
-=======
-@[simp] lemma coe_eval_ring_hom (r : R) : ((eval_ring_hom r) : R[X] → R) = eval r := rfl
->>>>>>> 77f264f1
 
 @[simp] lemma eval_pow (n : ℕ) : (p ^ n).eval x = p.eval x ^ n := eval₂_pow _ _ _
 
@@ -816,37 +759,22 @@
 /--
 Polynomial evaluation commutes with `list.prod`
 -/
-<<<<<<< HEAD
 lemma eval_list_prod (l : list (polynomial R)) (x : R) :
   (l.prod).eval x  = (l.map (λ p, eval p x)).prod :=
-=======
-lemma eval_list_prod (l : list R[X]) (x : R) :
-  eval x l.prod = (l.map (eval x)).prod :=
->>>>>>> 77f264f1
 (eval_ring_hom x).map_list_prod l
 
 /--
 Polynomial evaluation commutes with `multiset.prod`
 -/
-<<<<<<< HEAD
 lemma eval_multiset_prod (s : multiset (polynomial R)) (x : R) :
   s.prod.eval x = (s.map (λ p, eval p x)).prod :=
-=======
-lemma eval_multiset_prod (s : multiset R[X]) (x : R) :
-  eval x s.prod = (s.map (eval x)).prod :=
->>>>>>> 77f264f1
 (eval_ring_hom x).map_multiset_prod s
 
 /--
 Polynomial evaluation commutes with `finset.prod`
 -/
-<<<<<<< HEAD
 lemma eval_prod {ι : Type*} (s : finset ι) (p : ι → polynomial R) (x : R) :
   (∏ j in s, p j).eval x = ∏ j in s, (p j).eval x :=
-=======
-lemma eval_prod {ι : Type*} (s : finset ι) (p : ι → R[X]) (x : R) :
-  eval x (∏ j in s, p j) = ∏ j in s, eval x (p j) :=
->>>>>>> 77f264f1
 (eval_ring_hom x).map_prod _ _
 
 lemma is_root_prod {R} [comm_ring R] [is_domain R] {ι : Type*}
