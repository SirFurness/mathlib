/-
Copyright (c) 2022 Damiano Testa. All rights reserved.
Released under Apache 2.0 license as described in the file LICENSE.
Authors: Damiano Testa
-/

import data.polynomial.algebra_map
import ring_theory.localization.basic

/-!  # Laurent polynomials

We introduce Laurent polynomials over a semiring `R`.  Mathematically, they are expressions of the
form
$$
\sum_{i \in \mathbb{Z}} a_i T ^ i
$$
where the sum extends over a finite subset of `ℤ`.  Thus, negative exponents are allowed.  The
coefficients come from the semiring `R` and the variable `T` commutes with everything.

Since we are going to convert back and forth between polynomials and Laurent polynomials, we
decided to maintain some distinction by using the symbol `T`, rather than `X`, as the variable for
Laurent polynomials

## Notation
The symbol `R[T;T⁻¹]` stands for `laurent_polynomial R`.  We also define

* `C : R →+* R[T;T⁻¹]` the inclusion of constant polynomials, analogous to the one for `R[X]`;
* `T : ℤ → R[T;T⁻¹]` the sequence of powers of the variable `T`.

## Implementation notes

We define Laurent polynomials as `add_monoid_algebra R ℤ`.
Thus, they are essentially `finsupp`s `ℤ →₀ R`.
This choice differs from the current irreducible design of `polynomial`, that instead shields away
the implementation via `finsupp`s.  It is closer to the original definition of polynomials.

As a consequence, `laurent_polynomial` plays well with polynomials, but there is a little roughness
in establishing the API, since the `finsupp` implementation of `polynomial R` is well-shielded.

Unlike the case of polynomials, I felt that the exponent notation was not too easy to use, as only
natural exponents would be allowed.  Moreover, in the end, it seems likely that we should aim to
perform computations on exponents in `ℤ` anyway and separating this via the symbol `T` seems
convenient.

I made a *heavy* use of `simp` lemmas, aiming to bring Laurent polynomials to the form `C a * T n`.
Any comments or suggestions for improvements is greatly appreciated!

##  Future work
Lots is missing!
-- (Riccardo) add inclusion into Laurent series.
-- (Riccardo) giving a morphism (as `R`-alg, so in the commutative case)
  from `R[T,T⁻¹]` to `S` is the same as choosing a unit of `S`.
-- A "better" definition of `trunc` would be as an `R`-linear map.  This works:
--  ```
--  def trunc : R[T;T⁻¹] →[R] R[X] :=
--  begin
--    refine (_ : add_monoid_algebra R ℕ →[R] R[X]).comp _,
--    { exact ⟨(to_finsupp_iso R).symm, by simp⟩ },
--    { refine ⟨λ r, comap_domain _ r (set.inj_on_of_injective (λ a b ab, int.of_nat.inj ab) _), _⟩,
--      exact λ r f, comap_domain_smul _ _ _ }
--  end
--  ```
--  but it would make sense to bundle the maps better, for a smoother user experience.
--  I (DT) did not have the strength to embark on this (possibly short!) journey, after getting to
--  this stage of the Laurent process!
--  This would likely involve adding a `comap_domain` analogue of
--  `add_monoid_algebra.map_domain_alg_hom` and an `R`-linear version of
--  `polynomial.to_finsupp_iso`.
-- Add `degree, int_degree, int_trailing_degree, leading_coeff, trailing_coeff,...`.
-/

open_locale polynomial big_operators
open polynomial add_monoid_algebra finsupp
noncomputable theory

variables {R : Type*}

/--  The semiring of Laurent polynomials with coefficients in the semiring `R`.
We denote it by `R[T;T⁻¹]`.
The ring homomorphism `C : R →+* R[T;T⁻¹]` includes `R` as the constant polynomials. -/
abbreviation laurent_polynomial (R : Type*) [semiring R] := add_monoid_algebra R ℤ

local notation R`[T;T⁻¹]`:9000 := laurent_polynomial R

/--  The ring homomorphism, taking a polynomial with coefficients in `R` to a Laurent polynomial
with coefficients in `R`. -/
def polynomial.to_laurent [semiring R] : R[X] →+* R[T;T⁻¹] :=
(map_domain_ring_hom R int.of_nat_hom).comp (to_finsupp_iso R)

/-- This is not a simp lemma, as it is usually preferable to use the lemmas about `C` and `X`
instead. -/
lemma polynomial.to_laurent_apply [semiring R] (p : R[X]) :
  p.to_laurent = p.to_finsupp.map_domain coe := rfl

/--  The `R`-algebra map, taking a polynomial with coefficients in `R` to a Laurent polynomial
with coefficients in `R`. -/
def polynomial.to_laurent_alg [comm_semiring R] :
  R[X] →ₐ[R] R[T;T⁻¹] :=
begin
  refine alg_hom.comp _ (to_finsupp_iso_alg R).to_alg_hom,
  exact (map_domain_alg_hom R R int.of_nat_hom),
end

@[simp]
lemma polynomial.to_laurent_alg_apply [comm_semiring R] (f : R[X]) :
  f.to_laurent_alg = f.to_laurent := rfl

namespace laurent_polynomial

section semiring
variables [semiring R]

lemma single_zero_one_eq_one : (single 0 1 : R[T;T⁻¹]) = (1 : R[T;T⁻¹]) := rfl

/-!  ### The functions `C` and `T`. -/
/--  The ring homomorphism `C`, including `R` into the ring of Laurent polynomials over `R` as
the constant Laurent polynomials. -/
def C : R →+* R[T;T⁻¹] :=
single_zero_ring_hom

lemma algebra_map_apply {R A : Type*} [comm_semiring R] [semiring A] [algebra R A] (r : R) :
  algebra_map R (laurent_polynomial A) r = C (algebra_map R A r) :=
rfl

/--
When we have `[comm_semiring R]`, the function `C` is the same as `algebra_map R R[T;T⁻¹]`.
(But note that `C` is defined when `R` is not necessarily commutative, in which case
`algebra_map` is not available.)
-/
lemma C_eq_algebra_map {R : Type*} [comm_semiring R] (r : R) :
  C r = algebra_map R R[T;T⁻¹] r :=
rfl

lemma single_eq_C (r : R) : single 0 r = C r := rfl

/--  The function `n ↦ T ^ n`, implemented as a sequence `ℤ → R[T;T⁻¹]`.

Using directly `T ^ n` does not work, since we want the exponents to be of Type `ℤ` and there
is no `ℤ`-power defined on `R[T;T⁻¹]`.  Using that `T` is a unit introduces extra coercions.
For these reasons, the definition of `T` is as a sequence. -/
def T (n : ℤ) : R[T;T⁻¹] := single n 1

@[simp]
lemma T_zero : (T 0 : R[T;T⁻¹]) = 1 := rfl

lemma T_add (m n : ℤ) : (T (m + n) : R[T;T⁻¹]) = T m * T n :=
by { convert single_mul_single.symm, simp [T] }

lemma T_sub (m n : ℤ) : (T (m - n) : R[T;T⁻¹]) = T m * T (-n) :=
by rw [← T_add, sub_eq_add_neg]

@[simp]
lemma T_pow (m : ℤ) (n : ℕ) : (T m ^ n : R[T;T⁻¹]) = T (n * m) :=
by rw [T, T, single_pow n, one_pow, nsmul_eq_mul, int.nat_cast_eq_coe_nat]

/-- The `simp` version of `mul_assoc`, in the presence of `T`'s. -/
@[simp]
lemma mul_T_assoc (f : R[T;T⁻¹]) (m n : ℤ) : f * T m * T n = f * T (m + n) :=
by simp [← T_add, mul_assoc]

@[simp]
lemma single_eq_C_mul_T (r : R) (n : ℤ) :
  (single n r : R[T;T⁻¹]) = (C r * T n : R[T;T⁻¹]) :=
by convert single_mul_single.symm; simp

-- This lemma locks in the right changes and is what Lean proved directly.
-- The actual `simp`-normal form of a Laurent monomial is `C a * T n`, whenever it can be reached.
@[simp]
lemma _root_.polynomial.to_laurent_C_mul_T (n : ℕ) (r : R) :
  ((polynomial.monomial n r).to_laurent : R[T;T⁻¹]) = C r * T n :=
show map_domain coe (monomial n r).to_finsupp = (C r * T n : R[T;T⁻¹]),
by rw [to_finsupp_monomial, map_domain_single, single_eq_C_mul_T]

@[simp]
lemma _root_.polynomial.to_laurent_C (r : R) :
  (polynomial.C r).to_laurent = C r :=
begin
  convert polynomial.to_laurent_C_mul_T 0 r,
  simp only [int.coe_nat_zero, T_zero, mul_one],
end

@[simp]
lemma _root_.polynomial.to_laurent_X :
  (polynomial.X.to_laurent : R[T;T⁻¹]) = T 1 :=
begin
  have : (polynomial.X : R[X]) = monomial 1 1,
  { simp [monomial_eq_C_mul_X] },
  simp [this, polynomial.to_laurent_C_mul_T],
end

@[simp] lemma _root_.polynomial.to_laurent_one : (polynomial.to_laurent : R[X] → R[T;T⁻¹]) 1 = 1 :=
map_one polynomial.to_laurent

@[simp]
lemma _root_.polynomial.to_laurent_C_mul_eq (r : R) (f : R[X]):
  (polynomial.C r * f).to_laurent = C r * f.to_laurent :=
by simp only [_root_.map_mul, polynomial.to_laurent_C]

@[simp]
lemma _root_.polynomial.to_laurent_X_pow (n : ℕ) :
  (X ^ n : R[X]).to_laurent = T n :=
by simp only [map_pow, polynomial.to_laurent_X, T_pow, mul_one]

@[simp]
lemma _root_.polynomial.to_laurent_C_mul_X_pow (n : ℕ) (r : R) :
  (polynomial.C r * X ^ n).to_laurent = C r * T n :=
by simp only [_root_.map_mul, polynomial.to_laurent_C, polynomial.to_laurent_X_pow]

instance invertible_T (n : ℤ) : invertible (T n : R[T;T⁻¹]) :=
{ inv_of := T (- n),
  inv_of_mul_self := by rw [← T_add, add_left_neg, T_zero],
  mul_inv_of_self := by rw [← T_add, add_right_neg, T_zero] }

@[simp]
lemma inv_of_T (n : ℤ) : ⅟ (T n : R[T;T⁻¹]) = T (- n) := rfl

lemma is_unit_T (n : ℤ) : is_unit (T n : R[T;T⁻¹]) :=
is_unit_of_invertible _

@[elab_as_eliminator] protected lemma induction_on {M : R[T;T⁻¹] → Prop} (p : R[T;T⁻¹])
  (h_C         : ∀ a, M (C a))
  (h_add       : ∀ {p q}, M p → M q → M (p + q))
  (h_C_mul_T   : ∀ (n : ℕ) (a : R), M (C a * T n) → M (C a * T (n + 1)))
  (h_C_mul_T_Z : ∀ (n : ℕ) (a : R), M (C a * T (- n)) → M (C a * T (- n - 1))) :
  M p :=
begin
  have A : ∀ {n : ℤ} {a : R}, M (C a * T n),
  { assume n a,
    apply n.induction_on,
    { simpa only [T_zero, mul_one] using h_C a },
    { exact λ m, h_C_mul_T m a },
    { exact λ m, h_C_mul_T_Z m a } },
  have B : ∀ (s : finset ℤ), M (s.sum (λ (n : ℤ), C (p.to_fun n) * T n)),
  { apply finset.induction,
    { convert h_C 0, simp only [finset.sum_empty, _root_.map_zero] },
    { assume n s ns ih, rw finset.sum_insert ns, exact h_add A ih } },
  convert B p.support,
  ext a,
  simp_rw [← single_eq_C_mul_T, finset.sum_apply', single_apply, finset.sum_ite_eq'],
  split_ifs with h h,
  { refl },
  { exact finsupp.not_mem_support_iff.mp h }
end

/--  To prove something about Laurent polynomials, it suffices to show that
* the condition is closed under taking sums, and
* it holds for monomials.
-/
@[elab_as_eliminator] protected lemma induction_on' {M : R[T;T⁻¹] → Prop} (p : R[T;T⁻¹])
  (h_add     : ∀p q, M p → M q → M (p + q))
  (h_C_mul_T : ∀(n : ℤ) (a : R), M (C a * T n)) :
  M p :=
begin
  refine p.induction_on (λ a, _) h_add _ _;
  try { exact λ n f _, h_C_mul_T _ f },
  convert h_C_mul_T 0 a,
  exact (mul_one _).symm,
end

lemma commute_T (n : ℤ) (f : R[T;T⁻¹]) : commute (T n) f :=
f.induction_on' (λ p q Tp Tq, commute.add_right Tp Tq) $ λ m a,
show T n * _ = _, by
{ rw [T, T, ← single_eq_C, single_mul_single, single_mul_single, single_mul_single],
  simp [add_comm] }

@[simp]
lemma T_mul (n : ℤ) (f : R[T;T⁻¹]) : T n * f = f * T n :=
(commute_T n f).eq

/--  `trunc : R[T;T⁻¹] →+ R[X]` maps a Laurent polynomial `f` to the polynomial whose terms of
nonnegative degree coincide with the ones of `f`.  The terms of negative degree of `f` "vanish".
`trunc` is a left-inverse to `polynomial.to_laurent`. -/
def trunc : R[T;T⁻¹] →+ R[X] :=
((to_finsupp_iso R).symm.to_add_monoid_hom).comp $
  comap_domain.add_monoid_hom $ λ a b, int.of_nat.inj

@[simp]
lemma trunc_C_mul_T (n : ℤ) (r : R) : trunc (C r * T n) = ite (0 ≤ n) (monomial n.to_nat r) 0 :=
begin
  apply (to_finsupp_iso R).injective,
  rw [← single_eq_C_mul_T, trunc, add_monoid_hom.coe_comp, function.comp_app,
    comap_domain.add_monoid_hom_apply, to_finsupp_iso_apply],
  by_cases n0 : 0 ≤ n,
  { lift n to ℕ using n0,
    erw [comap_domain_single, to_finsupp_iso_symm_apply],
    simp only [int.coe_nat_nonneg, int.to_nat_coe_nat, if_true, to_finsupp_iso_apply,
      to_finsupp_monomial] },
  { lift (- n) to ℕ using (neg_pos.mpr (not_le.mp n0)).le with m,
    rw [to_finsupp_iso_apply, to_finsupp_inj, if_neg n0],
    erw to_finsupp_iso_symm_apply,
    ext a,
    have := ((not_le.mp n0).trans_le (int.coe_zero_le a)).ne',
    simp only [coeff, comap_domain_apply, int.of_nat_eq_coe, coeff_zero, single_apply_eq_zero, this,
      forall_false_left] }
end

@[simp] lemma left_inverse_trunc_to_laurent :
  function.left_inverse (trunc : R[T;T⁻¹] → R[X]) polynomial.to_laurent :=
begin
  refine λ f, f.induction_on' _ _,
  { exact λ f g hf hg, by simp only [hf, hg, _root_.map_add] },
  { exact λ n r, by simp only [polynomial.to_laurent_C_mul_T, trunc_C_mul_T, int.coe_nat_nonneg,
      int.to_nat_coe_nat, if_true] }
end

@[simp] lemma _root_.polynomial.trunc_to_laurent (f : R[X]) : trunc f.to_laurent = f :=
left_inverse_trunc_to_laurent _

lemma _root_.polynomial.to_laurent_injective :
  function.injective (polynomial.to_laurent : R[X] → R[T;T⁻¹]) :=
left_inverse_trunc_to_laurent.injective

@[simp] lemma _root_.polynomial.to_laurent_inj (f g : R[X]) :
  f.to_laurent = g.to_laurent ↔ f = g :=
⟨λ h, polynomial.to_laurent_injective h, congr_arg _⟩

lemma exists_T_pow (f : R[T;T⁻¹]) :
  ∃ (n : ℕ) (f' : R[X]), f'.to_laurent = f * T n :=
begin
  apply f.induction_on' _ (λ n a, _); clear f,
  { rintros f g ⟨m, fn, hf⟩ ⟨n, gn, hg⟩,
    refine ⟨m + n, fn * X ^ n + gn * X ^ m, _⟩,
    simp only [hf, hg, add_mul, add_comm (n : ℤ), map_add, map_mul, polynomial.to_laurent_X_pow,
      mul_T_assoc, int.coe_nat_add] },
  { cases n with n n,
    { exact ⟨0, polynomial.C a * X ^ n, by simp⟩ },
    { refine ⟨n + 1, polynomial.C a, _⟩,
      simp only [int.neg_succ_of_nat_eq, polynomial.to_laurent_C, int.coe_nat_succ, mul_T_assoc,
        add_left_neg, T_zero, mul_one] } }
end

/--  This is a version of `exists_T_pow` stated as an induction principle. -/
@[elab_as_eliminator] lemma induction_on_mul_T {Q : R[T;T⁻¹] → Prop} (f : R[T;T⁻¹])
  (Qf : ∀ {f : R[X]} {n : ℕ}, Q (f.to_laurent * T (- n))) :
  Q f :=
begin
  rcases f.exists_T_pow with ⟨n, f', hf⟩,
  rw [← mul_one f, ← T_zero, ← nat.cast_zero, ← nat.sub_self n, nat.cast_sub rfl.le, T_sub,
    ← mul_assoc, int.nat_cast_eq_coe_nat, ← hf],
  exact Qf,
end

/--  Suppose that `Q` is a statement about Laurent polynomials such that
* `Q` is true on *ordinary* polynomials;
* `Q (f * T)` implies `Q f`;
it follow that `Q` is true on all Laurent polynomials. -/
lemma reduce_to_polynomial_of_mul_T (f : R[T;T⁻¹]) {Q : R[T;T⁻¹] → Prop}
  (Qf : ∀ (f : R[X]), Q f.to_laurent)
  (QT : ∀ f, Q (f * T 1) → Q f) :
  Q f :=
begin
  induction f using laurent_polynomial.induction_on_mul_T with f n,
  induction n with n hn,
  { simpa only [int.coe_nat_zero, neg_zero', T_zero, mul_one] using Qf _ },
  { convert QT _ _,
    simpa using hn }
end

section degrees

/--  The degree of a Laurent polynomial takes values in `with_bot ℤ`.
If `f : R[T;T⁻¹]` is a Laurent polynomial, then `f.degree` is the maximum of its support of `f`,
or `⊥`, if `f = 0`. -/
def degree (f : R[T;T⁻¹]) : with_bot ℤ := f.support.max

@[simp] lemma degree_zero : degree (0 : R[T;T⁻¹]) = ⊥ := rfl

end degrees

instance : module R[X] R[T;T⁻¹] :=
module.comp_hom _ polynomial.to_laurent

instance (R : Type*) [semiring R] : is_scalar_tower R[X] R[X] R[T;T⁻¹] :=
{ smul_assoc := λ x y z, by simp only [has_scalar.smul, has_scalar.comp.smul, map_mul, mul_assoc] }

end semiring

section comm_semiring
variable [comm_semiring R]

instance algebra_polynomial (R : Type*) [comm_semiring R] : algebra R[X] R[T;T⁻¹] :=
{ commutes' := λ f l, by simp [mul_comm],
  smul_def' := λ f l, rfl,
  .. polynomial.to_laurent }

lemma algebra_map_X_pow (n : ℕ) : algebra_map R[X] R[T;T⁻¹] (X ^ n) = T n :=
polynomial.to_laurent_X_pow n

@[simp]
lemma algebra_map_eq_to_laurent (f : R[X]) : algebra_map R[X] R[T;T⁻¹] f = f.to_laurent :=
rfl

lemma is_localization : is_localization (submonoid.closure ({X} : set R[X])) R[T;T⁻¹] :=
{ map_units := λ t, begin
    cases t with t ht,
    rcases submonoid.mem_closure_singleton.mp ht with ⟨n, rfl⟩,
    simp only [is_unit_T n, set_like.coe_mk, algebra_map_eq_to_laurent, polynomial.to_laurent_X_pow]
  end,
  surj := λ f, begin
    induction f using laurent_polynomial.induction_on_mul_T with f n,
    have := (submonoid.closure ({X} : set R[X])).pow_mem submonoid.mem_closure_singleton_self n,
    refine ⟨(f, ⟨_, this⟩), _⟩,
    simp only [set_like.coe_mk, algebra_map_eq_to_laurent, polynomial.to_laurent_X_pow, mul_T_assoc,
      add_left_neg, T_zero, mul_one],
  end,
  eq_iff_exists := λ f g, begin
    rw [algebra_map_eq_to_laurent, algebra_map_eq_to_laurent, polynomial.to_laurent_inj],
    refine ⟨_, _⟩,
    { rintro rfl,
      exact ⟨1, rfl⟩ },
    { rintro ⟨⟨h, hX⟩, h⟩,
      rcases submonoid.mem_closure_singleton.mp hX with ⟨n, rfl⟩,
<<<<<<< HEAD
      exact mul_X_pow_injective n (by simpa only [X_pow_mul]) }
=======
      exact mul_X_pow_injective n (by simpa only [X_pow_mul] using h) }
>>>>>>> 8fb92bf1
  end }

end comm_semiring

end laurent_polynomial<|MERGE_RESOLUTION|>--- conflicted
+++ resolved
@@ -410,11 +410,7 @@
       exact ⟨1, rfl⟩ },
     { rintro ⟨⟨h, hX⟩, h⟩,
       rcases submonoid.mem_closure_singleton.mp hX with ⟨n, rfl⟩,
-<<<<<<< HEAD
       exact mul_X_pow_injective n (by simpa only [X_pow_mul]) }
-=======
-      exact mul_X_pow_injective n (by simpa only [X_pow_mul] using h) }
->>>>>>> 8fb92bf1
   end }
 
 end comm_semiring
