/-
Copyright (c) 2019 Chris Hughes. All rights reserved.
Released under Apache 2.0 license as described in the file LICENSE.
Authors: Chris Hughes
-/
import order.well_founded
import algebra.group.pi
import order.min_max

/-!
# Lexicographic order on Pi types

This file defines the lexicographic order for Pi types. `a` is less than `b` if `a i = b i` for all
`i` up to some point `k`, and `a k < b k`.

## Notation

* `Πₗ i, α i`: Pi type equipped with the lexicographic order. Type synonym of `Π i, α i`.

## See also

Related files are:
* `data.finset.colex`: Colexicographic order on finite sets.
* `data.list.lex`: Lexicographic order on lists.
* `data.sigma.order`: Lexicographic order on `Σₗ i, α i`.
* `data.psigma.order`: Lexicographic order on `Σₗ' i, α i`.
* `data.prod.lex`: Lexicographic order on `α × β`.
-/

variables {ι : Type*} {β : ι → Type*} (r : ι → ι → Prop)
  (s : Π {i}, β i → β i → Prop)

namespace pi

instance {α : Type*} : Π [inhabited α], inhabited (lex α) := id

/-- The lexicographic relation on `Π i : ι, β i`, where `ι` is ordered by `r`,
  and each `β i` is ordered by `s`. -/
protected def lex (x y : Π i, β i) : Prop :=
∃ i, (∀ j, r j i → x j = y j) ∧ s (x i) (y i)

/- This unfortunately results in a type that isn't delta-reduced, so we keep the notation out of the
basic API, just in case -/
notation `Πₗ` binders `, ` r:(scoped p, lex (Π i, p i)) := r

@[simp] lemma to_lex_apply (x : Π i, β i) (i : ι) : to_lex x i = x i := rfl
@[simp] lemma of_lex_apply (x : Πₗ i, β i) (i : ι) : of_lex x i = x i := rfl

lemma is_trichotomous_lex [∀ i, is_trichotomous (β i) s] (wf : well_founded r) :
  is_trichotomous (Π i, β i) (pi.lex r @s) :=
{ trichotomous := λ a b,
    begin
<<<<<<< HEAD
      by_cases h : ∃ i, a i ≠ b i,
      { let i := wf.min _ h,
        have hri : ∀ j, r j i → a j = b j,
        { intro j, rw ← not_imp_not,
          exact λ h', wf.not_lt_min _ _ h' },
        have hne : a i ≠ b i, from wf.min_mem _ h,
        cases (trichotomous (a i) (b i) : s (a i) (b i) ∨ a i = b i ∨ s (b i) (a i)) with hi hi,
        exacts [or.inl ⟨i, hri, hi⟩,
          or.inr $ or.inr $ ⟨i, λ j hj, (hri j hj).symm, hi.resolve_left hne⟩] },
      { push_neg at h, exact or.inr (or.inl (funext h)) }
    end }

instance [has_lt ι] [Π a, has_lt (β a)] : has_lt (Πₗ i, β i) := ⟨pi.lex (<) (λ _, (<))⟩
=======
      cases eq_or_ne a b with hab hab,
      { exact or.inr (or.inl hab) },
      { rw function.ne_iff at hab,
        let i := wf.min _ hab,
        have hri : ∀ j, r j i → a j = b j,
        { intro j, rw ← not_imp_not,
          exact λ h', wf.not_lt_min _ _ h' },
        have hne : a i ≠ b i, from wf.min_mem _ hab,
        cases (trichotomous (a i) (b i) : s (a i) (b i) ∨ a i = b i ∨ s (b i) (a i)) with hi hi,
        exacts [or.inl ⟨i, hri, hi⟩,
          or.inr $ or.inr $ ⟨i, λ j hj, (hri j hj).symm, hi.resolve_left hne⟩] },
    end }

instance [has_lt ι] [Π a, has_lt (β a)] : has_lt (lex (Π i, β i)) := ⟨pi.lex (<) (λ _, (<))⟩
>>>>>>> 63702ec6

instance lex.is_strict_order [linear_order ι] [∀ a, partial_order (β a)] :
  is_strict_order (Πₗ i, β i) (<) :=
{ irrefl := λ a ⟨k, hk₁, hk₂⟩, lt_irrefl (a k) hk₂,
  trans :=
    begin
      rintro a b c ⟨N₁, lt_N₁, a_lt_b⟩ ⟨N₂, lt_N₂, b_lt_c⟩,
      rcases lt_trichotomy N₁ N₂ with (H|rfl|H),
      exacts [⟨N₁, λ j hj, (lt_N₁ _ hj).trans (lt_N₂ _ $ hj.trans H), lt_N₂ _ H ▸ a_lt_b⟩,
        ⟨N₁, λ j hj, (lt_N₁ _ hj).trans (lt_N₂ _ hj), a_lt_b.trans b_lt_c⟩,
        ⟨N₂, λ j hj, (lt_N₁ _ (hj.trans H)).trans (lt_N₂ _ hj), (lt_N₁ _ H).symm ▸ b_lt_c⟩]
    end }

instance [linear_order ι] [Π a, partial_order (β a)] : partial_order (Πₗ i, β i) :=
partial_order_of_SO (<)

<<<<<<< HEAD
/-- `Πₗ i, α i` is a linear order if the original order is well-founded.
This cannot be an instance, since it depends on the well-foundedness of `<`. -/
noncomputable instance [linear_order ι] [is_well_order ι (<)] [∀ a, linear_order (β a)] :
  linear_order (Πₗ i, β i) :=
=======
/-- `Πₗ i, α i` is a linear order if the original order is well-founded. -/
noncomputable instance [linear_order ι] [is_well_order ι (<)] [∀ a, linear_order (β a)] :
  linear_order (lex (Π i, β i)) :=
>>>>>>> 63702ec6
@linear_order_of_STO' (Πₗ i, β i) (<)
  { to_is_trichotomous := is_trichotomous_lex _ _ is_well_order.wf } (classical.dec_rel _)

lemma lex.le_of_forall_le [linear_order ι] [is_well_order ι (<)] [Π a, linear_order (β a)]
<<<<<<< HEAD
  {a b : Πₗ i, β i} (h : ∀ i, a i ≤ b i) : a ≤ b :=
le_of_not_lt (λ ⟨i, hi⟩, (h i).not_lt hi.2)

instance [linear_order ι] [is_well_order ι (<)] [Π a, linear_order (β a)]
  [Π a, order_bot (β a)] : order_bot (Πₗ a, β a) :=
{ bot := λ _, ⊥,
  bot_le := λ f, lex.le_of_forall_le $ λ a, bot_le }

instance [linear_order ι] [is_well_order ι (<)] [Π a, linear_order (β a)]
  [Π a, order_top (β a)] : order_top (Πₗ a, β a) :=
{ top := λ _, ⊤,
  le_top := λ f, lex.le_of_forall_le $ λ a, le_top }

instance [linear_order ι] [is_well_order ι (<)] [Π a, linear_order (β a)]
  [Π a, bounded_order (β a)] : bounded_order (Πₗ a, β a) :=
=======
  {a b : lex (Π i, β i)} (h : ∀ i, a i ≤ b i) : a ≤ b :=
le_of_not_lt (λ ⟨i, hi⟩, (h i).not_lt hi.2)

lemma lex.le_of_of_lex_le [linear_order ι] [is_well_order ι (<)] [Π a, linear_order (β a)]
  {a b : lex (Π i, β i)} (h : of_lex a ≤ of_lex b) : a ≤ b :=
lex.le_of_forall_le h

lemma to_lex_monotone [linear_order ι] [is_well_order ι (<)] [Π a, linear_order (β a)] :
  monotone (@to_lex (Π i, β i)) :=
λ _ _, lex.le_of_forall_le

instance [linear_order ι] [is_well_order ι (<)] [Π a, linear_order (β a)]
  [Π a, order_bot (β a)] : order_bot (lex (Π a, β a)) :=
{ bot := to_lex ⊥,
  bot_le := λ f, lex.le_of_of_lex_le bot_le }

instance [linear_order ι] [is_well_order ι (<)] [Π a, linear_order (β a)]
  [Π a, order_top (β a)] : order_top (lex (Π a, β a)) :=
{ top := to_lex ⊤,
  le_top := λ f, lex.le_of_of_lex_le le_top }

instance [linear_order ι] [is_well_order ι (<)] [Π a, linear_order (β a)]
  [Π a, bounded_order (β a)] : bounded_order (lex (Π a, β a)) :=
>>>>>>> 63702ec6
{ .. pi.lex.order_bot, .. pi.lex.order_top }

--we might want the analog of `pi.ordered_cancel_comm_monoid` as well in the future
@[to_additive]
instance lex.ordered_comm_group [linear_order ι] [∀ a, ordered_comm_group (β a)] :
  ordered_comm_group (Πₗ i, β i) :=
{ mul_le_mul_left := λ x y hxy z,
    hxy.elim
      (λ hxyz, hxyz ▸ le_rfl)
      (λ ⟨i, hi⟩,
        or.inr ⟨i, λ j hji, show z j * x j = z j * y j, by rw hi.1 j hji,
          mul_lt_mul_left' hi.2 _⟩),
  ..pi.lex.partial_order,
  ..pi.comm_group }

end pi<|MERGE_RESOLUTION|>--- conflicted
+++ resolved
@@ -50,21 +50,6 @@
   is_trichotomous (Π i, β i) (pi.lex r @s) :=
 { trichotomous := λ a b,
     begin
-<<<<<<< HEAD
-      by_cases h : ∃ i, a i ≠ b i,
-      { let i := wf.min _ h,
-        have hri : ∀ j, r j i → a j = b j,
-        { intro j, rw ← not_imp_not,
-          exact λ h', wf.not_lt_min _ _ h' },
-        have hne : a i ≠ b i, from wf.min_mem _ h,
-        cases (trichotomous (a i) (b i) : s (a i) (b i) ∨ a i = b i ∨ s (b i) (a i)) with hi hi,
-        exacts [or.inl ⟨i, hri, hi⟩,
-          or.inr $ or.inr $ ⟨i, λ j hj, (hri j hj).symm, hi.resolve_left hne⟩] },
-      { push_neg at h, exact or.inr (or.inl (funext h)) }
-    end }
-
-instance [has_lt ι] [Π a, has_lt (β a)] : has_lt (Πₗ i, β i) := ⟨pi.lex (<) (λ _, (<))⟩
-=======
       cases eq_or_ne a b with hab hab,
       { exact or.inr (or.inl hab) },
       { rw function.ne_iff at hab,
@@ -79,7 +64,6 @@
     end }
 
 instance [has_lt ι] [Π a, has_lt (β a)] : has_lt (lex (Π i, β i)) := ⟨pi.lex (<) (λ _, (<))⟩
->>>>>>> 63702ec6
 
 instance lex.is_strict_order [linear_order ι] [∀ a, partial_order (β a)] :
   is_strict_order (Πₗ i, β i) (<) :=
@@ -96,37 +80,13 @@
 instance [linear_order ι] [Π a, partial_order (β a)] : partial_order (Πₗ i, β i) :=
 partial_order_of_SO (<)
 
-<<<<<<< HEAD
-/-- `Πₗ i, α i` is a linear order if the original order is well-founded.
-This cannot be an instance, since it depends on the well-foundedness of `<`. -/
-noncomputable instance [linear_order ι] [is_well_order ι (<)] [∀ a, linear_order (β a)] :
-  linear_order (Πₗ i, β i) :=
-=======
 /-- `Πₗ i, α i` is a linear order if the original order is well-founded. -/
 noncomputable instance [linear_order ι] [is_well_order ι (<)] [∀ a, linear_order (β a)] :
   linear_order (lex (Π i, β i)) :=
->>>>>>> 63702ec6
 @linear_order_of_STO' (Πₗ i, β i) (<)
   { to_is_trichotomous := is_trichotomous_lex _ _ is_well_order.wf } (classical.dec_rel _)
 
 lemma lex.le_of_forall_le [linear_order ι] [is_well_order ι (<)] [Π a, linear_order (β a)]
-<<<<<<< HEAD
-  {a b : Πₗ i, β i} (h : ∀ i, a i ≤ b i) : a ≤ b :=
-le_of_not_lt (λ ⟨i, hi⟩, (h i).not_lt hi.2)
-
-instance [linear_order ι] [is_well_order ι (<)] [Π a, linear_order (β a)]
-  [Π a, order_bot (β a)] : order_bot (Πₗ a, β a) :=
-{ bot := λ _, ⊥,
-  bot_le := λ f, lex.le_of_forall_le $ λ a, bot_le }
-
-instance [linear_order ι] [is_well_order ι (<)] [Π a, linear_order (β a)]
-  [Π a, order_top (β a)] : order_top (Πₗ a, β a) :=
-{ top := λ _, ⊤,
-  le_top := λ f, lex.le_of_forall_le $ λ a, le_top }
-
-instance [linear_order ι] [is_well_order ι (<)] [Π a, linear_order (β a)]
-  [Π a, bounded_order (β a)] : bounded_order (Πₗ a, β a) :=
-=======
   {a b : lex (Π i, β i)} (h : ∀ i, a i ≤ b i) : a ≤ b :=
 le_of_not_lt (λ ⟨i, hi⟩, (h i).not_lt hi.2)
 
@@ -150,7 +110,6 @@
 
 instance [linear_order ι] [is_well_order ι (<)] [Π a, linear_order (β a)]
   [Π a, bounded_order (β a)] : bounded_order (lex (Π a, β a)) :=
->>>>>>> 63702ec6
 { .. pi.lex.order_bot, .. pi.lex.order_top }
 
 --we might want the analog of `pi.ordered_cancel_comm_monoid` as well in the future
