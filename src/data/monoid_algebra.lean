--- conflicted
+++ resolved
@@ -396,15 +396,6 @@
 instance [comm_ring k] [add_comm_monoid G] : comm_ring (add_monoid_algebra k G) :=
 { mul_comm := mul_comm, .. add_monoid_algebra.ring}
 
-<<<<<<< HEAD
-instance [semiring k] [add_monoid G] : has_scalar k (add_monoid_algebra k G) :=
-finsupp.has_scalar
-
-instance [semiring k] [add_monoid G] : semimodule k (add_monoid_algebra k G) :=
-finsupp.semimodule G k
-
-instance [ring k] [add_monoid G] : module k (add_monoid_algebra k G) :=
-=======
 instance [semiring k] : has_scalar k (add_monoid_algebra k G) :=
 finsupp.has_scalar
 
@@ -412,7 +403,6 @@
 finsupp.semimodule G k
 
 instance [ring k] : module k (add_monoid_algebra k G) :=
->>>>>>> 586b13cb
 finsupp.module G k
 
 lemma single_mul_single [semiring k] [add_monoid G] {a₁ a₂ : G} {b₁ b₂ : k}:
