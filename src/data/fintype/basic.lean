/-
Copyright (c) 2017 Mario Carneiro. All rights reserved.
Released under Apache 2.0 license as described in the file LICENSE.
Authors: Mario Carneiro
-/
import data.array.lemmas
import data.finset.fin
import data.finset.option
import data.finset.pi
import data.finset.powerset
import data.finset.prod
import data.finset.sigma
import data.list.nodup_equiv_fin
import data.sym.basic
import data.ulift
import group_theory.perm.basic
import order.well_founded
import tactic.wlog

/-!
# Finite types

This file defines a typeclass to state that a type is finite.

## Main declarations

* `fintype α`:  Typeclass saying that a type is finite. It takes as fields a `finset` and a proof
  that all terms of type `α` are in it.
* `finset.univ`: The finset of all elements of a fintype.
* `fintype.card α`: Cardinality of a fintype. Equal to `finset.univ.card`.
* `perms_of_finset s`: The finset of permutations of the finset `s`.
* `fintype.trunc_equiv_fin`: A fintype `α` is computably equivalent to `fin (card α)`. The
  `trunc`-free, noncomputable version is `fintype.equiv_fin`.
* `fintype.trunc_equiv_of_card_eq` `fintype.equiv_of_card_eq`: Two fintypes of same cardinality are
  equivalent. See above.
* `fin.equiv_iff_eq`: `fin m ≃ fin n` iff `m = n`.
* `infinite α`: Typeclass saying that a type is infinite. Defined as `fintype α → false`.
* `not_fintype`: No `fintype` has an `infinite` instance.
* `infinite.nat_embedding`: An embedding of `ℕ` into an infinite type.

We also provide the following versions of the pigeonholes principle.
* `fintype.exists_ne_map_eq_of_card_lt` and `is_empty_of_card_lt`: Finitely many pigeons and
  pigeonholes. Weak formulation.
* `fintype.exists_ne_map_eq_of_infinite`: Infinitely many pigeons in finitely many pigeonholes.
  Weak formulation.
* `fintype.exists_infinite_fiber`: Infinitely many pigeons in finitely many pigeonholes. Strong
  formulation.

Some more pigeonhole-like statements can be found in `data.fintype.card_embedding`.

## Instances

Among others, we provide `fintype` instances for
* A `subtype` of a fintype. See `fintype.subtype`.
* The `option` of a fintype.
* The product of two fintypes.
* The sum of two fintypes.
* `Prop`.

and `infinite` instances for
* specific types: `ℕ`, `ℤ`
* type constructors: `set α`, `finset α`, `multiset α`, `list α`, `α ⊕ β`, `α × β`

along with some machinery
* Types which have a surjection from/an injection to a `fintype` are themselves fintypes. See
  `fintype.of_injective` and `fintype.of_surjective`.
* Types which have an injection from/a surjection to an `infinite` type are themselves `infinite`.
  See `infinite.of_injective` and `infinite.of_surjective`.
-/

open function
open_locale nat

universes u v

variables {α β γ : Type*}

/-- `fintype α` means that `α` is finite, i.e. there are only
  finitely many distinct elements of type `α`. The evidence of this
  is a finset `elems` (a list up to permutation without duplicates),
  together with a proof that everything of type `α` is in the list. -/
class fintype (α : Type*) :=
(elems [] : finset α)
(complete : ∀ x : α, x ∈ elems)

namespace finset
variables [fintype α] {s : finset α}

/-- `univ` is the universal finite set of type `finset α` implied from
  the assumption `fintype α`. -/
def univ : finset α := fintype.elems α

@[simp] theorem mem_univ (x : α) : x ∈ (univ : finset α) :=
fintype.complete x

@[simp] theorem mem_univ_val : ∀ x, x ∈ (univ : finset α).1 := mem_univ

lemma eq_univ_iff_forall : s = univ ↔ ∀ x, x ∈ s := by simp [ext_iff]
lemma eq_univ_of_forall  : (∀ x, x ∈ s) → s = univ := eq_univ_iff_forall.2

@[simp] lemma coe_univ : ↑(univ : finset α) = (set.univ : set α) :=
by ext; simp

@[simp, norm_cast] lemma coe_eq_univ : (s : set α) = set.univ ↔ s = univ :=
by rw [←coe_univ, coe_inj]

lemma univ_nonempty_iff : (univ : finset α).nonempty ↔ nonempty α :=
by rw [← coe_nonempty, coe_univ, set.nonempty_iff_univ_nonempty]

lemma univ_nonempty [nonempty α] : (univ : finset α).nonempty :=
univ_nonempty_iff.2 ‹_›

lemma univ_eq_empty_iff : (univ : finset α) = ∅ ↔ is_empty α :=
by rw [← not_nonempty_iff, ← univ_nonempty_iff, not_nonempty_iff_eq_empty]

@[simp] lemma univ_eq_empty [is_empty α] : (univ : finset α) = ∅ := univ_eq_empty_iff.2 ‹_›

@[simp] lemma univ_unique [unique α] : (univ : finset α) = {default} :=
finset.ext $ λ x, iff_of_true (mem_univ _) $ mem_singleton.2 $ subsingleton.elim x default

@[simp] theorem subset_univ (s : finset α) : s ⊆ univ := λ a _, mem_univ a

instance : order_top (finset α) :=
{ top := univ,
  le_top := subset_univ }

section boolean_algebra
variables [decidable_eq α] {a : α}

instance : boolean_algebra (finset α) :=
{ compl := λ s, univ \ s,
  inf_compl_le_bot := λ s x hx, by simpa using hx,
  top_le_sup_compl := λ s x hx, by simp,
  sdiff_eq := λ s t, by simp [ext_iff, compl],
  ..finset.order_top,
  ..finset.order_bot,
  ..finset.generalized_boolean_algebra }

lemma compl_eq_univ_sdiff (s : finset α) : sᶜ = univ \ s := rfl

@[simp] lemma mem_compl : a ∈ sᶜ ↔ a ∉ s := by simp [compl_eq_univ_sdiff]

lemma not_mem_compl : a ∉ sᶜ ↔ a ∈ s := by rw [mem_compl, not_not]

@[simp, norm_cast] lemma coe_compl (s : finset α) : ↑(sᶜ) = (↑s : set α)ᶜ :=
set.ext $ λ x, mem_compl

@[simp] lemma compl_empty : (∅ : finset α)ᶜ = univ := compl_bot

@[simp] lemma union_compl (s : finset α) : s ∪ sᶜ = univ := sup_compl_eq_top

@[simp] lemma inter_compl (s : finset α) : s ∩ sᶜ = ∅ := inf_compl_eq_bot

@[simp] lemma compl_union (s t : finset α) : (s ∪ t)ᶜ = sᶜ ∩ tᶜ := compl_sup

@[simp] lemma compl_inter (s t : finset α) : (s ∩ t)ᶜ = sᶜ ∪ tᶜ := compl_inf

@[simp] lemma compl_erase : (s.erase a)ᶜ = insert a sᶜ :=
by { ext, simp only [or_iff_not_imp_left, mem_insert, not_and, mem_compl, mem_erase] }

@[simp] lemma compl_insert : (insert a s)ᶜ = sᶜ.erase a :=
by { ext, simp only [not_or_distrib, mem_insert, iff_self, mem_compl, mem_erase] }

@[simp] lemma insert_compl_self (x : α) : insert x ({x}ᶜ : finset α) = univ :=
by rw [←compl_erase, erase_singleton, compl_empty]

@[simp] lemma compl_filter (p : α → Prop) [decidable_pred p] [Π x, decidable (¬p x)] :
  (univ.filter p)ᶜ = univ.filter (λ x, ¬p x) :=
(filter_not _ _).symm

lemma compl_ne_univ_iff_nonempty (s : finset α) : sᶜ ≠ univ ↔ s.nonempty :=
by simp [eq_univ_iff_forall, finset.nonempty]

lemma compl_singleton (a : α) : ({a} : finset α)ᶜ = univ.erase a :=
by rw [compl_eq_univ_sdiff, sdiff_singleton_eq_erase]

lemma insert_inj_on' (s : finset α) : set.inj_on (λ a, insert a s) (sᶜ : finset α) :=
by { rw coe_compl, exact s.insert_inj_on }

<<<<<<< HEAD
lemma image_univ_of_surjective [fintype β] [decidable_eq β] {f : α → β} (hf : surjective f) :
  univ.image f = univ :=
eq_univ_of_forall $ by simpa [image]
=======
lemma image_univ_of_surjective [fintype β] {f : β → α} (hf : surjective f) : univ.image f = univ :=
eq_univ_of_forall $ hf.forall.2 $ λ _, mem_image_of_mem _ $ mem_univ _
>>>>>>> 8cad81ae

end boolean_algebra

@[simp] lemma univ_inter [decidable_eq α] (s : finset α) :
  univ ∩ s = s := ext $ λ a, by simp

@[simp] lemma inter_univ [decidable_eq α] (s : finset α) :
  s ∩ univ = s :=
by rw [inter_comm, univ_inter]

@[simp] lemma piecewise_univ [Π i : α, decidable (i ∈ (univ : finset α))]
  {δ : α → Sort*} (f g : Π i, δ i) : univ.piecewise f g = f :=
by { ext i, simp [piecewise] }

lemma piecewise_compl [decidable_eq α] (s : finset α) [Π i : α, decidable (i ∈ s)]
  [Π i : α, decidable (i ∈ sᶜ)] {δ : α → Sort*} (f g : Π i, δ i) :
  sᶜ.piecewise f g = s.piecewise g f :=
by { ext i, simp [piecewise] }

@[simp] lemma piecewise_erase_univ {δ : α → Sort*} [decidable_eq α] (a : α) (f g : Π a, δ a) :
  (finset.univ.erase a).piecewise f g = function.update f a (g a) :=
by rw [←compl_singleton, piecewise_compl, piecewise_singleton]

lemma univ_map_equiv_to_embedding {α β : Type*} [fintype α] [fintype β] (e : α ≃ β) :
  univ.map e.to_embedding = univ :=
eq_univ_iff_forall.mpr (λ b, mem_map.mpr ⟨e.symm b, mem_univ _, by simp⟩)

@[simp] lemma univ_filter_exists (f : α → β) [fintype β]
  [decidable_pred (λ y, ∃ x, f x = y)] [decidable_eq β] :
  finset.univ.filter (λ y, ∃ x, f x = y) = finset.univ.image f :=
by { ext, simp }

/-- Note this is a special case of `(finset.image_preimage f univ _).symm`. -/
lemma univ_filter_mem_range (f : α → β) [fintype β]
  [decidable_pred (λ y, y ∈ set.range f)] [decidable_eq β] :
  finset.univ.filter (λ y, y ∈ set.range f) = finset.univ.image f :=
univ_filter_exists f

lemma coe_filter_univ (p : α → Prop) [decidable_pred p] : (univ.filter p : set α) = {x | p x} :=
by rw [coe_filter, coe_univ, set.sep_univ]

/-- A special case of `finset.sup_eq_supr` that omits the useless `x ∈ univ` binder. -/
lemma sup_univ_eq_supr [complete_lattice β] (f : α → β) : finset.univ.sup f = supr f :=
(sup_eq_supr _ f).trans $ congr_arg _ $ funext $ λ a, supr_pos (mem_univ _)

/-- A special case of `finset.inf_eq_infi` that omits the useless `x ∈ univ` binder. -/
lemma inf_univ_eq_infi [complete_lattice β] (f : α → β) : finset.univ.inf f = infi f :=
sup_univ_eq_supr (by exact f : α → βᵒᵈ)

@[simp] lemma fold_inf_univ [semilattice_inf α] [order_bot α] (a : α) :
  finset.univ.fold (⊓) a (λ x, x) = ⊥ :=
eq_bot_iff.2 $ ((finset.fold_op_rel_iff_and $ @_root_.le_inf_iff α _).1 le_rfl).2 ⊥ $
  finset.mem_univ _

@[simp] lemma fold_sup_univ [semilattice_sup α] [order_top α] (a : α) :
  finset.univ.fold (⊔) a (λ x, x) = ⊤ :=
@fold_inf_univ αᵒᵈ ‹fintype α› _ _ _

end finset

open finset function

namespace fintype

instance decidable_pi_fintype {α} {β : α → Type*} [∀ a, decidable_eq (β a)] [fintype α] :
  decidable_eq (Π a, β a) :=
λ f g, decidable_of_iff (∀ a ∈ fintype.elems α, f a = g a)
  (by simp [function.funext_iff, fintype.complete])

instance decidable_forall_fintype {p : α → Prop} [decidable_pred p] [fintype α] :
  decidable (∀ a, p a) :=
decidable_of_iff (∀ a ∈ @univ α _, p a) (by simp)

instance decidable_exists_fintype {p : α → Prop} [decidable_pred p] [fintype α] :
  decidable (∃ a, p a) :=
decidable_of_iff (∃ a ∈ @univ α _, p a) (by simp)

instance decidable_mem_range_fintype [fintype α] [decidable_eq β] (f : α → β) :
  decidable_pred (∈ set.range f) :=
λ x, fintype.decidable_exists_fintype

section bundled_homs

instance decidable_eq_equiv_fintype [decidable_eq β] [fintype α] :
  decidable_eq (α ≃ β) :=
λ a b, decidable_of_iff (a.1 = b.1) equiv.coe_fn_injective.eq_iff

instance decidable_eq_embedding_fintype [decidable_eq β] [fintype α] :
  decidable_eq (α ↪ β) :=
λ a b, decidable_of_iff ((a : α → β) = b) function.embedding.coe_injective.eq_iff

@[to_additive]
instance decidable_eq_one_hom_fintype [decidable_eq β] [fintype α] [has_one α] [has_one β]:
  decidable_eq (one_hom α β) :=
λ a b, decidable_of_iff ((a : α → β) = b) (injective.eq_iff one_hom.coe_inj)

@[to_additive]
instance decidable_eq_mul_hom_fintype [decidable_eq β] [fintype α] [has_mul α] [has_mul β]:
  decidable_eq (α →ₙ* β) :=
λ a b, decidable_of_iff ((a : α → β) = b) (injective.eq_iff mul_hom.coe_inj)

@[to_additive]
instance decidable_eq_monoid_hom_fintype [decidable_eq β] [fintype α]
  [mul_one_class α] [mul_one_class β]:
  decidable_eq (α →* β) :=
λ a b, decidable_of_iff ((a : α → β) = b) (injective.eq_iff monoid_hom.coe_inj)

instance decidable_eq_monoid_with_zero_hom_fintype [decidable_eq β] [fintype α]
  [mul_zero_one_class α] [mul_zero_one_class β] :
  decidable_eq (α →*₀ β) :=
λ a b, decidable_of_iff ((a : α → β) = b) (injective.eq_iff monoid_with_zero_hom.coe_inj)

instance decidable_eq_ring_hom_fintype [decidable_eq β] [fintype α]
  [semiring α] [semiring β]:
  decidable_eq (α →+* β) :=
λ a b, decidable_of_iff ((a : α → β) = b) (injective.eq_iff ring_hom.coe_inj)

end bundled_homs

instance decidable_injective_fintype [decidable_eq α] [decidable_eq β] [fintype α] :
  decidable_pred (injective : (α → β) → Prop) := λ x, by unfold injective; apply_instance

instance decidable_surjective_fintype [decidable_eq β] [fintype α] [fintype β] :
  decidable_pred (surjective : (α → β) → Prop) := λ x, by unfold surjective; apply_instance

instance decidable_bijective_fintype [decidable_eq α] [decidable_eq β] [fintype α] [fintype β] :
  decidable_pred (bijective : (α → β) → Prop) := λ x, by unfold bijective; apply_instance

instance decidable_right_inverse_fintype [decidable_eq α] [fintype α] (f : α → β) (g : β → α) :
  decidable (function.right_inverse f g) :=
show decidable (∀ x, g (f x) = x), by apply_instance

instance decidable_left_inverse_fintype [decidable_eq β] [fintype β] (f : α → β) (g : β → α) :
  decidable (function.left_inverse f g) :=
show decidable (∀ x, f (g x) = x), by apply_instance

lemma exists_max [fintype α] [nonempty α] {β : Type*} [linear_order β] (f : α → β) :
  ∃ x₀ : α, ∀ x, f x ≤ f x₀ :=
by simpa using exists_max_image univ f univ_nonempty

lemma exists_min [fintype α] [nonempty α]
  {β : Type*} [linear_order β] (f : α → β) :
  ∃ x₀ : α, ∀ x, f x₀ ≤ f x :=
by simpa using exists_min_image univ f univ_nonempty

/-- Construct a proof of `fintype α` from a universal multiset -/
def of_multiset [decidable_eq α] (s : multiset α) (H : ∀ x : α, x ∈ s) :
  fintype α :=
⟨s.to_finset, by simpa using H⟩

/-- Construct a proof of `fintype α` from a universal list -/
def of_list [decidable_eq α] (l : list α) (H : ∀ x : α, x ∈ l) :
  fintype α :=
⟨l.to_finset, by simpa using H⟩

theorem exists_univ_list (α) [fintype α] :
  ∃ l : list α, l.nodup ∧ ∀ x : α, x ∈ l :=
let ⟨l, e⟩ := quotient.exists_rep (@univ α _).1 in
by have := and.intro univ.2 mem_univ_val;
   exact ⟨_, by rwa ←e at this⟩

/-- `card α` is the number of elements in `α`, defined when `α` is a fintype. -/
def card (α) [fintype α] : ℕ := (@univ α _).card

/-- There is (computably) an equivalence between `α` and `fin (card α)`.

Since it is not unique and depends on which permutation
of the universe list is used, the equivalence is wrapped in `trunc` to
preserve computability.

See `fintype.equiv_fin` for the noncomputable version,
and `fintype.trunc_equiv_fin_of_card_eq` and `fintype.equiv_fin_of_card_eq`
for an equiv `α ≃ fin n` given `fintype.card α = n`.

See `fintype.trunc_fin_bijection` for a version without `[decidable_eq α]`.
-/
def trunc_equiv_fin (α) [decidable_eq α] [fintype α] : trunc (α ≃ fin (card α)) :=
by { unfold card finset.card,
     exact quot.rec_on_subsingleton (@univ α _).1
       (λ l (h : ∀ x : α, x ∈ l) (nd : l.nodup),
         trunc.mk (nd.nth_le_equiv_of_forall_mem_list _ h).symm)
       mem_univ_val univ.2 }

/-- There is (noncomputably) an equivalence between `α` and `fin (card α)`.

See `fintype.trunc_equiv_fin` for the computable version,
and `fintype.trunc_equiv_fin_of_card_eq` and `fintype.equiv_fin_of_card_eq`
for an equiv `α ≃ fin n` given `fintype.card α = n`.
-/
noncomputable def equiv_fin (α) [fintype α] : α ≃ fin (card α) :=
by { letI := classical.dec_eq α, exact (trunc_equiv_fin α).out }

/-- There is (computably) a bijection between `fin (card α)` and `α`.

Since it is not unique and depends on which permutation
of the universe list is used, the bijection is wrapped in `trunc` to
preserve computability.

See `fintype.trunc_equiv_fin` for a version that gives an equivalence
given `[decidable_eq α]`.
-/
def trunc_fin_bijection (α) [fintype α] :
  trunc {f : fin (card α) → α // bijective f} :=
by { dunfold card finset.card,
     exact quot.rec_on_subsingleton (@univ α _).1
       (λ l (h : ∀ x : α, x ∈ l) (nd : l.nodup),
         trunc.mk (nd.nth_le_bijection_of_forall_mem_list _ h))
       mem_univ_val univ.2 }

instance (α : Type*) : subsingleton (fintype α) :=
⟨λ ⟨s₁, h₁⟩ ⟨s₂, h₂⟩, by congr; simp [finset.ext_iff, h₁, h₂]⟩

/-- Given a predicate that can be represented by a finset, the subtype
associated to the predicate is a fintype. -/
protected def subtype {p : α → Prop} (s : finset α) (H : ∀ x : α, x ∈ s ↔ p x) :
  fintype {x // p x} :=
⟨⟨s.1.pmap subtype.mk (λ x, (H x).1),
  s.nodup.pmap $ λ a _ b _, congr_arg subtype.val⟩,
λ ⟨x, px⟩, multiset.mem_pmap.2 ⟨x, (H x).2 px, rfl⟩⟩

theorem subtype_card {p : α → Prop} (s : finset α) (H : ∀ x : α, x ∈ s ↔ p x) :
  @card {x // p x} (fintype.subtype s H) = s.card :=
multiset.card_pmap _ _ _

theorem card_of_subtype {p : α → Prop} (s : finset α) (H : ∀ x : α, x ∈ s ↔ p x)
  [fintype {x // p x}] :
  card {x // p x} = s.card :=
by { rw ← subtype_card s H, congr }

/-- Construct a fintype from a finset with the same elements. -/
def of_finset {p : set α} (s : finset α) (H : ∀ x, x ∈ s ↔ x ∈ p) : fintype p :=
fintype.subtype s H

@[simp] theorem card_of_finset {p : set α} (s : finset α) (H : ∀ x, x ∈ s ↔ x ∈ p) :
  @fintype.card p (of_finset s H) = s.card :=
fintype.subtype_card s H

theorem card_of_finset' {p : set α} (s : finset α)
  (H : ∀ x, x ∈ s ↔ x ∈ p) [fintype p] : fintype.card p = s.card :=
by rw ←card_of_finset s H; congr

/-- If `f : α → β` is a bijection and `α` is a fintype, then `β` is also a fintype. -/
def of_bijective [fintype α] (f : α → β) (H : function.bijective f) : fintype β :=
⟨univ.map ⟨f, H.1⟩,
λ b, let ⟨a, e⟩ := H.2 b in e ▸ mem_map_of_mem _ (mem_univ _)⟩

/-- If `f : α → β` is a surjection and `α` is a fintype, then `β` is also a fintype. -/
def of_surjective [decidable_eq β] [fintype α] (f : α → β) (H : function.surjective f) :
  fintype β :=
⟨univ.image f, λ b, let ⟨a, e⟩ := H b in e ▸ mem_image_of_mem _ (mem_univ _)⟩

end fintype

section inv

namespace function

variables [fintype α] [decidable_eq β]

namespace injective

variables {f : α → β} (hf : function.injective f)

/--
The inverse of an `hf : injective` function `f : α → β`, of the type `↥(set.range f) → α`.
This is the computable version of `function.inv_fun` that requires `fintype α` and `decidable_eq β`,
or the function version of applying `(equiv.of_injective f hf).symm`.
This function should not usually be used for actual computation because for most cases,
an explicit inverse can be stated that has better computational properties.
This function computes by checking all terms `a : α` to find the `f a = b`, so it is O(N) where
`N = fintype.card α`.
-/
def inv_of_mem_range : set.range f → α :=
λ b, finset.choose (λ a, f a = b) finset.univ ((exists_unique_congr (by simp)).mp
  (hf.exists_unique_of_mem_range b.property))

lemma left_inv_of_inv_of_mem_range (b : set.range f) :
  f (hf.inv_of_mem_range b) = b :=
(finset.choose_spec (λ a, f a = b) _ _).right

@[simp] lemma right_inv_of_inv_of_mem_range (a : α) :
  hf.inv_of_mem_range (⟨f a, set.mem_range_self a⟩) = a :=
hf (finset.choose_spec (λ a', f a' = f a) _ _).right

lemma inv_fun_restrict [nonempty α] :
  (set.range f).restrict (inv_fun f) = hf.inv_of_mem_range :=
begin
  ext ⟨b, h⟩,
  apply hf,
  simp [hf.left_inv_of_inv_of_mem_range, @inv_fun_eq _ _ _ f b (set.mem_range.mp h)]
end

lemma inv_of_mem_range_surjective : function.surjective hf.inv_of_mem_range :=
λ a, ⟨⟨f a, set.mem_range_self a⟩, by simp⟩

end injective

namespace embedding
variables (f : α ↪ β) (b : set.range f)

/--
The inverse of an embedding `f : α ↪ β`, of the type `↥(set.range f) → α`.
This is the computable version of `function.inv_fun` that requires `fintype α` and `decidable_eq β`,
or the function version of applying `(equiv.of_injective f f.injective).symm`.
This function should not usually be used for actual computation because for most cases,
an explicit inverse can be stated that has better computational properties.
This function computes by checking all terms `a : α` to find the `f a = b`, so it is O(N) where
`N = fintype.card α`.
-/
def inv_of_mem_range : α :=
f.injective.inv_of_mem_range b

@[simp] lemma left_inv_of_inv_of_mem_range :
  f (f.inv_of_mem_range b) = b :=
f.injective.left_inv_of_inv_of_mem_range b

@[simp] lemma right_inv_of_inv_of_mem_range (a : α) :
  f.inv_of_mem_range ⟨f a, set.mem_range_self a⟩ = a :=
f.injective.right_inv_of_inv_of_mem_range a

lemma inv_fun_restrict [nonempty α] :
  (set.range f).restrict (inv_fun f) = f.inv_of_mem_range :=
begin
  ext ⟨b, h⟩,
  apply f.injective,
  simp [f.left_inv_of_inv_of_mem_range, @inv_fun_eq _ _ _ f b (set.mem_range.mp h)]
end

lemma inv_of_mem_range_surjective : function.surjective f.inv_of_mem_range :=
λ a, ⟨⟨f a, set.mem_range_self a⟩, by simp⟩

end embedding

end function

end inv

namespace fintype

/-- Given an injective function to a fintype, the domain is also a
fintype. This is noncomputable because injectivity alone cannot be
used to construct preimages. -/
noncomputable def of_injective [fintype β] (f : α → β) (H : function.injective f) : fintype α :=
by letI := classical.dec; exact
if hα : nonempty α then by letI := classical.inhabited_of_nonempty hα;
  exact of_surjective (inv_fun f) (inv_fun_surjective H)
else ⟨∅, λ x, (hα ⟨x⟩).elim⟩

/-- If `f : α ≃ β` and `α` is a fintype, then `β` is also a fintype. -/
def of_equiv (α : Type*) [fintype α] (f : α ≃ β) : fintype β := of_bijective _ f.bijective

theorem of_equiv_card [fintype α] (f : α ≃ β) :
  @card β (of_equiv α f) = card α :=
multiset.card_map _ _

theorem card_congr {α β} [fintype α] [fintype β] (f : α ≃ β) : card α = card β :=
by rw ← of_equiv_card f; congr

@[congr]
lemma card_congr' {α β} [fintype α] [fintype β] (h : α = β) : card α = card β :=
card_congr (by rw h)

section

variables [fintype α] [fintype β]

/-- If the cardinality of `α` is `n`, there is computably a bijection between `α` and `fin n`.

See `fintype.equiv_fin_of_card_eq` for the noncomputable definition,
and `fintype.trunc_equiv_fin` and `fintype.equiv_fin` for the bijection `α ≃ fin (card α)`.
-/
def trunc_equiv_fin_of_card_eq [decidable_eq α] {n : ℕ} (h : fintype.card α = n) :
  trunc (α ≃ fin n) :=
(trunc_equiv_fin α).map (λ e, e.trans (fin.cast h).to_equiv)


/-- If the cardinality of `α` is `n`, there is noncomputably a bijection between `α` and `fin n`.

See `fintype.trunc_equiv_fin_of_card_eq` for the computable definition,
and `fintype.trunc_equiv_fin` and `fintype.equiv_fin` for the bijection `α ≃ fin (card α)`.
-/
noncomputable def equiv_fin_of_card_eq {n : ℕ} (h : fintype.card α = n) :
  α ≃ fin n :=
by { letI := classical.dec_eq α, exact (trunc_equiv_fin_of_card_eq h).out }

/-- Two `fintype`s with the same cardinality are (computably) in bijection.

See `fintype.equiv_of_card_eq` for the noncomputable version,
and `fintype.trunc_equiv_fin_of_card_eq` and `fintype.equiv_fin_of_card_eq` for
the specialization to `fin`.
-/
def trunc_equiv_of_card_eq [decidable_eq α] [decidable_eq β] (h : card α = card β) :
  trunc (α ≃ β) :=
(trunc_equiv_fin_of_card_eq h).bind (λ e, (trunc_equiv_fin β).map (λ e', e.trans e'.symm))

/-- Two `fintype`s with the same cardinality are (noncomputably) in bijection.

See `fintype.trunc_equiv_of_card_eq` for the computable version,
and `fintype.trunc_equiv_fin_of_card_eq` and `fintype.equiv_fin_of_card_eq` for
the specialization to `fin`.
-/
noncomputable def equiv_of_card_eq (h : card α = card β) : α ≃ β :=
by { letI := classical.dec_eq α, letI := classical.dec_eq β,
     exact (trunc_equiv_of_card_eq h).out }

end

theorem card_eq {α β} [F : fintype α] [G : fintype β] : card α = card β ↔ nonempty (α ≃ β) :=
⟨λ h, by { haveI := classical.prop_decidable, exact (trunc_equiv_of_card_eq h).nonempty },
 λ ⟨f⟩, card_congr f⟩

/-- Any subsingleton type with a witness is a fintype (with one term). -/
def of_subsingleton (a : α) [subsingleton α] : fintype α :=
⟨{a}, λ b, finset.mem_singleton.2 (subsingleton.elim _ _)⟩

@[simp] theorem univ_of_subsingleton (a : α) [subsingleton α] :
  @univ _ (of_subsingleton a) = {a} := rfl

/-- Note: this lemma is specifically about `fintype.of_subsingleton`. For a statement about
arbitrary `fintype` instances, use either `fintype.card_le_one_iff_subsingleton` or
`fintype.card_unique`. -/
@[simp] theorem card_of_subsingleton (a : α) [subsingleton α] :
  @fintype.card _ (of_subsingleton a) = 1 := rfl

@[simp] theorem card_unique [unique α] [h : fintype α] :
  fintype.card α = 1 :=
subsingleton.elim (of_subsingleton default) h ▸ card_of_subsingleton _

@[priority 100] -- see Note [lower instance priority]
instance of_is_empty [is_empty α] : fintype α := ⟨∅, is_empty_elim⟩

/-- Note: this lemma is specifically about `fintype.of_is_empty`. For a statement about
arbitrary `fintype` instances, use `finset.univ_eq_empty`. -/
-- no-lint since while `finset.univ_eq_empty` can prove this, it isn't applicable for `dsimp`.
@[simp, nolint simp_nf] theorem univ_of_is_empty [is_empty α] : @univ α _ = ∅ := rfl

/-- Note: this lemma is specifically about `fintype.of_is_empty`. For a statement about
arbitrary `fintype` instances, use `fintype.card_eq_zero_iff`. -/
@[simp] theorem card_of_is_empty [is_empty α] : fintype.card α = 0 := rfl

open_locale classical
variables (α)

/-- Any subsingleton type is (noncomputably) a fintype (with zero or one term). -/
@[priority 5] -- see Note [lower instance priority]
noncomputable instance of_subsingleton' [subsingleton α] : fintype α :=
if h : nonempty α then
  of_subsingleton (nonempty.some h)
else
  @fintype.of_is_empty _ $ not_nonempty_iff.mp h

end fintype

namespace set

/-- Construct a finset enumerating a set `s`, given a `fintype` instance.  -/
def to_finset (s : set α) [fintype s] : finset α :=
⟨(@finset.univ s _).1.map subtype.val, finset.univ.nodup.map $ λ a b, subtype.eq⟩

@[congr]
lemma to_finset_congr {s t : set α} [fintype s] [fintype t] (h : s = t) :
  to_finset s = to_finset t :=
by cc

@[simp] theorem mem_to_finset {s : set α} [fintype s] {a : α} : a ∈ s.to_finset ↔ a ∈ s :=
by simp [to_finset]

@[simp] theorem mem_to_finset_val {s : set α} [fintype s] {a : α} : a ∈ s.to_finset.1 ↔ a ∈ s :=
mem_to_finset

/-- Membership of a set with a `fintype` instance is decidable.

Using this as an instance leads to potential loops with `subtype.fintype` under certain decidability
assumptions, so it should only be declared a local instance. -/
def decidable_mem_of_fintype [decidable_eq α] (s : set α) [fintype s] (a) : decidable (a ∈ s) :=
decidable_of_iff _ mem_to_finset

-- We use an arbitrary `[fintype s]` instance here,
-- not necessarily coming from a `[fintype α]`.
@[simp]
lemma to_finset_card {α : Type*} (s : set α) [fintype s] :
  s.to_finset.card = fintype.card s :=
multiset.card_map subtype.val finset.univ.val

@[simp] theorem coe_to_finset (s : set α) [fintype s] : (↑s.to_finset : set α) = s :=
set.ext $ λ _, mem_to_finset

@[simp] theorem to_finset_inj {s t : set α} [fintype s] [fintype t] :
  s.to_finset = t.to_finset ↔ s = t :=
⟨λ h, by rw [←s.coe_to_finset, h, t.coe_to_finset], λ h, by simp [h]; congr⟩

@[simp, mono] theorem to_finset_mono {s t : set α} [fintype s] [fintype t] :
  s.to_finset ⊆ t.to_finset ↔ s ⊆ t :=
by simp [finset.subset_iff, set.subset_def]

@[simp, mono] theorem to_finset_strict_mono {s t : set α} [fintype s] [fintype t] :
  s.to_finset ⊂ t.to_finset ↔ s ⊂ t :=
by simp only [finset.ssubset_def, to_finset_mono, ssubset_def]

@[simp] theorem to_finset_disjoint_iff [decidable_eq α] {s t : set α} [fintype s] [fintype t] :
  disjoint s.to_finset t.to_finset ↔ disjoint s t :=
by simp only [←disjoint_coe, coe_to_finset]

lemma to_finset_inter {α : Type*} [decidable_eq α] (s t : set α) [fintype (s ∩ t : set α)]
  [fintype s] [fintype t] : (s ∩ t).to_finset = s.to_finset ∩ t.to_finset :=
by { ext, simp }

lemma to_finset_union {α : Type*} [decidable_eq α] (s t : set α) [fintype (s ∪ t : set α)]
  [fintype s] [fintype t] : (s ∪ t).to_finset = s.to_finset ∪ t.to_finset :=
by { ext, simp }

lemma to_finset_diff {α : Type*} [decidable_eq α] (s t : set α) [fintype s] [fintype t]
  [fintype (s \ t : set α)] : (s \ t).to_finset = s.to_finset \ t.to_finset :=
by { ext, simp }

lemma to_finset_ne_eq_erase {α : Type*} [decidable_eq α] [fintype α] (a : α)
  [fintype {x : α | x ≠ a}] : {x : α | x ≠ a}.to_finset = finset.univ.erase a :=
by { ext, simp }

theorem to_finset_compl [decidable_eq α] [fintype α] (s : set α) [fintype s] [fintype ↥sᶜ] :
  (sᶜ).to_finset = s.to_finsetᶜ :=
by { ext, simp }

/- TODO Without the coercion arrow (`↥`) there is an elaboration bug;
it essentially infers `fintype.{v} (set.univ.{u} : set α)` with `v` and `u` distinct.
Reported in leanprover-community/lean#672 -/
@[simp] lemma to_finset_univ [fintype ↥(set.univ : set α)] [fintype α] :
  (set.univ : set α).to_finset = finset.univ :=
by { ext, simp }

@[simp] lemma to_finset_range [decidable_eq α] [fintype β] (f : β → α) [fintype (set.range f)] :
  (set.range f).to_finset = finset.univ.image f :=
by { ext, simp }

/- TODO The `↥` circumvents an elaboration bug. See comment on `set.to_finset_univ`. -/
lemma to_finset_singleton (a : α) [fintype ↥({a} : set α)] : ({a} : set α).to_finset = {a} :=
by { ext, simp }

/- TODO The `↥` circumvents an elaboration bug. See comment on `set.to_finset_univ`. -/
@[simp] lemma to_finset_insert [decidable_eq α] {a : α} {s : set α}
  [fintype ↥(insert a s : set α)] [fintype s] :
  (insert a s).to_finset = insert a s.to_finset :=
by { ext, simp }

lemma filter_mem_univ_eq_to_finset [fintype α] (s : set α) [fintype s] [decidable_pred (∈ s)] :
  finset.univ.filter (∈ s) = s.to_finset :=
by { ext, simp only [mem_filter, finset.mem_univ, true_and, mem_to_finset] }

end set

lemma finset.card_univ [fintype α] : (finset.univ : finset α).card = fintype.card α :=
rfl

lemma finset.eq_univ_of_card [fintype α] (s : finset α) (hs : s.card = fintype.card α) :
  s = univ :=
eq_of_subset_of_card_le (subset_univ _) $ by rw [hs, finset.card_univ]

lemma finset.card_eq_iff_eq_univ [fintype α] (s : finset α) :
  s.card = fintype.card α ↔ s = finset.univ :=
⟨s.eq_univ_of_card, by { rintro rfl, exact finset.card_univ, }⟩

lemma finset.card_le_univ [fintype α] (s : finset α) :
  s.card ≤ fintype.card α :=
card_le_of_subset (subset_univ s)

lemma finset.card_lt_univ_of_not_mem [fintype α] {s : finset α} {x : α} (hx : x ∉ s) :
  s.card < fintype.card α :=
card_lt_card ⟨subset_univ s, not_forall.2 ⟨x, λ hx', hx (hx' $ mem_univ x)⟩⟩

lemma finset.card_lt_iff_ne_univ [fintype α] (s : finset α) :
  s.card < fintype.card α ↔ s ≠ finset.univ :=
s.card_le_univ.lt_iff_ne.trans (not_iff_not_of_iff s.card_eq_iff_eq_univ)

lemma finset.card_compl_lt_iff_nonempty [fintype α] [decidable_eq α] (s : finset α) :
  sᶜ.card < fintype.card α ↔ s.nonempty :=
sᶜ.card_lt_iff_ne_univ.trans s.compl_ne_univ_iff_nonempty

lemma finset.card_univ_diff [decidable_eq α] [fintype α] (s : finset α) :
  (finset.univ \ s).card = fintype.card α - s.card :=
finset.card_sdiff (subset_univ s)

lemma finset.card_compl [decidable_eq α] [fintype α] (s : finset α) :
  sᶜ.card = fintype.card α - s.card :=
finset.card_univ_diff s

lemma fintype.card_compl_set [fintype α] (s : set α) [fintype s] [fintype ↥sᶜ] :
  fintype.card ↥sᶜ = fintype.card α - fintype.card s :=
begin
  classical,
  rw [← set.to_finset_card, ← set.to_finset_card, ← finset.card_compl, set.to_finset_compl]
end

instance (n : ℕ) : fintype (fin n) :=
⟨finset.fin_range n, finset.mem_fin_range⟩

lemma fin.univ_def (n : ℕ) : (univ : finset (fin n)) = finset.fin_range n := rfl

@[simp] theorem fintype.card_fin (n : ℕ) : fintype.card (fin n) = n :=
list.length_fin_range n

@[simp] lemma finset.card_fin (n : ℕ) : finset.card (finset.univ : finset (fin n)) = n :=
by rw [finset.card_univ, fintype.card_fin]

/-- `fin` as a map from `ℕ` to `Type` is injective. Note that since this is a statement about
equality of types, using it should be avoided if possible. -/
lemma fin_injective : function.injective fin :=
λ m n h,
  (fintype.card_fin m).symm.trans $ (fintype.card_congr $ equiv.cast h).trans (fintype.card_fin n)

/-- A reversed version of `fin.cast_eq_cast` that is easier to rewrite with. -/
theorem fin.cast_eq_cast' {n m : ℕ} (h : fin n = fin m) :
  cast h = ⇑(fin.cast $ fin_injective h) :=
(fin.cast_eq_cast _).symm

lemma card_finset_fin_le {n : ℕ} (s : finset (fin n)) : s.card ≤ n :=
by simpa only [fintype.card_fin] using s.card_le_univ

lemma fin.equiv_iff_eq {m n : ℕ} : nonempty (fin m ≃ fin n) ↔ m = n :=
  ⟨λ ⟨h⟩, by simpa using fintype.card_congr h, λ h, ⟨equiv.cast $ h ▸ rfl ⟩ ⟩

@[simp] lemma fin.image_succ_above_univ {n : ℕ} (i : fin (n + 1)) :
  univ.image i.succ_above = {i}ᶜ :=
by { ext m, simp }

@[simp] lemma fin.image_succ_univ (n : ℕ) : (univ : finset (fin n)).image fin.succ = {0}ᶜ :=
by rw [← fin.succ_above_zero, fin.image_succ_above_univ]

@[simp] lemma fin.image_cast_succ (n : ℕ) :
  (univ : finset (fin n)).image fin.cast_succ = {fin.last n}ᶜ :=
by rw [← fin.succ_above_last, fin.image_succ_above_univ]

/- The following three lemmas use `finset.cons` instead of `insert` and `finset.map` instead of
`finset.image` to reduce proof obligations downstream. -/

/-- Embed `fin n` into `fin (n + 1)` by prepending zero to the `univ` -/
lemma fin.univ_succ (n : ℕ) :
  (univ : finset (fin (n + 1))) =
    cons 0 (univ.map ⟨fin.succ, fin.succ_injective _⟩) (by simp [map_eq_image]) :=
by simp [map_eq_image]

/-- Embed `fin n` into `fin (n + 1)` by appending a new `fin.last n` to the `univ` -/
lemma fin.univ_cast_succ (n : ℕ) :
  (univ : finset (fin (n + 1))) =
    cons (fin.last n) (univ.map fin.cast_succ.to_embedding) (by simp [map_eq_image]) :=
by simp [map_eq_image]

/-- Embed `fin n` into `fin (n + 1)` by inserting
around a specified pivot `p : fin (n + 1)` into the `univ` -/
lemma fin.univ_succ_above (n : ℕ) (p : fin (n + 1)) :
  (univ : finset (fin (n + 1))) = cons p (univ.map $ (fin.succ_above p).to_embedding) (by simp) :=
by simp [map_eq_image]

@[instance, priority 10] def unique.fintype {α : Type*} [unique α] : fintype α :=
fintype.of_subsingleton default

/-- Short-circuit instance to decrease search for `unique.fintype`,
since that relies on a subsingleton elimination for `unique`. -/
instance fintype.subtype_eq (y : α) : fintype {x // x = y} :=
fintype.subtype {y} (by simp)

/-- Short-circuit instance to decrease search for `unique.fintype`,
since that relies on a subsingleton elimination for `unique`. -/
instance fintype.subtype_eq' (y : α) : fintype {x // y = x} :=
fintype.subtype {y} (by simp [eq_comm])

@[simp] lemma fintype.card_subtype_eq (y : α) [fintype {x // x = y}] :
  fintype.card {x // x = y} = 1 :=
fintype.card_unique

@[simp] lemma fintype.card_subtype_eq' (y : α) [fintype {x // y = x}] :
  fintype.card {x // y = x} = 1 :=
fintype.card_unique

@[simp] theorem fintype.univ_empty : @univ empty _ = ∅ := rfl

@[simp] theorem fintype.card_empty : fintype.card empty = 0 := rfl

@[simp] theorem fintype.univ_pempty : @univ pempty _ = ∅ := rfl

@[simp] theorem fintype.card_pempty : fintype.card pempty = 0 := rfl

instance : fintype unit := fintype.of_subsingleton ()

theorem fintype.univ_unit : @univ unit _ = {()} := rfl

theorem fintype.card_unit : fintype.card unit = 1 := rfl

instance : fintype punit := fintype.of_subsingleton punit.star

@[simp] theorem fintype.univ_punit : @univ punit _ = {punit.star} := rfl

@[simp] theorem fintype.card_punit : fintype.card punit = 1 := rfl

instance : fintype bool := ⟨⟨tt ::ₘ ff ::ₘ 0, by simp⟩, λ x, by cases x; simp⟩

@[simp] theorem fintype.univ_bool : @univ bool _ = {tt, ff} := rfl

instance units_int.fintype : fintype ℤˣ :=
⟨{1, -1}, λ x, by cases int.units_eq_one_or x; simp *⟩

@[simp] lemma units_int.univ : (finset.univ : finset ℤˣ) = {1, -1} := rfl

instance additive.fintype : Π [fintype α], fintype (additive α) := id

instance multiplicative.fintype : Π [fintype α], fintype (multiplicative α) := id

@[simp] theorem fintype.card_units_int : fintype.card ℤˣ = 2 := rfl

@[simp] theorem fintype.card_bool : fintype.card bool = 2 := rfl

instance {α : Type*} [fintype α] : fintype (option α) :=
⟨univ.insert_none, λ a, by simp⟩

lemma univ_option (α : Type*) [fintype α] : (univ : finset (option α)) = insert_none univ := rfl

@[simp] theorem fintype.card_option {α : Type*} [fintype α] :
  fintype.card (option α) = fintype.card α + 1 :=
(finset.card_cons _).trans $ congr_arg2 _ (card_map _) rfl

/-- If `option α` is a `fintype` then so is `α` -/
def fintype_of_option {α : Type*} [fintype (option α)] : fintype α :=
⟨finset.erase_none (fintype.elems (option α)), λ x, mem_erase_none.mpr (fintype.complete (some x))⟩

/-- A type is a `fintype` if its successor (using `option`) is a `fintype`. -/
def fintype_of_option_equiv [fintype α] (f : α ≃ option β) : fintype β :=
by { haveI := fintype.of_equiv _ f, exact fintype_of_option }

instance {α : Type*} (β : α → Type*)
  [fintype α] [∀ a, fintype (β a)] : fintype (sigma β) :=
⟨univ.sigma (λ _, univ), λ ⟨a, b⟩, by simp⟩

@[simp] lemma finset.univ_sigma_univ {α : Type*} {β : α → Type*} [fintype α] [∀ a, fintype (β a)] :
  (univ : finset α).sigma (λ a, (univ : finset (β a))) = univ := rfl

instance (α β : Type*) [fintype α] [fintype β] : fintype (α × β) :=
⟨univ.product univ, λ ⟨a, b⟩, by simp⟩

@[simp] lemma finset.univ_product_univ {α β : Type*} [fintype α] [fintype β] :
  (univ : finset α).product (univ : finset β) = univ :=
rfl

@[simp] theorem fintype.card_prod (α β : Type*) [fintype α] [fintype β] :
  fintype.card (α × β) = fintype.card α * fintype.card β :=
card_product _ _

/-- Given that `α × β` is a fintype, `α` is also a fintype. -/
def fintype.prod_left {α β} [decidable_eq α] [fintype (α × β)] [nonempty β] : fintype α :=
⟨(fintype.elems (α × β)).image prod.fst,
  λ a, let ⟨b⟩ := ‹nonempty β› in by simp; exact ⟨b, fintype.complete _⟩⟩

/-- Given that `α × β` is a fintype, `β` is also a fintype. -/
def fintype.prod_right {α β} [decidable_eq β] [fintype (α × β)] [nonempty α] : fintype β :=
⟨(fintype.elems (α × β)).image prod.snd,
  λ b, let ⟨a⟩ := ‹nonempty α› in by simp; exact ⟨a, fintype.complete _⟩⟩

instance (α : Type*) [fintype α] : fintype (ulift α) :=
fintype.of_equiv _ equiv.ulift.symm

@[simp] theorem fintype.card_ulift (α : Type*) [fintype α] :
  fintype.card (ulift α) = fintype.card α :=
fintype.of_equiv_card _

instance (α : Type*) [fintype α] : fintype (plift α) :=
fintype.of_equiv _ equiv.plift.symm

@[simp] theorem fintype.card_plift (α : Type*) [fintype α] :
  fintype.card (plift α) = fintype.card α :=
fintype.of_equiv_card _

instance (α : Type*) [fintype α] : fintype αᵒᵈ := ‹fintype α›

@[simp] lemma fintype.card_order_dual (α : Type*) [fintype α] : fintype.card αᵒᵈ = fintype.card α :=
rfl

instance (α : Type*) [fintype α] : fintype (lex α) := ‹fintype α›

@[simp] lemma fintype.card_lex (α : Type*) [fintype α] :
  fintype.card (lex α) = fintype.card α := rfl

lemma univ_sum_type {α β : Type*} [fintype α] [fintype β] [fintype (α ⊕ β)] [decidable_eq (α ⊕ β)] :
  (univ : finset (α ⊕ β)) = map function.embedding.inl univ ∪ map function.embedding.inr univ :=
begin
  rw [eq_comm, eq_univ_iff_forall], simp only [mem_union, mem_map, exists_prop, mem_univ, true_and],
  rintro (x|y), exacts [or.inl ⟨x, rfl⟩, or.inr ⟨y, rfl⟩]
end

instance (α : Type u) (β : Type v) [fintype α] [fintype β] : fintype (α ⊕ β) :=
@fintype.of_equiv _ _ (@sigma.fintype _
    (λ b, cond b (ulift α) (ulift.{(max u v) v} β)) _
    (λ b, by cases b; apply ulift.fintype))
  ((equiv.sum_equiv_sigma_bool _ _).symm.trans
    (equiv.sum_congr equiv.ulift equiv.ulift))

/-- Given that `α ⊕ β` is a fintype, `α` is also a fintype. This is non-computable as it uses
that `sum.inl` is an injection, but there's no clear inverse if `α` is empty. -/
noncomputable def fintype.sum_left {α β} [fintype (α ⊕ β)] : fintype α :=
fintype.of_injective (sum.inl : α → α ⊕ β) sum.inl_injective

/-- Given that `α ⊕ β` is a fintype, `β` is also a fintype. This is non-computable as it uses
that `sum.inr` is an injection, but there's no clear inverse if `β` is empty. -/
noncomputable def fintype.sum_right {α β} [fintype (α ⊕ β)] : fintype β :=
fintype.of_injective (sum.inr : β → α ⊕ β) sum.inr_injective

@[simp] theorem fintype.card_sum [fintype α] [fintype β] :
  fintype.card (α ⊕ β) = fintype.card α + fintype.card β :=
begin
  classical,
  rw [←finset.card_univ, univ_sum_type, finset.card_union_eq],
  { simp [finset.card_univ] },
  { intros x hx,
    suffices : (∃ (a : α), sum.inl a = x) ∧ ∃ (b : β), sum.inr b = x,
    { obtain ⟨⟨a, rfl⟩, ⟨b, hb⟩⟩ := this,
      simpa using hb },
    simpa using hx }
end

/-- If the subtype of all-but-one elements is a `fintype` then the type itself is a `fintype`. -/
def fintype_of_fintype_ne (a : α) [decidable_pred (= a)] (h : fintype {b // b ≠ a}) : fintype α :=
fintype.of_equiv _ $ equiv.sum_compl (= a)

section finset

/-! ### `fintype (s : finset α)` -/

instance finset.fintype_coe_sort {α : Type u} (s : finset α) : fintype s :=
⟨s.attach, s.mem_attach⟩

@[simp] lemma finset.univ_eq_attach {α : Type u} (s : finset α) :
  (univ : finset s) = s.attach :=
rfl

end finset

namespace fintype
variables [fintype α] [fintype β]

lemma card_le_of_injective (f : α → β) (hf : function.injective f) : card α ≤ card β :=
finset.card_le_card_of_inj_on f (λ _ _, finset.mem_univ _) (λ _ _ _ _ h, hf h)

lemma card_le_of_embedding (f : α ↪ β) : card α ≤ card β := card_le_of_injective f f.2

lemma card_lt_of_injective_of_not_mem (f : α → β) (h : function.injective f)
  {b : β} (w : b ∉ set.range f) : card α < card β :=
calc card α = (univ.map ⟨f, h⟩).card : (card_map _).symm
... < card β : finset.card_lt_univ_of_not_mem $
                 by rwa [← mem_coe, coe_map, coe_univ, set.image_univ]

lemma card_lt_of_injective_not_surjective (f : α → β) (h : function.injective f)
  (h' : ¬function.surjective f) : card α < card β :=
let ⟨y, hy⟩ := not_forall.1 h' in card_lt_of_injective_of_not_mem f h hy

lemma card_le_of_surjective (f : α → β) (h : function.surjective f) : card β ≤ card α :=
card_le_of_injective _ (function.injective_surj_inv h)

lemma card_range_le {α β : Type*} (f : α → β) [fintype α] [fintype (set.range f)] :
  fintype.card (set.range f) ≤ fintype.card α :=
fintype.card_le_of_surjective (λ a, ⟨f a, by simp⟩) (λ ⟨_, a, ha⟩, ⟨a, by simpa using ha⟩)

lemma card_range {α β F : Type*} [embedding_like F α β] (f : F) [fintype α]
  [fintype (set.range f)] :
  fintype.card (set.range f) = fintype.card α :=
eq.symm $ fintype.card_congr $ equiv.of_injective _ $ embedding_like.injective f

/--
The pigeonhole principle for finitely many pigeons and pigeonholes.
This is the `fintype` version of `finset.exists_ne_map_eq_of_card_lt_of_maps_to`.
-/
lemma exists_ne_map_eq_of_card_lt (f : α → β) (h : fintype.card β < fintype.card α) :
  ∃ x y, x ≠ y ∧ f x = f y :=
let ⟨x, _, y, _, h⟩ := finset.exists_ne_map_eq_of_card_lt_of_maps_to h (λ x _, mem_univ (f x))
in ⟨x, y, h⟩

lemma card_eq_one_iff : card α = 1 ↔ (∃ x : α, ∀ y, y = x) :=
by rw [←card_unit, card_eq]; exact
⟨λ ⟨a⟩, ⟨a.symm (), λ y, a.injective (subsingleton.elim _ _)⟩,
  λ ⟨x, hx⟩, ⟨⟨λ _, (), λ _, x, λ _, (hx _).trans (hx _).symm,
    λ _, subsingleton.elim _ _⟩⟩⟩

lemma card_eq_zero_iff : card α = 0 ↔ is_empty α :=
by rw [card, finset.card_eq_zero, univ_eq_empty_iff]

lemma card_eq_zero [is_empty α] : card α = 0 := card_eq_zero_iff.2 ‹_›

lemma card_eq_one_iff_nonempty_unique : card α = 1 ↔ nonempty (unique α) :=
⟨λ h, let ⟨d, h⟩ := fintype.card_eq_one_iff.mp h in ⟨{ default := d, uniq := h}⟩,
 λ ⟨h⟩, by exactI fintype.card_unique⟩

/-- A `fintype` with cardinality zero is equivalent to `empty`. -/
def card_eq_zero_equiv_equiv_empty : card α = 0 ≃ (α ≃ empty) :=
(equiv.of_iff card_eq_zero_iff).trans (equiv.equiv_empty_equiv α).symm

lemma card_pos_iff : 0 < card α ↔ nonempty α :=
pos_iff_ne_zero.trans $ not_iff_comm.mp $ not_nonempty_iff.trans card_eq_zero_iff.symm

lemma card_pos [h : nonempty α] : 0 < card α :=
card_pos_iff.mpr h

lemma card_ne_zero [nonempty α] : card α ≠ 0 :=
ne_of_gt card_pos

lemma card_le_one_iff : card α ≤ 1 ↔ (∀ a b : α, a = b) :=
let n := card α in
have hn : n = card α := rfl,
match n, hn with
| 0     := λ ha, ⟨λ h, λ a, (card_eq_zero_iff.1 ha.symm).elim a, λ _, ha ▸ nat.le_succ _⟩
| 1     := λ ha, ⟨λ h, λ a b, let ⟨x, hx⟩ := card_eq_one_iff.1 ha.symm in
  by rw [hx a, hx b],
    λ _, ha ▸ le_rfl⟩
| (n+2) := λ ha, ⟨λ h, by rw ← ha at h; exact absurd h dec_trivial,
  (λ h, card_unit ▸ card_le_of_injective (λ _, ())
    (λ _ _ _, h _ _))⟩
end

lemma card_le_one_iff_subsingleton : card α ≤ 1 ↔ subsingleton α :=
card_le_one_iff.trans subsingleton_iff.symm

lemma one_lt_card_iff_nontrivial : 1 < card α ↔ nontrivial α :=
begin
  classical,
  rw ←not_iff_not,
  push_neg,
  rw [not_nontrivial_iff_subsingleton, card_le_one_iff_subsingleton]
end

lemma exists_ne_of_one_lt_card (h : 1 < card α) (a : α) : ∃ b : α, b ≠ a :=
by { haveI : nontrivial α := one_lt_card_iff_nontrivial.1 h, exact exists_ne a }

lemma exists_pair_of_one_lt_card (h : 1 < card α) : ∃ (a b : α), a ≠ b :=
by { haveI : nontrivial α := one_lt_card_iff_nontrivial.1 h, exact exists_pair_ne α }

lemma card_eq_one_of_forall_eq {i : α} (h : ∀ j, j = i) : card α = 1 :=
fintype.card_eq_one_iff.2 ⟨i,h⟩

lemma one_lt_card [h : nontrivial α] : 1 < fintype.card α :=
fintype.one_lt_card_iff_nontrivial.mpr h

lemma one_lt_card_iff : 1 < card α ↔ ∃ a b : α, a ≠ b :=
one_lt_card_iff_nontrivial.trans nontrivial_iff

lemma two_lt_card_iff : 2 < card α ↔ ∃ a b c : α, a ≠ b ∧ a ≠ c ∧ b ≠ c :=
by simp_rw [←finset.card_univ, two_lt_card_iff, mem_univ, true_and]

lemma injective_iff_surjective {f : α → α} : injective f ↔ surjective f :=
by haveI := classical.prop_decidable; exact
have ∀ {f : α → α}, injective f → surjective f,
from λ f hinj x,
  have h₁ : image f univ = univ := eq_of_subset_of_card_le (subset_univ _)
    ((card_image_of_injective univ hinj).symm ▸ le_rfl),
  have h₂ : x ∈ image f univ := h₁.symm ▸ mem_univ _,
  exists_of_bex (mem_image.1 h₂),
⟨this,
  λ hsurj, has_left_inverse.injective
    ⟨surj_inv hsurj, left_inverse_of_surjective_of_right_inverse
      (this (injective_surj_inv _)) (right_inverse_surj_inv _)⟩⟩

lemma injective_iff_bijective {f : α → α} : injective f ↔ bijective f :=
by simp [bijective, injective_iff_surjective]

lemma surjective_iff_bijective {f : α → α} : surjective f ↔ bijective f :=
by simp [bijective, injective_iff_surjective]

lemma injective_iff_surjective_of_equiv {β : Type*} {f : α → β} (e : α ≃ β) :
  injective f ↔ surjective f :=
have injective (e.symm ∘ f) ↔ surjective (e.symm ∘ f), from injective_iff_surjective,
⟨λ hinj, by simpa [function.comp] using
  e.surjective.comp (this.1 (e.symm.injective.comp hinj)),
λ hsurj, by simpa [function.comp] using
  e.injective.comp (this.2 (e.symm.surjective.comp hsurj))⟩

lemma card_of_bijective {f : α → β} (hf : bijective f) : card α = card β :=
card_congr (equiv.of_bijective f hf)

lemma bijective_iff_injective_and_card (f : α → β) :
  bijective f ↔ injective f ∧ card α = card β :=
begin
  split,
  { intro h, exact ⟨h.1, card_of_bijective h⟩ },
  { rintro ⟨hf, h⟩,
    refine ⟨hf, _⟩,
    rwa ←injective_iff_surjective_of_equiv (equiv_of_card_eq h) }
end

lemma bijective_iff_surjective_and_card (f : α → β) :
  bijective f ↔ surjective f ∧ card α = card β :=
begin
  split,
  { intro h, exact ⟨h.2, card_of_bijective h⟩ },
  { rintro ⟨hf, h⟩,
    refine ⟨_, hf⟩,
    rwa injective_iff_surjective_of_equiv (equiv_of_card_eq h) }
end

lemma right_inverse_of_left_inverse_of_card_le {f : α → β} {g : β → α}
  (hfg : left_inverse f g) (hcard : card α ≤ card β) :
  right_inverse f g :=
have hsurj : surjective f, from surjective_iff_has_right_inverse.2 ⟨g, hfg⟩,
right_inverse_of_injective_of_left_inverse
  ((bijective_iff_surjective_and_card _).2
    ⟨hsurj, le_antisymm hcard (card_le_of_surjective f hsurj)⟩ ).1
  hfg

lemma left_inverse_of_right_inverse_of_card_le {f : α → β} {g : β → α}
  (hfg : right_inverse f g) (hcard : card β ≤ card α) :
  left_inverse f g :=
right_inverse_of_left_inverse_of_card_le hfg hcard

end fintype

lemma fintype.coe_image_univ [fintype α] [decidable_eq β] {f : α → β} :
  ↑(finset.image f finset.univ) = set.range f :=
by { ext x, simp }

instance list.subtype.fintype [decidable_eq α] (l : list α) : fintype {x // x ∈ l} :=
fintype.of_list l.attach l.mem_attach

instance multiset.subtype.fintype [decidable_eq α] (s : multiset α) : fintype {x // x ∈ s} :=
fintype.of_multiset s.attach s.mem_attach

instance finset.subtype.fintype (s : finset α) : fintype {x // x ∈ s} :=
⟨s.attach, s.mem_attach⟩

instance finset_coe.fintype (s : finset α) : fintype (↑s : set α) :=
finset.subtype.fintype s

@[simp] lemma fintype.card_coe (s : finset α) [fintype s] :
  fintype.card s = s.card := fintype.card_of_finset' s (λ _, iff.rfl)

lemma finset.attach_eq_univ {s : finset α} : s.attach = finset.univ := rfl

instance plift.fintype_Prop (p : Prop) [decidable p] : fintype (plift p) :=
⟨if h : p then {⟨h⟩} else ∅, λ ⟨h⟩, by simp [h]⟩

instance Prop.fintype : fintype Prop :=
⟨⟨true ::ₘ false ::ₘ 0, by simp [true_ne_false]⟩,
 classical.cases (by simp) (by simp)⟩

@[simp] lemma fintype.card_Prop : fintype.card Prop = 2 := rfl

instance subtype.fintype (p : α → Prop) [decidable_pred p] [fintype α] : fintype {x // p x} :=
fintype.subtype (univ.filter p) (by simp)

@[simp] lemma set.to_finset_eq_empty_iff {s : set α} [fintype s] : s.to_finset = ∅ ↔ s = ∅ :=
by simp only [ext_iff, set.ext_iff, set.mem_to_finset, not_mem_empty, set.mem_empty_eq]

@[simp] lemma set.to_finset_empty : (∅ : set α).to_finset = ∅ :=
set.to_finset_eq_empty_iff.mpr rfl

/-- A set on a fintype, when coerced to a type, is a fintype. -/
def set_fintype [fintype α] (s : set α) [decidable_pred (∈ s)] : fintype s :=
subtype.fintype (λ x, x ∈ s)

lemma set_fintype_card_le_univ [fintype α] (s : set α) [fintype ↥s] :
  fintype.card ↥s ≤ fintype.card α :=
fintype.card_le_of_embedding (function.embedding.subtype s)

lemma set_fintype_card_eq_univ_iff [fintype α] (s : set α) [fintype ↥s] :
  fintype.card s = fintype.card α ↔ s = set.univ :=
by rw [←set.to_finset_card, finset.card_eq_iff_eq_univ, ←set.to_finset_univ, set.to_finset_inj]

section
variables (α)

/-- The `αˣ` type is equivalent to a subtype of `α × α`. -/
@[simps]
def _root_.units_equiv_prod_subtype [monoid α] :
  αˣ ≃ {p : α × α // p.1 * p.2 = 1 ∧ p.2 * p.1 = 1} :=
{ to_fun := λ u, ⟨(u, ↑u⁻¹), u.val_inv, u.inv_val⟩,
  inv_fun := λ p, units.mk (p : α × α).1 (p : α × α).2 p.prop.1 p.prop.2,
  left_inv := λ u, units.ext rfl,
  right_inv := λ p, subtype.ext $ prod.ext rfl rfl}

/-- In a `group_with_zero` `α`, the unit group `αˣ` is equivalent to the subtype of nonzero
elements. -/
@[simps]
def _root_.units_equiv_ne_zero [group_with_zero α] : αˣ ≃ {a : α // a ≠ 0} :=
⟨λ a, ⟨a, a.ne_zero⟩, λ a, units.mk0 _ a.prop, λ _, units.ext rfl, λ _, subtype.ext rfl⟩

end

instance [monoid α] [fintype α] [decidable_eq α] : fintype αˣ :=
fintype.of_equiv _ (units_equiv_prod_subtype α).symm

lemma fintype.card_units [group_with_zero α] [fintype α] [fintype αˣ] :
  fintype.card αˣ = fintype.card α - 1 :=
begin
  classical,
  rw [eq_comm, nat.sub_eq_iff_eq_add (fintype.card_pos_iff.2 ⟨(0 : α)⟩),
    fintype.card_congr (units_equiv_ne_zero α)],
  have := fintype.card_congr (equiv.sum_compl (= (0 : α))).symm,
  rwa [fintype.card_sum, add_comm, fintype.card_subtype_eq] at this,
end

namespace function.embedding

/-- An embedding from a `fintype` to itself can be promoted to an equivalence. -/
noncomputable def equiv_of_fintype_self_embedding [fintype α] (e : α ↪ α) : α ≃ α :=
equiv.of_bijective e (fintype.injective_iff_bijective.1 e.2)

@[simp]
lemma equiv_of_fintype_self_embedding_to_embedding [fintype α] (e : α ↪ α) :
  e.equiv_of_fintype_self_embedding.to_embedding = e :=
by { ext, refl, }

/-- If `‖β‖ < ‖α‖` there are no embeddings `α ↪ β`.
This is a formulation of the pigeonhole principle.

Note this cannot be an instance as it needs `h`. -/
@[simp] lemma is_empty_of_card_lt [fintype α] [fintype β]
  (h : fintype.card β < fintype.card α) : is_empty (α ↪ β) :=
⟨λ f, let ⟨x, y, ne, feq⟩ := fintype.exists_ne_map_eq_of_card_lt f h in ne $ f.injective feq⟩

/-- A constructive embedding of a fintype `α` in another fintype `β` when `card α ≤ card β`. -/
def trunc_of_card_le [fintype α] [fintype β] [decidable_eq α] [decidable_eq β]
  (h : fintype.card α ≤ fintype.card β) : trunc (α ↪ β) :=
(fintype.trunc_equiv_fin α).bind $ λ ea,
  (fintype.trunc_equiv_fin β).map $ λ eb,
    ea.to_embedding.trans ((fin.cast_le h).to_embedding.trans eb.symm.to_embedding)

lemma nonempty_of_card_le [fintype α] [fintype β]
  (h : fintype.card α ≤ fintype.card β) : nonempty (α ↪ β) :=
by { classical, exact (trunc_of_card_le h).nonempty }

lemma exists_of_card_le_finset [fintype α] {s : finset β} (h : fintype.card α ≤ s.card) :
  ∃ (f : α ↪ β), set.range f ⊆ s :=
begin
  rw ← fintype.card_coe at h,
  rcases nonempty_of_card_le h with ⟨f⟩,
  exact ⟨f.trans (embedding.subtype _), by simp [set.range_subset_iff]⟩
end

end function.embedding

@[simp]
lemma finset.univ_map_embedding {α : Type*} [fintype α] (e : α ↪ α) :
  univ.map e = univ :=
by rw [←e.equiv_of_fintype_self_embedding_to_embedding, univ_map_equiv_to_embedding]

namespace fintype

lemma card_lt_of_surjective_not_injective [fintype α] [fintype β] (f : α → β)
  (h : function.surjective f) (h' : ¬function.injective f) : card β < card α :=
card_lt_of_injective_not_surjective _ (function.injective_surj_inv h) $ λ hg,
have w : function.bijective (function.surj_inv h) := ⟨function.injective_surj_inv h, hg⟩,
h' $ (injective_iff_surjective_of_equiv (equiv.of_bijective _ w).symm).mpr h

variables [decidable_eq α] [fintype α] {δ : α → Type*}

/-- Given for all `a : α` a finset `t a` of `δ a`, then one can define the
finset `fintype.pi_finset t` of all functions taking values in `t a` for all `a`. This is the
analogue of `finset.pi` where the base finset is `univ` (but formally they are not the same, as
there is an additional condition `i ∈ finset.univ` in the `finset.pi` definition). -/
def pi_finset (t : Π a, finset (δ a)) : finset (Π a, δ a) :=
(finset.univ.pi t).map ⟨λ f a, f a (mem_univ a), λ _ _, by simp [function.funext_iff]⟩

@[simp] lemma mem_pi_finset {t : Π a, finset (δ a)} {f : Π a, δ a} :
  f ∈ pi_finset t ↔ ∀ a, f a ∈ t a :=
begin
  split,
  { simp only [pi_finset, mem_map, and_imp, forall_prop_of_true, exists_prop, mem_univ,
               exists_imp_distrib, mem_pi],
    rintro g hg hgf a,
    rw ← hgf,
    exact hg a },
  { simp only [pi_finset, mem_map, forall_prop_of_true, exists_prop, mem_univ, mem_pi],
    exact λ hf, ⟨λ a ha, f a, hf, rfl⟩ }
end

@[simp] lemma coe_pi_finset (t : Π a, finset (δ a)) :
  (pi_finset t : set (Π a, δ a)) = set.pi set.univ (λ a, t a) :=
set.ext $ λ x, by { rw set.mem_univ_pi, exact fintype.mem_pi_finset }

lemma pi_finset_subset (t₁ t₂ : Π a, finset (δ a)) (h : ∀ a, t₁ a ⊆ t₂ a) :
  pi_finset t₁ ⊆ pi_finset t₂ :=
λ g hg, mem_pi_finset.2 $ λ a, h a $ mem_pi_finset.1 hg a

lemma pi_finset_disjoint_of_disjoint [∀ a, decidable_eq (δ a)]
  (t₁ t₂ : Π a, finset (δ a)) {a : α} (h : disjoint (t₁ a) (t₂ a)) :
  disjoint (pi_finset t₁) (pi_finset t₂) :=
disjoint_iff_ne.2 $ λ f₁ hf₁ f₂ hf₂ eq₁₂,
disjoint_iff_ne.1 h (f₁ a) (mem_pi_finset.1 hf₁ a) (f₂ a) (mem_pi_finset.1 hf₂ a) (congr_fun eq₁₂ a)

end fintype

/-! ### pi -/

/-- A dependent product of fintypes, indexed by a fintype, is a fintype. -/
instance pi.fintype {α : Type*} {β : α → Type*}
  [decidable_eq α] [fintype α] [∀ a, fintype (β a)] : fintype (Π a, β a) :=
⟨fintype.pi_finset (λ _, univ), by simp⟩

@[simp] lemma fintype.pi_finset_univ {α : Type*} {β : α → Type*}
  [decidable_eq α] [fintype α] [∀ a, fintype (β a)] :
  fintype.pi_finset (λ a : α, (finset.univ : finset (β a))) = (finset.univ : finset (Π a, β a)) :=
rfl

instance d_array.fintype {n : ℕ} {α : fin n → Type*}
  [∀ n, fintype (α n)] : fintype (d_array n α) :=
fintype.of_equiv _ (equiv.d_array_equiv_fin _).symm

instance array.fintype {n : ℕ} {α : Type*} [fintype α] : fintype (array n α) :=
d_array.fintype

instance vector.fintype {α : Type*} [fintype α] {n : ℕ} : fintype (vector α n) :=
fintype.of_equiv _ (equiv.vector_equiv_fin _ _).symm

instance quotient.fintype [fintype α] (s : setoid α)
  [decidable_rel ((≈) : α → α → Prop)] : fintype (quotient s) :=
fintype.of_surjective quotient.mk (λ x, quotient.induction_on x (λ x, ⟨x, rfl⟩))

instance finset.fintype [fintype α] : fintype (finset α) :=
⟨univ.powerset, λ x, finset.mem_powerset.2 (finset.subset_univ _)⟩

-- irreducible due to this conversation on Zulip:
-- https://leanprover.zulipchat.com/#narrow/stream/113488-general/
-- topic/.60simp.60.20ignoring.20lemmas.3F/near/241824115
@[irreducible] instance function.embedding.fintype {α β} [fintype α] [fintype β]
  [decidable_eq α] [decidable_eq β] : fintype (α ↪ β) :=
fintype.of_equiv _ (equiv.subtype_injective_equiv_embedding α β)

instance [decidable_eq α] [fintype α] {n : ℕ} : fintype (sym.sym' α n) :=
quotient.fintype _

instance [decidable_eq α] [fintype α] {n : ℕ} : fintype (sym α n) :=
fintype.of_equiv _ sym.sym_equiv_sym'.symm

@[simp] lemma fintype.card_finset [fintype α] :
  fintype.card (finset α) = 2 ^ (fintype.card α) :=
finset.card_powerset finset.univ

lemma finset.mem_powerset_len_univ_iff [fintype α] {s : finset α} {k : ℕ} :
  s ∈ powerset_len k (univ : finset α) ↔ card s = k :=
mem_powerset_len.trans $ and_iff_right $ subset_univ _

@[simp] lemma finset.univ_filter_card_eq (α : Type*) [fintype α] (k : ℕ) :
  (finset.univ : finset (finset α)).filter (λ s, s.card = k) = finset.univ.powerset_len k :=
by { ext, simp [finset.mem_powerset_len] }

@[simp] lemma fintype.card_finset_len [fintype α] (k : ℕ) :
  fintype.card {s : finset α // s.card = k} = nat.choose (fintype.card α) k :=
by simp [fintype.subtype_card, finset.card_univ]

theorem fintype.card_subtype_le [fintype α] (p : α → Prop) [decidable_pred p] :
  fintype.card {x // p x} ≤ fintype.card α :=
fintype.card_le_of_embedding (function.embedding.subtype _)

theorem fintype.card_subtype_lt [fintype α] {p : α → Prop} [decidable_pred p]
  {x : α} (hx : ¬ p x) : fintype.card {x // p x} < fintype.card α :=
fintype.card_lt_of_injective_of_not_mem coe subtype.coe_injective $ by rwa subtype.range_coe_subtype

lemma fintype.card_subtype [fintype α] (p : α → Prop) [decidable_pred p] :
  fintype.card {x // p x} = ((finset.univ : finset α).filter p).card :=
begin
  refine fintype.card_of_subtype _ _,
  simp
end

lemma fintype.card_subtype_or (p q : α → Prop)
  [fintype {x // p x}] [fintype {x // q x}] [fintype {x // p x ∨ q x}] :
  fintype.card {x // p x ∨ q x} ≤ fintype.card {x // p x} + fintype.card {x // q x} :=
begin
  classical,
  convert fintype.card_le_of_embedding (subtype_or_left_embedding p q),
  rw fintype.card_sum
end

lemma fintype.card_subtype_or_disjoint (p q : α → Prop) (h : disjoint p q)
  [fintype {x // p x}] [fintype {x // q x}] [fintype {x // p x ∨ q x}] :
  fintype.card {x // p x ∨ q x} = fintype.card {x // p x} + fintype.card {x // q x} :=
begin
  classical,
  convert fintype.card_congr (subtype_or_equiv p q h),
  simp
end

@[simp]
lemma fintype.card_subtype_compl [fintype α]
  (p : α → Prop) [fintype {x // p x}] [fintype {x // ¬ p x}] :
  fintype.card {x // ¬ p x} = fintype.card α - fintype.card {x // p x} :=
begin
  classical,
  rw [fintype.card_of_subtype (set.to_finset pᶜ), set.to_finset_compl p, finset.card_compl,
      fintype.card_of_subtype (set.to_finset p)];
  intro; simp only [set.mem_to_finset, set.mem_compl_eq]; refl,
end

theorem card_subtype_mono (p q : α → Prop) (h : p ≤ q)
  [fintype {x // p x}] [fintype {x // q x}] :
  fintype.card {x // p x} ≤ fintype.card {x // q x} :=
fintype.card_le_of_embedding (subtype.imp_embedding _ _ h)

/-- If two subtypes of a fintype have equal cardinality, so do their complements. -/
lemma fintype.card_compl_eq_card_compl [fintype α]
  (p q : α → Prop)
  [fintype {x // p x}] [fintype {x // ¬ p x}]
  [fintype {x // q x}] [fintype {x // ¬ q x}]
  (h : fintype.card {x // p x} = fintype.card {x // q x}) :
  fintype.card {x // ¬ p x} = fintype.card {x // ¬ q x} :=
by simp only [fintype.card_subtype_compl, h]

theorem fintype.card_quotient_le [fintype α] (s : setoid α) [decidable_rel ((≈) : α → α → Prop)] :
  fintype.card (quotient s) ≤ fintype.card α :=
fintype.card_le_of_surjective _ (surjective_quotient_mk _)

theorem fintype.card_quotient_lt [fintype α] {s : setoid α} [decidable_rel ((≈) : α → α → Prop)]
  {x y : α} (h1 : x ≠ y) (h2 : x ≈ y) : fintype.card (quotient s) < fintype.card α :=
fintype.card_lt_of_surjective_not_injective _ (surjective_quotient_mk _) $ λ w,
h1 (w $ quotient.eq.mpr h2)

instance psigma.fintype {α : Type*} {β : α → Type*} [fintype α] [∀ a, fintype (β a)] :
  fintype (Σ' a, β a) :=
fintype.of_equiv _ (equiv.psigma_equiv_sigma _).symm

instance psigma.fintype_prop_left {α : Prop} {β : α → Type*} [decidable α] [∀ a, fintype (β a)] :
  fintype (Σ' a, β a) :=
if h : α then fintype.of_equiv (β h) ⟨λ x, ⟨h, x⟩, psigma.snd, λ _, rfl, λ ⟨_, _⟩, rfl⟩
else ⟨∅, λ x, h x.1⟩

instance psigma.fintype_prop_right {α : Type*} {β : α → Prop} [∀ a, decidable (β a)] [fintype α] :
  fintype (Σ' a, β a) :=
fintype.of_equiv {a // β a} ⟨λ ⟨x, y⟩, ⟨x, y⟩, λ ⟨x, y⟩, ⟨x, y⟩, λ ⟨x, y⟩, rfl, λ ⟨x, y⟩, rfl⟩

instance psigma.fintype_prop_prop {α : Prop} {β : α → Prop} [decidable α] [∀ a, decidable (β a)] :
  fintype (Σ' a, β a) :=
if h : ∃ a, β a then ⟨{⟨h.fst, h.snd⟩}, λ ⟨_, _⟩, by simp⟩ else ⟨∅, λ ⟨x, y⟩, h ⟨x, y⟩⟩

instance set.fintype [fintype α] : fintype (set α) :=
⟨(@finset.univ α _).powerset.map ⟨coe, coe_injective⟩, λ s, begin
  classical, refine mem_map.2 ⟨finset.univ.filter s, mem_powerset.2 (subset_univ _), _⟩,
  apply (coe_filter _ _).trans, rw [coe_univ, set.sep_univ], refl
end⟩

@[simp] lemma fintype.card_set [fintype α] : fintype.card (set α) = 2 ^ fintype.card α :=
(finset.card_map _).trans (finset.card_powerset _)

instance pfun_fintype (p : Prop) [decidable p] (α : p → Type*)
  [Π hp, fintype (α hp)] : fintype (Π hp : p, α hp) :=
if hp : p then fintype.of_equiv (α hp) ⟨λ a _, a, λ f, f hp, λ _, rfl, λ _, rfl⟩
          else ⟨singleton (λ h, (hp h).elim), by simp [hp, function.funext_iff]⟩

@[simp] lemma finset.univ_pi_univ {α : Type*} {β : α → Type*}
  [decidable_eq α] [fintype α] [∀ a, fintype (β a)] :
  finset.univ.pi (λ a : α, (finset.univ : finset (β a))) = finset.univ :=
by { ext, simp }

lemma mem_image_univ_iff_mem_range
  {α β : Type*} [fintype α] [decidable_eq β] {f : α → β} {b : β} :
  b ∈ univ.image f ↔ b ∈ set.range f :=
by simp

/-- An auxiliary function for `quotient.fin_choice`.  Given a
collection of setoids indexed by a type `ι`, a (finite) list `l` of
indices, and a function that for each `i ∈ l` gives a term of the
corresponding quotient type, then there is a corresponding term in the
quotient of the product of the setoids indexed by `l`. -/
def quotient.fin_choice_aux {ι : Type*} [decidable_eq ι]
  {α : ι → Type*} [S : ∀ i, setoid (α i)] :
  Π (l : list ι), (Π i ∈ l, quotient (S i)) → @quotient (Π i ∈ l, α i) (by apply_instance)
| []       f := ⟦λ i, false.elim⟧
| (i :: l) f := begin
  refine quotient.lift_on₂ (f i (list.mem_cons_self _ _))
    (quotient.fin_choice_aux l (λ j h, f j (list.mem_cons_of_mem _ h)))
    _ _,
  exact λ a l, ⟦λ j h,
    if e : j = i then by rw e; exact a else
    l _ (h.resolve_left e)⟧,
  refine λ a₁ l₁ a₂ l₂ h₁ h₂, quotient.sound (λ j h, _),
  by_cases e : j = i; simp [e],
  { subst j, exact h₁ },
  { exact h₂ _ _ }
end

theorem quotient.fin_choice_aux_eq {ι : Type*} [decidable_eq ι]
  {α : ι → Type*} [S : ∀ i, setoid (α i)] :
  ∀ (l : list ι) (f : Π i ∈ l, α i), quotient.fin_choice_aux l (λ i h, ⟦f i h⟧) = ⟦f⟧
| []       f := quotient.sound (λ i h, h.elim)
| (i :: l) f := begin
  simp [quotient.fin_choice_aux, quotient.fin_choice_aux_eq l],
  refine quotient.sound (λ j h, _),
  by_cases e : j = i; simp [e],
  subst j, refl
end

/-- Given a collection of setoids indexed by a fintype `ι` and a
function that for each `i : ι` gives a term of the corresponding
quotient type, then there is corresponding term in the quotient of the
product of the setoids. -/
def quotient.fin_choice {ι : Type*} [decidable_eq ι] [fintype ι]
  {α : ι → Type*} [S : ∀ i, setoid (α i)]
  (f : Π i, quotient (S i)) : @quotient (Π i, α i) (by apply_instance) :=
quotient.lift_on (@quotient.rec_on _ _ (λ l : multiset ι,
    @quotient (Π i ∈ l, α i) (by apply_instance))
    finset.univ.1
    (λ l, quotient.fin_choice_aux l (λ i _, f i))
    (λ a b h, begin
      have := λ a, quotient.fin_choice_aux_eq a (λ i h, quotient.out (f i)),
      simp [quotient.out_eq] at this,
      simp [this],
      let g := λ a:multiset ι, ⟦λ (i : ι) (h : i ∈ a), quotient.out (f i)⟧,
      refine eq_of_heq ((eq_rec_heq _ _).trans (_ : g a == g b)),
      congr' 1, exact quotient.sound h,
    end))
  (λ f, ⟦λ i, f i (finset.mem_univ _)⟧)
  (λ a b h, quotient.sound $ λ i, h _ _)

theorem quotient.fin_choice_eq {ι : Type*} [decidable_eq ι] [fintype ι]
  {α : ι → Type*} [∀ i, setoid (α i)]
  (f : Π i, α i) : quotient.fin_choice (λ i, ⟦f i⟧) = ⟦f⟧ :=
begin
  let q, swap, change quotient.lift_on q _ _ = _,
  have : q = ⟦λ i h, f i⟧,
  { dsimp [q],
    exact quotient.induction_on
      (@finset.univ ι _).1 (λ l, quotient.fin_choice_aux_eq _ _) },
  simp [this], exact setoid.refl _
end

section equiv

open list equiv equiv.perm

variables [decidable_eq α] [decidable_eq β]

/-- Given a list, produce a list of all permutations of its elements. -/
def perms_of_list : list α → list (perm α)
| []       := [1]
| (a :: l) := perms_of_list l ++ l.bind (λ b, (perms_of_list l).map (λ f, swap a b * f))

lemma length_perms_of_list : ∀ l : list α, length (perms_of_list l) = l.length!
| []       := rfl
| (a :: l) :=
begin
  rw [length_cons, nat.factorial_succ],
  simp [perms_of_list, length_bind, length_perms_of_list, function.comp, nat.succ_mul],
  cc
end

lemma mem_perms_of_list_of_mem {l : list α} {f : perm α} (h : ∀ x, f x ≠ x → x ∈ l) :
  f ∈ perms_of_list l :=
begin
  induction l with a l IH generalizing f h,
  { exact list.mem_singleton.2 (equiv.ext $ λ x, decidable.by_contradiction $ h _) },
  by_cases hfa : f a = a,
  { refine mem_append_left _ (IH (λ x hx, mem_of_ne_of_mem _ (h x hx))),
    rintro rfl, exact hx hfa },
  have hfa' : f (f a) ≠ f a := mt (λ h, f.injective h) hfa,
  have : ∀ (x : α), (swap a (f a) * f) x ≠ x → x ∈ l,
  { intros x hx,
    have hxa : x ≠ a,
    { rintro rfl, apply hx, simp only [mul_apply, swap_apply_right] },
    refine list.mem_of_ne_of_mem hxa (h x (λ h, _)),
    simp only [h, mul_apply, swap_apply_def, mul_apply, ne.def, apply_eq_iff_eq] at hx;
    split_ifs at hx, exacts [hxa (h.symm.trans h_1), hx h] },
  suffices : f ∈ perms_of_list l ∨ ∃ (b ∈ l) (g ∈ perms_of_list l), swap a b * g = f,
  { simpa only [perms_of_list, exists_prop, list.mem_map, mem_append, list.mem_bind] },
  refine or_iff_not_imp_left.2 (λ hfl, ⟨f a, _, swap a (f a) * f, IH this, _⟩),
  { exact mem_of_ne_of_mem hfa (h _ hfa') },
  { rw [←mul_assoc, mul_def (swap a (f a)) (swap a (f a)),
        swap_swap, ←perm.one_def, one_mul] }
end

lemma mem_of_mem_perms_of_list :
  ∀ {l : list α} {f : perm α}, f ∈ perms_of_list l → ∀ {x}, f x ≠ x → x ∈ l
| []       f h := have f = 1 := by simpa [perms_of_list] using h, by rw this; simp
| (a :: l) f h :=
(mem_append.1 h).elim
  (λ h x hx, mem_cons_of_mem _ (mem_of_mem_perms_of_list h hx))
  (λ h x hx,
    let ⟨y, hy, hy'⟩ := list.mem_bind.1 h in
    let ⟨g, hg₁, hg₂⟩ := list.mem_map.1 hy' in
    if hxa : x = a then by simp [hxa]
    else if hxy : x = y then mem_cons_of_mem _ $ by rwa hxy
    else mem_cons_of_mem _ $
    mem_of_mem_perms_of_list hg₁ $
      by rw [eq_inv_mul_iff_mul_eq.2 hg₂, mul_apply, swap_inv, swap_apply_def];
        split_ifs; [exact ne.symm hxy, exact ne.symm hxa, exact hx])

lemma mem_perms_of_list_iff {l : list α} {f : perm α} :
  f ∈ perms_of_list l ↔ ∀ {x}, f x ≠ x → x ∈ l :=
⟨mem_of_mem_perms_of_list, mem_perms_of_list_of_mem⟩

lemma nodup_perms_of_list : ∀ {l : list α} (hl : l.nodup), (perms_of_list l).nodup
| []       hl := by simp [perms_of_list]
| (a :: l) hl :=
have hl' : l.nodup, from hl.of_cons,
have hln' : (perms_of_list l).nodup, from nodup_perms_of_list hl',
have hmeml : ∀ {f : perm α}, f ∈ perms_of_list l → f a = a,
  from λ f hf, not_not.1 (mt (mem_of_mem_perms_of_list hf) (nodup_cons.1 hl).1),
by rw [perms_of_list, list.nodup_append, list.nodup_bind, pairwise_iff_nth_le]; exact
⟨hln', ⟨λ _ _, hln'.map $ λ _ _, mul_left_cancel,
  λ i j hj hij x hx₁ hx₂,
    let ⟨f, hf⟩ := list.mem_map.1 hx₁ in
    let ⟨g, hg⟩ := list.mem_map.1 hx₂ in
    have hix : x a = nth_le l i (lt_trans hij hj),
      by rw [←hf.2, mul_apply, hmeml hf.1, swap_apply_left],
    have hiy : x a = nth_le l j hj,
      by rw [← hg.2, mul_apply, hmeml hg.1, swap_apply_left],
    absurd (hf.2.trans (hg.2.symm)) $
      λ h, ne_of_lt hij $ nodup_iff_nth_le_inj.1 hl' i j (lt_trans hij hj) hj $
        by rw [← hix, hiy]⟩,
  λ f hf₁ hf₂,
    let ⟨x, hx, hx'⟩ := list.mem_bind.1 hf₂ in
    let ⟨g, hg⟩ := list.mem_map.1 hx' in
    have hgxa : g⁻¹ x = a, from f.injective $
      by rw [hmeml hf₁, ← hg.2]; simp,
    have hxa : x ≠ a, from λ h, (list.nodup_cons.1 hl).1 (h ▸ hx),
    (list.nodup_cons.1 hl).1 $
      hgxa ▸ mem_of_mem_perms_of_list hg.1 (by rwa [apply_inv_self, hgxa])⟩

/-- Given a finset, produce the finset of all permutations of its elements. -/
def perms_of_finset (s : finset α) : finset (perm α) :=
quotient.hrec_on s.1 (λ l hl, ⟨perms_of_list l, nodup_perms_of_list hl⟩)
  (λ a b hab, hfunext (congr_arg _ (quotient.sound hab))
    (λ ha hb _, heq_of_eq $ finset.ext $
      by simp [mem_perms_of_list_iff, hab.mem_iff]))
  s.2

lemma mem_perms_of_finset_iff : ∀ {s : finset α} {f : perm α},
  f ∈ perms_of_finset s ↔ ∀ {x}, f x ≠ x → x ∈ s :=
by rintros ⟨⟨l⟩, hs⟩ f; exact mem_perms_of_list_iff

lemma card_perms_of_finset : ∀ (s : finset α),
  (perms_of_finset s).card = s.card! :=
by rintros ⟨⟨l⟩, hs⟩; exact length_perms_of_list l

/-- The collection of permutations of a fintype is a fintype. -/
def fintype_perm [fintype α] : fintype (perm α) :=
⟨perms_of_finset (@finset.univ α _), by simp [mem_perms_of_finset_iff]⟩

instance [fintype α] [fintype β] : fintype (α ≃ β) :=
if h : fintype.card β = fintype.card α
then trunc.rec_on_subsingleton (fintype.trunc_equiv_fin α)
  (λ eα, trunc.rec_on_subsingleton (fintype.trunc_equiv_fin β)
    (λ eβ, @fintype.of_equiv _ (perm α) fintype_perm
      (equiv_congr (equiv.refl α) (eα.trans (eq.rec_on h eβ.symm)) : (α ≃ α) ≃ (α ≃ β))))
else ⟨∅, λ x, false.elim (h (fintype.card_eq.2 ⟨x.symm⟩))⟩

lemma fintype.card_perm [fintype α] : fintype.card (perm α) = (fintype.card α)! :=
subsingleton.elim (@fintype_perm α _ _) (@equiv.fintype α α _ _ _ _) ▸
card_perms_of_finset _

lemma fintype.card_equiv [fintype α] [fintype β] (e : α ≃ β) :
  fintype.card (α ≃ β) = (fintype.card α)! :=
fintype.card_congr (equiv_congr (equiv.refl α) e) ▸ fintype.card_perm

lemma univ_eq_singleton_of_card_one {α} [fintype α] (x : α) (h : fintype.card α = 1) :
  (univ : finset α) = {x} :=
begin
  symmetry,
  apply eq_of_subset_of_card_le (subset_univ ({x})),
  apply le_of_eq,
  simp [h, finset.card_univ]
end

end equiv

namespace fintype

section choose
open fintype equiv

variables [fintype α] (p : α → Prop) [decidable_pred p]

/-- Given a fintype `α` and a predicate `p`, associate to a proof that there is a unique element of
`α` satisfying `p` this unique element, as an element of the corresponding subtype. -/
def choose_x (hp : ∃! a : α, p a) : {a // p a} :=
⟨finset.choose p univ (by simp; exact hp), finset.choose_property _ _ _⟩

/-- Given a fintype `α` and a predicate `p`, associate to a proof that there is a unique element of
`α` satisfying `p` this unique element, as an element of `α`. -/
def choose (hp : ∃! a, p a) : α := choose_x p hp

lemma choose_spec (hp : ∃! a, p a) : p (choose p hp) :=
(choose_x p hp).property

@[simp] lemma choose_subtype_eq {α : Type*} (p : α → Prop) [fintype {a : α // p a}]
  [decidable_eq α] (x : {a : α // p a})
  (h : ∃! (a : {a // p a}), (a : α) = x := ⟨x, rfl, λ y hy, by simpa [subtype.ext_iff] using hy⟩) :
  fintype.choose (λ (y : {a : α // p a}), (y : α) = x) h = x :=
by rw [subtype.ext_iff, fintype.choose_spec (λ (y : {a : α // p a}), (y : α) = x) _]

end choose

section bijection_inverse
open function

variables [fintype α] [decidable_eq β] {f : α → β}

/--
`bij_inv f` is the unique inverse to a bijection `f`. This acts
  as a computable alternative to `function.inv_fun`. -/
def bij_inv (f_bij : bijective f) (b : β) : α :=
fintype.choose (λ a, f a = b)
begin
  rcases f_bij.right b with ⟨a', fa_eq_b⟩,
  rw ← fa_eq_b,
  exact ⟨a', ⟨rfl, (λ a h, f_bij.left h)⟩⟩
end

lemma left_inverse_bij_inv (f_bij : bijective f) : left_inverse (bij_inv f_bij) f :=
λ a, f_bij.left (choose_spec (λ a', f a' = f a) _)

lemma right_inverse_bij_inv (f_bij : bijective f) : right_inverse (bij_inv f_bij) f :=
λ b, choose_spec (λ a', f a' = b) _

lemma bijective_bij_inv (f_bij : bijective f) : bijective (bij_inv f_bij) :=
⟨(right_inverse_bij_inv _).injective, (left_inverse_bij_inv _).surjective⟩

end bijection_inverse

lemma well_founded_of_trans_of_irrefl [fintype α] (r : α → α → Prop)
  [is_trans α r] [is_irrefl α r] : well_founded r :=
by classical; exact
have ∀ x y, r x y → (univ.filter (λ z, r z x)).card < (univ.filter (λ z, r z y)).card,
  from λ x y hxy, finset.card_lt_card $
    by simp only [finset.lt_iff_ssubset.symm, lt_iff_le_not_le,
      finset.le_iff_subset, finset.subset_iff, mem_filter, true_and, mem_univ, hxy];
    exact ⟨λ z hzx, trans hzx hxy, not_forall_of_exists_not ⟨x, not_imp.2 ⟨hxy, irrefl x⟩⟩⟩,
subrelation.wf this (measure_wf _)

lemma preorder.well_founded_lt [fintype α] [preorder α] : well_founded ((<) : α → α → Prop) :=
well_founded_of_trans_of_irrefl _

lemma preorder.well_founded_gt [fintype α] [preorder α] : well_founded ((>) : α → α → Prop) :=
well_founded_of_trans_of_irrefl _

@[instance, priority 10] lemma linear_order.is_well_order_lt [fintype α] [linear_order α] :
  is_well_order α (<) :=
{ wf := preorder.well_founded_lt }

@[instance, priority 10] lemma linear_order.is_well_order_gt [fintype α] [linear_order α] :
  is_well_order α (>) :=
{ wf := preorder.well_founded_gt }

end fintype

/-- A type is said to be infinite if it has no fintype instance.
  Note that `infinite α` is equivalent to `is_empty (fintype α)`. -/
class infinite (α : Type*) : Prop :=
(not_fintype : fintype α → false)

lemma not_fintype (α : Type*) [h1 : infinite α] [h2 : fintype α] : false :=
infinite.not_fintype h2

protected lemma fintype.false {α : Type*} [infinite α] (h : fintype α) : false :=
not_fintype α

protected lemma infinite.false {α : Type*} [fintype α] (h : infinite α) : false :=
not_fintype α

@[simp] lemma is_empty_fintype {α : Type*} : is_empty (fintype α) ↔ infinite α :=
⟨λ ⟨x⟩, ⟨x⟩, λ ⟨x⟩, ⟨x⟩⟩

/-- A non-infinite type is a fintype. -/
noncomputable def fintype_of_not_infinite {α : Type*} (h : ¬ infinite α) : fintype α :=
nonempty.some $ by rwa [← not_is_empty_iff, is_empty_fintype]

section
open_locale classical

/--
Any type is (classically) either a `fintype`, or `infinite`.

One can obtain the relevant typeclasses via `cases fintype_or_infinite α; resetI`.
-/
noncomputable def fintype_or_infinite (α : Type*) : psum (fintype α) (infinite α) :=
if h : infinite α then psum.inr h else psum.inl (fintype_of_not_infinite h)

end

lemma finset.exists_minimal {α : Type*} [preorder α] (s : finset α) (h : s.nonempty) :
  ∃ m ∈ s, ∀ x ∈ s, ¬ (x < m) :=
begin
  obtain ⟨c, hcs : c ∈ s⟩ := h,
  have : well_founded (@has_lt.lt {x // x ∈ s} _) := fintype.well_founded_of_trans_of_irrefl _,
  obtain ⟨⟨m, hms : m ∈ s⟩, -, H⟩ := this.has_min set.univ ⟨⟨c, hcs⟩, trivial⟩,
  exact ⟨m, hms, λ x hx hxm, H ⟨x, hx⟩ trivial hxm⟩,
end

lemma finset.exists_maximal {α : Type*} [preorder α] (s : finset α) (h : s.nonempty) :
  ∃ m ∈ s, ∀ x ∈ s, ¬ (m < x) :=
@finset.exists_minimal αᵒᵈ _ s h

namespace infinite

lemma exists_not_mem_finset [infinite α] (s : finset α) : ∃ x, x ∉ s :=
not_forall.1 $ λ h, fintype.false ⟨s, h⟩

@[priority 100] -- see Note [lower instance priority]
instance (α : Type*) [H : infinite α] : nontrivial α :=
⟨let ⟨x, hx⟩ := exists_not_mem_finset (∅ : finset α) in
let ⟨y, hy⟩ := exists_not_mem_finset ({x} : finset α) in
⟨y, x, by simpa only [mem_singleton] using hy⟩⟩

protected lemma nonempty (α : Type*) [infinite α] : nonempty α :=
by apply_instance

lemma of_injective [infinite β] (f : β → α) (hf : injective f) : infinite α :=
⟨λ I, by exactI (fintype.of_injective f hf).false⟩

lemma of_surjective [infinite β] (f : α → β) (hf : surjective f) : infinite α :=
⟨λ I, by { classical, exactI (fintype.of_surjective f hf).false }⟩

end infinite

instance : infinite ℕ :=
⟨λ ⟨s, hs⟩, finset.not_mem_range_self $ s.subset_range_sup_succ (hs _)⟩

instance : infinite ℤ :=
infinite.of_injective int.of_nat (λ _ _, int.of_nat.inj)

instance infinite.set [infinite α] : infinite (set α) :=
infinite.of_injective singleton (λ a b, set.singleton_eq_singleton_iff.1)

instance [infinite α] : infinite (finset α) :=
infinite.of_injective singleton finset.singleton_injective

instance [nonempty α] : infinite (multiset α) :=
begin
  inhabit α,
  exact infinite.of_injective (multiset.repeat default) (multiset.repeat_injective _),
end

instance [nonempty α] : infinite (list α) :=
infinite.of_surjective (coe : list α → multiset α) (surjective_quot_mk _)

instance [infinite α] : infinite (option α) :=
infinite.of_injective some (option.some_injective α)

instance sum.infinite_of_left [infinite α] : infinite (α ⊕ β) :=
infinite.of_injective sum.inl sum.inl_injective

instance sum.infinite_of_right [infinite β] : infinite (α ⊕ β) :=
infinite.of_injective sum.inr sum.inr_injective

@[simp] lemma infinite_sum : infinite (α ⊕ β) ↔ infinite α ∨ infinite β :=
begin
  refine ⟨λ H, _, λ H, H.elim (@sum.infinite_of_left α β) (@sum.infinite_of_right α β)⟩,
  contrapose! H, haveI := fintype_of_not_infinite H.1, haveI := fintype_of_not_infinite H.2,
  exact infinite.false
end

instance prod.infinite_of_right [nonempty α] [infinite β] : infinite (α × β) :=
infinite.of_surjective prod.snd prod.snd_surjective

instance prod.infinite_of_left [infinite α] [nonempty β] : infinite (α × β) :=
infinite.of_surjective prod.fst prod.fst_surjective

@[simp] lemma infinite_prod :
  infinite (α × β) ↔ infinite α ∧ nonempty β ∨ nonempty α ∧ infinite β :=
begin
  refine ⟨λ H, _, λ H, H.elim (and_imp.2 $ @prod.infinite_of_left α β)
    (and_imp.2 $ @prod.infinite_of_right α β)⟩,
  rw and.comm, contrapose! H, introI H',
  rcases infinite.nonempty (α × β) with ⟨a, b⟩,
  haveI := fintype_of_not_infinite (H.1 ⟨b⟩), haveI := fintype_of_not_infinite (H.2 ⟨a⟩),
  exact H'.false
end

namespace infinite

private noncomputable def nat_embedding_aux (α : Type*) [infinite α] : ℕ → α
| n := by letI := classical.dec_eq α; exact classical.some (exists_not_mem_finset
  ((multiset.range n).pmap (λ m (hm : m < n), nat_embedding_aux m)
    (λ _, multiset.mem_range.1)).to_finset)

private lemma nat_embedding_aux_injective (α : Type*) [infinite α] :
  function.injective (nat_embedding_aux α) :=
begin
  rintro m n h,
  letI := classical.dec_eq α,
  wlog hmlen : m ≤ n using m n,
  by_contradiction hmn,
  have hmn : m < n, from lt_of_le_of_ne hmlen hmn,
  refine (classical.some_spec (exists_not_mem_finset
    ((multiset.range n).pmap (λ m (hm : m < n), nat_embedding_aux α m)
      (λ _, multiset.mem_range.1)).to_finset)) _,
  refine multiset.mem_to_finset.2 (multiset.mem_pmap.2
    ⟨m, multiset.mem_range.2 hmn, _⟩),
  rw [h, nat_embedding_aux]
end

/-- Embedding of `ℕ` into an infinite type. -/
noncomputable def nat_embedding (α : Type*) [infinite α] : ℕ ↪ α :=
⟨_, nat_embedding_aux_injective α⟩

lemma exists_subset_card_eq (α : Type*) [infinite α] (n : ℕ) :
  ∃ s : finset α, s.card = n :=
⟨(range n).map (nat_embedding α), by rw [card_map, card_range]⟩

end infinite

/-- If every finset in a type has bounded cardinality, that type is finite. -/
noncomputable def fintype_of_finset_card_le {ι : Type*} (n : ℕ)
  (w : ∀ s : finset ι, s.card ≤ n) : fintype ι :=
begin
  apply fintype_of_not_infinite,
  introI i,
  obtain ⟨s, c⟩ := infinite.exists_subset_card_eq ι (n+1),
  specialize w s,
  rw c at w,
  exact nat.not_succ_le_self n w,
end

lemma not_injective_infinite_fintype [infinite α] [fintype β] (f : α → β) :
  ¬ injective f :=
λ hf, (fintype.of_injective f hf).false

/--
The pigeonhole principle for infinitely many pigeons in finitely many pigeonholes. If there are
infinitely many pigeons in finitely many pigeonholes, then there are at least two pigeons in the
same pigeonhole.

See also: `fintype.exists_ne_map_eq_of_card_lt`, `fintype.exists_infinite_fiber`.
-/
lemma fintype.exists_ne_map_eq_of_infinite [infinite α] [fintype β] (f : α → β) :
  ∃ x y : α, x ≠ y ∧ f x = f y :=
begin
  classical, by_contra' hf,
  apply not_injective_infinite_fintype f,
  intros x y, contrapose, apply hf,
end

-- irreducible due to this conversation on Zulip:
-- https://leanprover.zulipchat.com/#narrow/stream/113488-general/
-- topic/.60simp.60.20ignoring.20lemmas.3F/near/241824115

@[irreducible]
instance function.embedding.is_empty {α β} [infinite α] [fintype β] : is_empty (α ↪ β) :=
  ⟨λ f, let ⟨x, y, ne, feq⟩ := fintype.exists_ne_map_eq_of_infinite f in ne $ f.injective feq⟩

@[priority 100]
noncomputable instance function.embedding.fintype' {α β : Type*} [fintype β] : fintype (α ↪ β) :=
by casesI fintype_or_infinite α; apply_instance
/--
The strong pigeonhole principle for infinitely many pigeons in
finitely many pigeonholes.  If there are infinitely many pigeons in
finitely many pigeonholes, then there is a pigeonhole with infinitely
many pigeons.

See also: `fintype.exists_ne_map_eq_of_infinite`
-/
lemma fintype.exists_infinite_fiber [infinite α] [fintype β] (f : α → β) :
  ∃ y : β, infinite (f ⁻¹' {y}) :=
begin
  classical,
  by_contra' hf,

  haveI := λ y, fintype_of_not_infinite $ hf y,
  let key : fintype α :=
  { elems := univ.bUnion (λ (y : β), (f ⁻¹' {y}).to_finset),
    complete := by simp },
  exact key.false,
end

lemma not_surjective_fintype_infinite [fintype α] [infinite β] (f : α → β) :
  ¬ surjective f :=
assume (hf : surjective f),
have H : infinite α := infinite.of_surjective f hf,
by exactI not_fintype α

section trunc

/--
For `s : multiset α`, we can lift the existential statement that `∃ x, x ∈ s` to a `trunc α`.
-/
def trunc_of_multiset_exists_mem {α} (s : multiset α) : (∃ x, x ∈ s) → trunc α :=
quotient.rec_on_subsingleton s $ λ l h,
  match l, h with
    | [],       _ := false.elim (by tauto)
    | (a :: _), _ := trunc.mk a
  end

/--
A `nonempty` `fintype` constructively contains an element.
-/
def trunc_of_nonempty_fintype (α) [nonempty α] [fintype α] : trunc α :=
trunc_of_multiset_exists_mem finset.univ.val (by simp)

/--
A `fintype` with positive cardinality constructively contains an element.
-/
def trunc_of_card_pos {α} [fintype α] (h : 0 < fintype.card α) : trunc α :=
by { letI := (fintype.card_pos_iff.mp h), exact trunc_of_nonempty_fintype α }

/--
By iterating over the elements of a fintype, we can lift an existential statement `∃ a, P a`
to `trunc (Σ' a, P a)`, containing data.
-/
def trunc_sigma_of_exists {α} [fintype α] {P : α → Prop} [decidable_pred P] (h : ∃ a, P a) :
  trunc (Σ' a, P a) :=
@trunc_of_nonempty_fintype (Σ' a, P a) (exists.elim h $ λ a ha, ⟨⟨a, ha⟩⟩) _

end trunc

namespace multiset

variables [fintype α] [decidable_eq α]

@[simp] lemma count_univ (a : α) :
  count a finset.univ.val = 1 :=
count_eq_one_of_mem finset.univ.nodup (finset.mem_univ _)

end multiset

namespace fintype

/-- A recursor principle for finite types, analogous to `nat.rec`. It effectively says
that every `fintype` is either `empty` or `option α`, up to an `equiv`. -/
def trunc_rec_empty_option {P : Type u → Sort v}
  (of_equiv : ∀ {α β}, α ≃ β → P α → P β)
  (h_empty : P pempty)
  (h_option : ∀ {α} [fintype α] [decidable_eq α], P α → P (option α))
  (α : Type u) [fintype α] [decidable_eq α] : trunc (P α) :=
begin
  suffices : ∀ n : ℕ, trunc (P (ulift $ fin n)),
  { apply trunc.bind (this (fintype.card α)),
    intro h,
    apply trunc.map _ (fintype.trunc_equiv_fin α),
    intro e,
    exact of_equiv (equiv.ulift.trans e.symm) h },
  intro n,
  induction n with n ih,
  { have : card pempty = card (ulift (fin 0)),
    { simp only [card_fin, card_pempty, card_ulift] },
    apply trunc.bind (trunc_equiv_of_card_eq this),
    intro e,
    apply trunc.mk,
    refine of_equiv e h_empty, },
  { have : card (option (ulift (fin n))) = card (ulift (fin n.succ)),
    { simp only [card_fin, card_option, card_ulift] },
    apply trunc.bind (trunc_equiv_of_card_eq this),
    intro e,
    apply trunc.map _ ih,
    intro ih,
    refine of_equiv e (h_option ih), },
end

/-- An induction principle for finite types, analogous to `nat.rec`. It effectively says
that every `fintype` is either `empty` or `option α`, up to an `equiv`. -/
@[elab_as_eliminator]
lemma induction_empty_option' {P : Π (α : Type u) [fintype α], Prop}
  (of_equiv : ∀ α β [fintype β] (e : α ≃ β), @P α (@fintype.of_equiv α β ‹_› e.symm) → @P β ‹_›)
  (h_empty : P pempty)
  (h_option : ∀ α [fintype α], by exactI P α → P (option α))
  (α : Type u) [fintype α] : P α :=
begin
  obtain ⟨p⟩ := @trunc_rec_empty_option (λ α, ∀ h, @P α h)
    (λ α β e hα hβ, @of_equiv α β hβ e (hα _)) (λ _i, by convert h_empty)
    _ α _ (classical.dec_eq α),
  { exact p _ },
  { rintro α hα - Pα hα', resetI, convert h_option α (Pα _) }
end

/-- An induction principle for finite types, analogous to `nat.rec`. It effectively says
that every `fintype` is either `empty` or `option α`, up to an `equiv`. -/
lemma induction_empty_option {P : Type u → Prop}
  (of_equiv : ∀ {α β}, α ≃ β → P α → P β)
  (h_empty : P pempty)
  (h_option : ∀ {α} [fintype α], P α → P (option α))
  (α : Type u) [fintype α] : P α :=
begin
  refine induction_empty_option' _ _ _ α,
  exacts [λ α β _, of_equiv, h_empty, @h_option]
end

end fintype

/-- Auxiliary definition to show `exists_seq_of_forall_finset_exists`. -/
noncomputable def seq_of_forall_finset_exists_aux
  {α : Type*} [decidable_eq α] (P : α → Prop) (r : α → α → Prop)
  (h : ∀ (s : finset α), ∃ y, (∀ x ∈ s, P x) → (P y ∧ (∀ x ∈ s, r x y))) : ℕ → α
| n := classical.some (h (finset.image (λ (i : fin n), seq_of_forall_finset_exists_aux i)
        (finset.univ : finset (fin n))))
using_well_founded {dec_tac := `[exact i.2]}

/-- Induction principle to build a sequence, by adding one point at a time satisfying a given
relation with respect to all the previously chosen points.

More precisely, Assume that, for any finite set `s`, one can find another point satisfying
some relation `r` with respect to all the points in `s`. Then one may construct a
function `f : ℕ → α` such that `r (f m) (f n)` holds whenever `m < n`.
We also ensure that all constructed points satisfy a given predicate `P`. -/
lemma exists_seq_of_forall_finset_exists {α : Type*} (P : α → Prop) (r : α → α → Prop)
  (h : ∀ (s : finset α), (∀ x ∈ s, P x) → ∃ y, P y ∧ (∀ x ∈ s, r x y)) :
  ∃ (f : ℕ → α), (∀ n, P (f n)) ∧ (∀ m n, m < n → r (f m) (f n)) :=
begin
  classical,
  haveI : nonempty α,
  { rcases h ∅ (by simp) with ⟨y, hy⟩,
    exact ⟨y⟩ },
  choose! F hF using h,
  have h' : ∀ (s : finset α), ∃ y, (∀ x ∈ s, P x) → (P y ∧ (∀ x ∈ s, r x y)) := λ s, ⟨F s, hF s⟩,
  set f := seq_of_forall_finset_exists_aux P r h' with hf,
  have A : ∀ (n : ℕ), P (f n),
  { assume n,
    induction n using nat.strong_induction_on with n IH,
    have IH' : ∀ (x : fin n), P (f x) := λ n, IH n.1 n.2,
    rw [hf, seq_of_forall_finset_exists_aux],
    exact (classical.some_spec (h' (finset.image (λ (i : fin n), f i)
      (finset.univ : finset (fin n)))) (by simp [IH'])).1 },
  refine ⟨f, A, λ m n hmn, _⟩,
  nth_rewrite 1 hf,
  rw seq_of_forall_finset_exists_aux,
  apply (classical.some_spec (h' (finset.image (λ (i : fin n), f i)
    (finset.univ : finset (fin n)))) (by simp [A])).2,
  exact finset.mem_image.2 ⟨⟨m, hmn⟩, finset.mem_univ _, rfl⟩,
end

/-- Induction principle to build a sequence, by adding one point at a time satisfying a given
symmetric relation with respect to all the previously chosen points.

More precisely, Assume that, for any finite set `s`, one can find another point satisfying
some relation `r` with respect to all the points in `s`. Then one may construct a
function `f : ℕ → α` such that `r (f m) (f n)` holds whenever `m ≠ n`.
We also ensure that all constructed points satisfy a given predicate `P`. -/
lemma exists_seq_of_forall_finset_exists' {α : Type*} (P : α → Prop) (r : α → α → Prop)
  [is_symm α r]
  (h : ∀ (s : finset α), (∀ x ∈ s, P x) → ∃ y, P y ∧ (∀ x ∈ s, r x y)) :
  ∃ (f : ℕ → α), (∀ n, P (f n)) ∧ (∀ m n, m ≠ n → r (f m) (f n)) :=
begin
  rcases exists_seq_of_forall_finset_exists P r h with ⟨f, hf, hf'⟩,
  refine ⟨f, hf, λ m n hmn, _⟩,
  rcases lt_trichotomy m n with h|rfl|h,
  { exact hf' m n h },
  { exact (hmn rfl).elim },
  { apply symm,
    exact hf' n m h }
end

/-- A custom induction principle for fintypes. The base case is a subsingleton type,
and the induction step is for non-trivial types, and one can assume the hypothesis for
smaller types (via `fintype.card`).

The major premise is `fintype α`, so to use this with the `induction` tactic you have to give a name
to that instance and use that name.
-/
@[elab_as_eliminator]
lemma fintype.induction_subsingleton_or_nontrivial
  {P : Π α [fintype α], Prop} (α : Type*) [fintype α]
  (hbase : ∀ α [fintype α] [subsingleton α], by exactI P α)
  (hstep : ∀ α [fintype α] [nontrivial α],
    by exactI ∀ (ih : ∀ β [fintype β], by exactI ∀ (h : fintype.card β < fintype.card α), P β),
    P α) :
  P α :=
begin
  obtain ⟨ n, hn ⟩ : ∃ n, fintype.card α = n := ⟨fintype.card α, rfl⟩,
  unfreezingI { induction n using nat.strong_induction_on with n ih generalizing α },
  casesI (subsingleton_or_nontrivial α) with hsing hnontriv,
  { apply hbase, },
  { apply hstep,
    introsI β _ hlt,
    rw hn at hlt,
    exact (ih (fintype.card β) hlt _ rfl), }
end<|MERGE_RESOLUTION|>--- conflicted
+++ resolved
@@ -177,14 +177,8 @@
 lemma insert_inj_on' (s : finset α) : set.inj_on (λ a, insert a s) (sᶜ : finset α) :=
 by { rw coe_compl, exact s.insert_inj_on }
 
-<<<<<<< HEAD
-lemma image_univ_of_surjective [fintype β] [decidable_eq β] {f : α → β} (hf : surjective f) :
-  univ.image f = univ :=
-eq_univ_of_forall $ by simpa [image]
-=======
 lemma image_univ_of_surjective [fintype β] {f : β → α} (hf : surjective f) : univ.image f = univ :=
 eq_univ_of_forall $ hf.forall.2 $ λ _, mem_image_of_mem _ $ mem_univ _
->>>>>>> 8cad81ae
 
 end boolean_algebra
 
