/-
Copyright (c) 2020 E.W.Ayers. All rights reserved.
Released under Apache 2.0 license as described in the file LICENSE.
Author: E.W.Ayers
<<<<<<< HEAD
-/
import control.functor control.traversable
=======

Functors `Typeᵒᵖ → Type → Type`.
c.f. control.bifunctor
-/
import control.functor
import control.traversable
import control.bifunctor
>>>>>>> 9db00439

namespace control

class profunctor (P : Type → Type → Type) :=
(dimap {A A' B B'} : (A' → A) → (B → B') → P A B → P A' B')

class lawful_profunctor (P : Type → Type → Type) extends profunctor P :=
(did : ∀ {A B}, dimap (@id A) (@id B) = id)
(dcomp : ∀ {A₀ A₁ A₂} (a₂₁ : A₂ → A₁) (a₁₀ : A₁ → A₀)
           {B₀ B₁ B₂} (b₀₁ : B₀ → B₁) (b₁₂ : B₁ → B₂),
             dimap (a₁₀ ∘ a₂₁) (b₁₂ ∘ b₀₁)  = dimap a₂₁ b₁₂ ∘ dimap a₁₀ b₀₁)

namespace profunctor

class strong (P : Type → Type → Type) :=
(first  {A B} (C) : P A B → P (A × C) (B × C))
(second {A B} (C) : P A B → P (C × A) (C × B))

@[reducible] def first := @strong.first
@[reducible] def second := @strong.second

class costrong (P : Type → Type → Type) :=
(unfirst  {A B} (C : Type) : P (A × C) (B × C) → P A B)
(unsecond {A B} (C : Type) : P (C × A) (C × B) → P A B)

class choice (P : Type → Type → Type) :=
(left  {A B} (C) : P A B → P (A ⊕ C) (B ⊕ C))
(right {A B} (C) : P A B → P (C ⊕ A) (C ⊕ B))

@[reducible] def left := @choice.left
@[reducible] def right := @choice.right

class closed (P : Type → Type → Type) :=
(close {A B : Type} : ∀ (X : Type), P A B → P (X → A) (X → B))

/-- A profunctor is __affine__ when it is strong and choice. That is, it plays well with `⊕` and `×`. -/
class affine (P : Type → Type → Type) extends profunctor P, strong P, choice P

class monoidal (P : Type → Type → Type) :=
(par {A B C D} : P A B → P C D → P (A × C) (B × D))
(empty : P unit unit)

class distributive (R : Type → Type) :=
(dist : ∀ ⦃F⦄ [functor F] {A}, F (R A) → R (F A))

instance id_dist : distributive id := { dist := λ _ _ _, id}

/-- A profunctor is representable if `P A B` is iso to `A → R B`. -/
class representable (P : Type → Type → Type) :=
(Rep : Type → Type)
(sieve    {A B} : P A B        → (A → Rep B))
(tabulate {A B} : (A → Rep B) → P A B       )

class contrafunctor (F : Type → Type) :=
(comap : ∀ (A B : Type), (B → A) → F A → F B)

class coerce_r (P : Type → Type → Type) :=
(asdf : ∀ A, contrafunctor (P A))

/-- The representation functor of a representable profunctor-/
def Rep := @representable.Rep

variables {P : Type → Type → Type}

def representable.lift [representable P] {A B S T : Type} (f : (A → Rep P B) → S → Rep P T) : P A B → P S T
| pab := representable.tabulate $ f $ representable.sieve pab


instance (P : Type → Type → Type) [representable P] [rf : functor (representable.Rep P)] : profunctor P :=
{dimap := λ A B C D ba cd, representable.lift $ (λ pac b, @functor.map _ rf _ _ cd $ pac (ba b))}

/-- A profunctor `P` is __traversing__ when it is representable with an applicative functor. -/
class traversing (P : Type → Type → Type) extends (representable P) :=
[a : applicative Rep]

/-- A profunctor `P` is __mapping__ when it is representable with a distributive functor. -/
class mapping (P : Type → Type → Type) extends (traversing P) :=
[d : distributive Rep]

/-- `star F A B := A → F B` -/
def star (F : Type → Type) (A B : Type) := A → F B

namespace star
  variables {F : Type → Type} [functor F]

  instance is_profunctor : profunctor (star F) :=
  { dimap := λ A B C D f g h a, g <$> (h $ f a) }
<<<<<<< HEAD

  instance is_choice [has_pure F]: choice (star F) :=
  { left :=  λ A B C afb ac, match ac with | (sum.inl a) := sum.inl <$> afb a | (sum.inr c) := sum.inr <$> pure c end
  , right := λ A B C afb ca, match ca with | (sum.inr a) := sum.inr <$> afb a | (sum.inl c) := sum.inl <$> pure c end
  }

  instance is_strong : strong (star F) :=
  { first  := λ A B C afb ⟨a,c⟩, (λ b, prod.mk b c) <$> afb a
  , second := λ A B C afb ⟨c,a⟩, (λ b, prod.mk c b) <$> afb a
  }

=======

  instance is_choice [has_pure F]: choice (star F) :=
  { left :=  λ A B C afb, sum.fmap afb pure
  , right := λ A B C afb, sum.fmap pure afb
  }

  instance is_strong : strong (star F) :=
  { first  := λ A B C afb ⟨a,c⟩, (λ b, prod.mk b c) <$> afb a
  , second := λ A B C afb ⟨c,a⟩, (λ b, prod.mk c b) <$> afb a
  }

>>>>>>> 9db00439
  instance is_representable : representable (star F) :=
  { Rep := F, sieve := λ A B, id, tabulate := λ A B, id }

  @[simp] lemma rep_star : Rep (star F) = F := rfl

  instance is_affine [has_pure F] : affine (star F) := {}
  instance is_traversing [applicative F] : traversing (star F) := {}
<<<<<<< HEAD
=======
  -- instance is_mapping [distributive F] : mapping (star F) := {}

>>>>>>> 9db00439
end star

def representable.star_lift [representable P] {A B S T : Type} (f : star (Rep P) A B → star (Rep P) S T) : P A B → P S T := representable.lift f

/-- `costar F A B = F A → B` -/
def costar (F : Type → Type) (A B : Type) := F A → B

namespace costar
  variables {F : Type → Type} [functor F]
  instance : profunctor (costar F) :=
  { dimap := λ A B X Y ba xy cs fb, xy $ cs $ functor.map ba fb }

  instance : closed (costar F) :=
  { close := λ A B X fab fxa x, fab $ (λ (f : X → A), f x) <$> fxa }
end costar

namespace function
  instance is_lawful : lawful_profunctor (→) :=
  { dimap := λ A B C D f g h, g ∘ h ∘ f
  , did := λ _ _, rfl
  , dcomp := λ _ _ _ _ _ _ _ _ _ _, rfl
  }

<<<<<<< HEAD
  instance is_strong : strong (→) :=
  { first  := λ A B C f, prod.map f id
  , second := λ A B C f, prod.map id f
  }
=======
  instance is_mapping : mapping (→) :=
  { Rep := id, sieve := λ _ _, id, tabulate := λ _ _, id }
>>>>>>> 9db00439

  instance is_choice : choice (→) :=
  { left  := λ A B C f, sum.map f id
  , right := λ A B C f, sum.map id f
  }

  instance is_closed : closed (→) :=
  { close := λ A B X ab xa x, ab $ xa $ x}

  instance is_representable : representable (→) :=
  { Rep := id, sieve := λ _ _, id, tabulate := λ _ _, id }

  /-- `A → _` is a functor. -/
  instance is_functor {A : Type} : functor ((→) A) :=
  {map := λ X Y f g a, f $ g $ a}

  /-- R distributes with the functor `(A → _)`. -/
  def dist_reader {R : Type → Type} [distributive R] {A B : Type} : (A → R B) → R (A → B)
  | f := @distributive.dist R _ ((→) A) function.is_functor _ f

end function

instance applicative_rep_of_traversing  [traversing P] : applicative (Rep P) :=
traversing.a

<<<<<<< HEAD
instance functor_rep_of_traversing {P : Type → Type → Type} [traversing P] : functor (Rep P) :=
by apply_instance

instance dist_rep_of_mapping {P : Type → Type → Type} [mapping P] : distributive (Rep P) :=
=======
instance functor_rep_of_traversing [traversing P] : functor (Rep P) :=
by apply_instance

instance dist_rep_of_mapping [mapping P] : distributive (Rep P) :=
>>>>>>> 9db00439
mapping.d

instance applicative_rep_of_mapping  [mapping P] : applicative (Rep P) :=
mapping.to_traversing.a

instance star.is_closed {F} [distributive F] : closed (star F) :=
{ close := λ A B C pab ca, function.dist_reader $ λ c, pab $ ca c}

open representable

instance closed_of_mapping [mapping P] : closed P :=
{ close := λ A B C, star_lift $ closed.close _}

instance strong_of_traversing [traversing P] : strong P :=
{ first  := λ A B C, star_lift $ first  C
, second := λ A B C, star_lift $ second C
}

instance choice_of_traversing [traversing P] : choice P :=
{ left  := λ A B C, star_lift $ left  C
, right := λ A B C, star_lift $ right C
}

instance profunctor_of_traversing [traversing P] : profunctor P :=
{ dimap := λ A B C D ba cd, star_lift $ dimap ba cd }

instance affine_of_traversing [traversing P] : affine P := {}

instance affine_of_mapping [mapping P] : affine P := {}

end profunctor

end control<|MERGE_RESOLUTION|>--- conflicted
+++ resolved
@@ -2,10 +2,6 @@
 Copyright (c) 2020 E.W.Ayers. All rights reserved.
 Released under Apache 2.0 license as described in the file LICENSE.
 Author: E.W.Ayers
-<<<<<<< HEAD
--/
-import control.functor control.traversable
-=======
 
 Functors `Typeᵒᵖ → Type → Type`.
 c.f. control.bifunctor
@@ -13,7 +9,6 @@
 import control.functor
 import control.traversable
 import control.bifunctor
->>>>>>> 9db00439
 
 namespace control
 
@@ -101,19 +96,6 @@
 
   instance is_profunctor : profunctor (star F) :=
   { dimap := λ A B C D f g h a, g <$> (h $ f a) }
-<<<<<<< HEAD
-
-  instance is_choice [has_pure F]: choice (star F) :=
-  { left :=  λ A B C afb ac, match ac with | (sum.inl a) := sum.inl <$> afb a | (sum.inr c) := sum.inr <$> pure c end
-  , right := λ A B C afb ca, match ca with | (sum.inr a) := sum.inr <$> afb a | (sum.inl c) := sum.inl <$> pure c end
-  }
-
-  instance is_strong : strong (star F) :=
-  { first  := λ A B C afb ⟨a,c⟩, (λ b, prod.mk b c) <$> afb a
-  , second := λ A B C afb ⟨c,a⟩, (λ b, prod.mk c b) <$> afb a
-  }
-
-=======
 
   instance is_choice [has_pure F]: choice (star F) :=
   { left :=  λ A B C afb, sum.fmap afb pure
@@ -125,7 +107,6 @@
   , second := λ A B C afb ⟨c,a⟩, (λ b, prod.mk c b) <$> afb a
   }
 
->>>>>>> 9db00439
   instance is_representable : representable (star F) :=
   { Rep := F, sieve := λ A B, id, tabulate := λ A B, id }
 
@@ -133,11 +114,7 @@
 
   instance is_affine [has_pure F] : affine (star F) := {}
   instance is_traversing [applicative F] : traversing (star F) := {}
-<<<<<<< HEAD
-=======
-  -- instance is_mapping [distributive F] : mapping (star F) := {}
 
->>>>>>> 9db00439
 end star
 
 def representable.star_lift [representable P] {A B S T : Type} (f : star (Rep P) A B → star (Rep P) S T) : P A B → P S T := representable.lift f
@@ -161,25 +138,7 @@
   , dcomp := λ _ _ _ _ _ _ _ _ _ _, rfl
   }
 
-<<<<<<< HEAD
-  instance is_strong : strong (→) :=
-  { first  := λ A B C f, prod.map f id
-  , second := λ A B C f, prod.map id f
-  }
-=======
   instance is_mapping : mapping (→) :=
-  { Rep := id, sieve := λ _ _, id, tabulate := λ _ _, id }
->>>>>>> 9db00439
-
-  instance is_choice : choice (→) :=
-  { left  := λ A B C f, sum.map f id
-  , right := λ A B C f, sum.map id f
-  }
-
-  instance is_closed : closed (→) :=
-  { close := λ A B X ab xa x, ab $ xa $ x}
-
-  instance is_representable : representable (→) :=
   { Rep := id, sieve := λ _ _, id, tabulate := λ _ _, id }
 
   /-- `A → _` is a functor. -/
@@ -195,17 +154,10 @@
 instance applicative_rep_of_traversing  [traversing P] : applicative (Rep P) :=
 traversing.a
 
-<<<<<<< HEAD
-instance functor_rep_of_traversing {P : Type → Type → Type} [traversing P] : functor (Rep P) :=
-by apply_instance
-
-instance dist_rep_of_mapping {P : Type → Type → Type} [mapping P] : distributive (Rep P) :=
-=======
 instance functor_rep_of_traversing [traversing P] : functor (Rep P) :=
 by apply_instance
 
 instance dist_rep_of_mapping [mapping P] : distributive (Rep P) :=
->>>>>>> 9db00439
 mapping.d
 
 instance applicative_rep_of_mapping  [mapping P] : applicative (Rep P) :=
