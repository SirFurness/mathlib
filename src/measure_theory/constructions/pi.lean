/-
Copyright (c) 2020 Floris van Doorn. All rights reserved.
Released under Apache 2.0 license as described in the file LICENSE.
Authors: Floris van Doorn
-/
import measure_theory.constructions.prod

/-!
# Product measures

In this file we define and prove properties about finite products of measures
(and at some point, countable products of measures).

## Main definition

* `measure_theory.measure.pi`: The product of finitely many σ-finite measures.
  Given `μ : Π i : ι, measure (α i)` for `[fintype ι]` it has type `measure (Π i : ι, α i)`.

To apply Fubini along some subset of the variables, use
`measure_theory.measure.map_pi_equiv_pi_subtype_prod` to reduce to the situation of a product
of two measures: this lemma states that the bijection `equiv.pi_equiv_pi_subtype_prod p α`
between `(Π i : ι, α i)` and `(Π i : {i // p i}, α i) × (Π i : {i // ¬ p i}, α i)` maps a product
measure to a direct product of product measures, to which one can apply the usual Fubini for
direct product of measures.

## Implementation Notes

We define `measure_theory.outer_measure.pi`, the product of finitely many outer measures, as the
maximal outer measure `n` with the property that `n (pi univ s) ≤ ∏ i, m i (s i)`,
where `pi univ s` is the product of the sets `{s i | i : ι}`.

We then show that this induces a product of measures, called `measure_theory.measure.pi`.
For a collection of σ-finite measures `μ` and a collection of measurable sets `s` we show that
`measure.pi μ (pi univ s) = ∏ i, m i (s i)`. To do this, we follow the following steps:
* We know that there is some ordering on `ι`, given by an element of `[encodable ι]`.
* Using this, we have an equivalence `measurable_equiv.pi_measurable_equiv_tprod` between
  `Π ι, α i` and an iterated product of `α i`, called `list.tprod α l` for some list `l`.
* On this iterated product we can easily define a product measure `measure_theory.measure.tprod`
  by iterating `measure_theory.measure.prod`
* Using the previous two steps we construct `measure_theory.measure.pi'` on `Π ι, α i` for encodable
  `ι`.
* We know that `measure_theory.measure.pi'` sends products of sets to products of measures, and
  since `measure_theory.measure.pi` is the maximal such measure (or at least, it comes from an outer
  measure which is the maximal such outer measure), we get the same rule for
  `measure_theory.measure.pi`.

## Tags

finitary product measure

-/

noncomputable theory
open function set measure_theory.outer_measure filter measurable_space encodable
open_locale classical big_operators topological_space ennreal

universes u v

variables {ι ι' : Type*} {α : ι → Type*}

/-! We start with some measurability properties -/

/-- Boxes formed by π-systems form a π-system. -/
lemma is_pi_system.pi {C : Π i, set (set (α i))} (hC : ∀ i, is_pi_system (C i)) :
  is_pi_system (pi univ '' pi univ C) :=
begin
  rintro _ _ ⟨s₁, hs₁, rfl⟩ ⟨s₂, hs₂, rfl⟩ hst,
  rw [← pi_inter_distrib] at hst ⊢, rw [univ_pi_nonempty_iff] at hst,
  exact mem_image_of_mem _ (λ i _, hC i _ _ (hs₁ i (mem_univ i)) (hs₂ i (mem_univ i)) (hst i))
end

/-- Boxes form a π-system. -/
lemma is_pi_system_pi [Π i, measurable_space (α i)] :
  is_pi_system (pi univ '' pi univ (λ i, {s : set (α i) | measurable_set s})) :=
is_pi_system.pi (λ i, is_pi_system_measurable_set)

variables [fintype ι] [fintype ι']

/-- Boxes of countably spanning sets are countably spanning. -/
lemma is_countably_spanning.pi {C : Π i, set (set (α i))}
  (hC : ∀ i, is_countably_spanning (C i)) :
  is_countably_spanning (pi univ '' pi univ C) :=
begin
  choose s h1s h2s using hC,
  haveI := fintype.encodable ι,
  let e : ℕ → (ι → ℕ) := λ n, (decode (ι → ℕ) n).iget,
  refine ⟨λ n, pi univ (λ i, s i (e n i)), λ n, mem_image_of_mem _ (λ i _, h1s i _), _⟩,
  simp_rw [(surjective_decode_iget (ι → ℕ)).Union_comp (λ x, pi univ (λ i, s i (x i))),
      Union_univ_pi s, h2s, pi_univ]
end

/-- The product of generated σ-algebras is the one generated by boxes, if both generating sets
  are countably spanning. -/
lemma generate_from_pi_eq {C : Π i, set (set (α i))}
  (hC : ∀ i, is_countably_spanning (C i)) :
  @measurable_space.pi _ _ (λ i, generate_from (C i)) = generate_from (pi univ '' pi univ C) :=
begin
  haveI := fintype.encodable ι,
  apply le_antisymm,
  { refine supr_le _, intro i, rw [comap_generate_from],
    apply generate_from_le, rintro _ ⟨s, hs, rfl⟩, dsimp,
    choose t h1t h2t using hC,
    simp_rw [eval_preimage, ← h2t],
    rw [← @Union_const _ ℕ _ s],
    have : (pi univ (update (λ (i' : ι), Union (t i')) i (⋃ (i' : ℕ), s))) =
      (pi univ (λ k, ⋃ j : ℕ, @update ι (λ i', set (α i')) _ (λ i', t i' j) i s k)),
    { ext, simp_rw [mem_univ_pi], apply forall_congr, intro i',
      by_cases (i' = i), { subst h, simp }, { rw [← ne.def] at h, simp [h] }},
    rw [this, ← Union_univ_pi],
    apply measurable_set.Union,
    intro n, apply measurable_set_generate_from,
    apply mem_image_of_mem, intros j _, dsimp only,
    by_cases h: j = i, subst h, rwa [update_same], rw [update_noteq h], apply h1t },
  { apply generate_from_le, rintro _ ⟨s, hs, rfl⟩,
    rw [univ_pi_eq_Inter], apply measurable_set.Inter, intro i, apply measurable_pi_apply,
    exact measurable_set_generate_from (hs i (mem_univ i)) }
end

/-- If `C` and `D` generate the σ-algebras on `α` resp. `β`, then rectangles formed by `C` and `D`
  generate the σ-algebra on `α × β`. -/
lemma generate_from_eq_pi [h : Π i, measurable_space (α i)]
  {C : Π i, set (set (α i))} (hC : ∀ i, generate_from (C i) = h i)
  (h2C : ∀ i, is_countably_spanning (C i)) :
  generate_from (pi univ '' pi univ C) = measurable_space.pi :=
by rw [← funext hC, generate_from_pi_eq h2C]

/-- The product σ-algebra is generated from boxes, i.e. `s.prod t` for sets `s : set α` and
  `t : set β`. -/
lemma generate_from_pi [Π i, measurable_space (α i)] :
  generate_from (pi univ '' pi univ (λ i, { s : set (α i) | measurable_set s})) =
  measurable_space.pi :=
generate_from_eq_pi (λ i, generate_from_measurable_set) (λ i, is_countably_spanning_measurable_set)

namespace measure_theory

variables {m : Π i, outer_measure (α i)}

/-- An upper bound for the measure in a finite product space.
  It is defined to by taking the image of the set under all projections, and taking the product
  of the measures of these images.
  For measurable boxes it is equal to the correct measure. -/
@[simp] def pi_premeasure (m : Π i, outer_measure (α i)) (s : set (Π i, α i)) : ℝ≥0∞ :=
∏ i, m i (eval i '' s)

lemma pi_premeasure_pi {s : Π i, set (α i)} (hs : (pi univ s).nonempty) :
  pi_premeasure m (pi univ s) = ∏ i, m i (s i) :=
by simp [hs]

lemma pi_premeasure_pi' [nonempty ι] {s : Π i, set (α i)} :
  pi_premeasure m (pi univ s) = ∏ i, m i (s i) :=
begin
  cases (pi univ s).eq_empty_or_nonempty with h h,
  { rcases univ_pi_eq_empty_iff.mp h with ⟨i, hi⟩,
    have : ∃ i, m i (s i) = 0 := ⟨i, by simp [hi]⟩,
    simpa [h, finset.card_univ, zero_pow (fintype.card_pos_iff.mpr ‹_›),
      @eq_comm _ (0 : ℝ≥0∞), finset.prod_eq_zero_iff] },
  { simp [h] }
end

lemma pi_premeasure_pi_mono {s t : set (Π i, α i)} (h : s ⊆ t) :
  pi_premeasure m s ≤ pi_premeasure m t :=
finset.prod_le_prod' (λ i _, (m i).mono' (image_subset _ h))

lemma pi_premeasure_pi_eval [nonempty ι] {s : set (Π i, α i)} :
  pi_premeasure m (pi univ (λ i, eval i '' s)) = pi_premeasure m s :=
by simp [pi_premeasure_pi']

namespace outer_measure

/-- `outer_measure.pi m` is the finite product of the outer measures `{m i | i : ι}`.
  It is defined to be the maximal outer measure `n` with the property that
  `n (pi univ s) ≤ ∏ i, m i (s i)`, where `pi univ s` is the product of the sets
  `{s i | i : ι}`. -/
protected def pi (m : Π i, outer_measure (α i)) : outer_measure (Π i, α i) :=
bounded_by (pi_premeasure m)

lemma pi_pi_le (m : Π i, outer_measure (α i)) (s : Π i, set (α i)) :
  outer_measure.pi m (pi univ s) ≤ ∏ i, m i (s i) :=
by { cases (pi univ s).eq_empty_or_nonempty with h h, simp [h],
     exact (bounded_by_le _).trans_eq (pi_premeasure_pi h) }

lemma le_pi {m : Π i, outer_measure (α i)} {n : outer_measure (Π i, α i)} :
  n ≤ outer_measure.pi m ↔ ∀ (s : Π i, set (α i)), (pi univ s).nonempty →
    n (pi univ s) ≤ ∏ i, m i (s i) :=
begin
  rw [outer_measure.pi, le_bounded_by'], split,
  { intros h s hs, refine (h _ hs).trans_eq (pi_premeasure_pi hs) },
  { intros h s hs, refine le_trans (n.mono $ subset_pi_eval_image univ s) (h _ _),
    simp [univ_pi_nonempty_iff, hs] }
end

end outer_measure


namespace measure

variables [Π i, measurable_space (α i)] (μ : Π i, measure (α i))

section tprod

open list
variables {δ : Type*} {π : δ → Type*} [∀ x, measurable_space (π x)]

/-- A product of measures in `tprod α l`. -/
-- for some reason the equation compiler doesn't like this definition
protected def tprod (l : list δ) (μ : Π i, measure (π i)) : measure (tprod π l) :=
by { induction l with i l ih, exact dirac punit.star, exact (μ i).prod ih }

@[simp] lemma tprod_nil (μ : Π i, measure (π i)) : measure.tprod [] μ = dirac punit.star := rfl

@[simp] lemma tprod_cons (i : δ) (l : list δ) (μ : Π i, measure (π i)) :
  measure.tprod (i :: l) μ = (μ i).prod (measure.tprod l μ) := rfl

instance sigma_finite_tprod (l : list δ) (μ : Π i, measure (π i)) [∀ i, sigma_finite (μ i)] :
  sigma_finite (measure.tprod l μ) :=
begin
  induction l with i l ih,
  { rw [tprod_nil], apply_instance },
  { rw [tprod_cons], resetI, apply_instance }
end

lemma tprod_tprod (l : list δ) (μ : Π i, measure (π i)) [∀ i, sigma_finite (μ i)]
  (s : Π i, set (π i)) :
  measure.tprod l μ (set.tprod l s) = (l.map (λ i, (μ i) (s i))).prod :=
begin
  induction l with i l ih, { simp },
  rw [tprod_cons, set.tprod, prod_prod, map_cons, prod_cons, ih]
end

end tprod

section encodable

open list measurable_equiv
variables [encodable ι]

/-- The product measure on an encodable finite type, defined by mapping `measure.tprod` along the
  equivalence `measurable_equiv.pi_measurable_equiv_tprod`.
  The definition `measure_theory.measure.pi` should be used instead of this one. -/
def pi' : measure (Π i, α i) :=
measure.map (tprod.elim' mem_sorted_univ) (measure.tprod (sorted_univ ι) μ)

lemma pi'_pi [∀ i, sigma_finite (μ i)] (s : Π i, set (α i)) : pi' μ (pi univ s) = ∏ i, μ i (s i) :=
by rw [pi', ← measurable_equiv.pi_measurable_equiv_tprod_symm_apply, measurable_equiv.map_apply,
  measurable_equiv.pi_measurable_equiv_tprod_symm_apply, elim_preimage_pi, tprod_tprod _ μ,
  ← list.prod_to_finset, sorted_univ_to_finset]; exact sorted_univ_nodup ι

end encodable

lemma pi_caratheodory :
  measurable_space.pi ≤ (outer_measure.pi (λ i, (μ i).to_outer_measure)).caratheodory :=
begin
  refine supr_le _,
  intros i s hs,
  rw [measurable_space.comap] at hs,
  rcases hs with ⟨s, hs, rfl⟩,
  apply bounded_by_caratheodory,
  intro t,
  simp_rw [pi_premeasure],
  refine finset.prod_add_prod_le' (finset.mem_univ i) _ _ _,
  { simp [image_inter_preimage, image_diff_preimage, measure_inter_add_diff _ hs, le_refl] },
  { rintro j - hj, apply mono', apply image_subset, apply inter_subset_left },
  { rintro j - hj, apply mono', apply image_subset, apply diff_subset }
end

/-- `measure.pi μ` is the finite product of the measures `{μ i | i : ι}`.
  It is defined to be measure corresponding to `measure_theory.outer_measure.pi`. -/
@[irreducible] protected def pi : measure (Π i, α i) :=
to_measure (outer_measure.pi (λ i, (μ i).to_outer_measure)) (pi_caratheodory μ)

lemma pi_pi_aux [∀ i, sigma_finite (μ i)] (s : Π i, set (α i)) (hs : ∀ i, measurable_set (s i)) :
  measure.pi μ (pi univ s) = ∏ i, μ i (s i) :=
begin
  refine le_antisymm _ _,
  { rw [measure.pi, to_measure_apply _ _ (measurable_set.pi_fintype (λ i _, hs i))],
    apply outer_measure.pi_pi_le },
  { haveI : encodable ι := fintype.encodable ι,
    rw [← pi'_pi μ s],
    simp_rw [← pi'_pi μ s, measure.pi,
      to_measure_apply _ _ (measurable_set.pi_fintype (λ i _, hs i)), ← to_outer_measure_apply],
    suffices : (pi' μ).to_outer_measure ≤ outer_measure.pi (λ i, (μ i).to_outer_measure),
    { exact this _ },
    clear hs s,
    rw [outer_measure.le_pi],
    intros s hs,
    simp_rw [to_outer_measure_apply],
    exact (pi'_pi μ s).le }
end

variable {μ}

/-- `measure.pi μ` has finite spanning sets in rectangles of finite spanning sets. -/
def finite_spanning_sets_in.pi {C : Π i, set (set (α i))}
  (hμ : ∀ i, (μ i).finite_spanning_sets_in (C i)) :
  (measure.pi μ).finite_spanning_sets_in (pi univ '' pi univ C) :=
begin
  haveI := λ i, (hμ i).sigma_finite,
  haveI := fintype.encodable ι,
  let e : ℕ → (ι → ℕ) := λ n, (decode (ι → ℕ) n).iget,
  refine ⟨λ n, pi univ (λ i, (hμ i).set (e n i)), λ n, _, λ n, _, _⟩,
  { refine mem_image_of_mem _ (λ i _, (hμ i).set_mem _) },
  { calc measure.pi μ (pi univ (λ i, (hμ i).set (e n i)))
        ≤ measure.pi μ (pi univ (λ i, to_measurable (μ i) ((hμ i).set (e n i)))) :
      measure_mono (pi_mono $ λ i hi, subset_to_measurable _ _)
    ... = ∏ i, μ i (to_measurable (μ i) ((hμ i).set (e n i))) :
      pi_pi_aux μ _ (λ i, measurable_set_to_measurable _ _)
    ... = ∏ i, μ i ((hμ i).set (e n i)) :
      by simp only [measure_to_measurable]
    ... < ∞ : ennreal.prod_lt_top (λ i hi, ((hμ i).finite _).ne) },
  { simp_rw [(surjective_decode_iget (ι → ℕ)).Union_comp (λ x, pi univ (λ i, (hμ i).set (x i))),
      Union_univ_pi (λ i, (hμ i).set), (hμ _).spanning, set.pi_univ] }
end

/-- A measure on a finite product space equals the product measure if they are equal on rectangles
  with as sides sets that generate the corresponding σ-algebras. -/
lemma pi_eq_generate_from {C : Π i, set (set (α i))}
  (hC : ∀ i, generate_from (C i) = _inst_3 i)
  (h2C : ∀ i, is_pi_system (C i))
  (h3C : ∀ i, (μ i).finite_spanning_sets_in (C i))
  {μν : measure (Π i, α i)}
  (h₁ : ∀ s : Π i, set (α i), (∀ i, s i ∈ C i) → μν (pi univ s) = ∏ i, μ i (s i)) :
    measure.pi μ = μν :=
begin
  have h4C : ∀ i (s : set (α i)), s ∈ C i → measurable_set s,
  { intros i s hs, rw [← hC], exact measurable_set_generate_from hs },
  refine (finite_spanning_sets_in.pi h3C).ext
    (generate_from_eq_pi hC (λ i, (h3C i).is_countably_spanning)).symm
    (is_pi_system.pi h2C) _,
  rintro _ ⟨s, hs, rfl⟩,
  rw [mem_univ_pi] at hs,
  haveI := λ i, (h3C i).sigma_finite,
  simp_rw [h₁ s hs, pi_pi_aux μ s (λ i, h4C i _ (hs i))]
end

variables [∀ i, sigma_finite (μ i)]

/-- A measure on a finite product space equals the product measure if they are equal on
  rectangles. -/
lemma pi_eq {μ' : measure (Π i, α i)}
  (h : ∀ s : Π i, set (α i), (∀ i, measurable_set (s i)) → μ' (pi univ s) = ∏ i, μ i (s i)) :
  measure.pi μ = μ' :=
pi_eq_generate_from (λ i, generate_from_measurable_set)
  (λ i, is_pi_system_measurable_set)
  (λ i, (μ i).to_finite_spanning_sets_in) h

variables (μ)

lemma pi'_eq_pi [encodable ι] : pi' μ = measure.pi μ :=
eq.symm $ pi_eq $ λ s hs, pi'_pi μ s

@[simp] lemma pi_pi (s : Π i, set (α i)) : measure.pi μ (pi univ s) = ∏ i, μ i (s i) :=
begin
  haveI : encodable ι := fintype.encodable ι,
  rw [← pi'_eq_pi, pi'_pi]
end

lemma pi_univ : measure.pi μ univ = ∏ i, μ i univ := by rw [← pi_univ, pi_pi μ]

lemma pi_ball [∀ i, metric_space (α i)] (x : Π i, α i) {r : ℝ}
  (hr : 0 < r) :
  measure.pi μ (metric.ball x r) = ∏ i, μ i (metric.ball (x i) r) :=
by rw [ball_pi _ hr, pi_pi]

lemma pi_closed_ball [∀ i, metric_space (α i)] (x : Π i, α i) {r : ℝ}
  (hr : 0 ≤ r) :
  measure.pi μ (metric.closed_ball x r) = ∏ i, μ i (metric.closed_ball (x i) r) :=
by rw [closed_ball_pi _ hr, pi_pi]

instance pi.sigma_finite : sigma_finite (measure.pi μ) :=
(finite_spanning_sets_in.pi (λ i, (μ i).to_finite_spanning_sets_in)).sigma_finite

lemma pi_of_empty {α : Type*} [is_empty α] {β : α → Type*} {m : Π a, measurable_space (β a)}
  (μ : Π a : α, measure (β a)) (x : Π a, β a := is_empty_elim) :
  measure.pi μ = dirac x :=
begin
  haveI : ∀ a, sigma_finite (μ a) := is_empty_elim,
  refine pi_eq (λ s hs, _),
  rw [fintype.prod_empty, dirac_apply_of_mem],
  exact is_empty_elim
end

lemma pi_eval_preimage_null {i : ι} {s : set (α i)} (hs : μ i s = 0) :
  measure.pi μ (eval i ⁻¹' s) = 0 :=
begin
  /- WLOG, `s` is measurable -/
  rcases exists_measurable_superset_of_null hs with ⟨t, hst, htm, hμt⟩,
  suffices : measure.pi μ (eval i ⁻¹' t) = 0,
    from measure_mono_null (preimage_mono hst) this,
  clear_dependent s,
  /- Now rewrite it as `set.pi`, and apply `pi_pi` -/
  rw [← univ_pi_update_univ, pi_pi],
  apply finset.prod_eq_zero (finset.mem_univ i),
  simp [hμt]
end

lemma pi_hyperplane (i : ι) [has_no_atoms (μ i)] (x : α i) :
  measure.pi μ {f : Π i, α i | f i = x} = 0 :=
show measure.pi μ (eval i ⁻¹' {x}) = 0,
from pi_eval_preimage_null _ (measure_singleton x)

lemma ae_eval_ne (i : ι) [has_no_atoms (μ i)] (x : α i) :
  ∀ᵐ y : Π i, α i ∂measure.pi μ, y i ≠ x :=
compl_mem_ae_iff.2 (pi_hyperplane μ i x)

variable {μ}

lemma tendsto_eval_ae_ae {i : ι} : tendsto (eval i) (measure.pi μ).ae (μ i).ae :=
λ s hs, pi_eval_preimage_null μ hs

-- TODO: should we introduce `filter.pi` and prove some basic facts about it?
-- The same combinator appears here and in `nhds_pi`
lemma ae_pi_le_infi_comap : (measure.pi μ).ae ≤ ⨅ i, filter.comap (eval i) (μ i).ae :=
le_infi $ λ i, tendsto_eval_ae_ae.le_comap

lemma ae_eq_pi {β : ι → Type*} {f f' : Π i, α i → β i} (h : ∀ i, f i =ᵐ[μ i] f' i) :
  (λ (x : Π i, α i) i, f i (x i)) =ᵐ[measure.pi μ] (λ x i, f' i (x i)) :=
(eventually_all.2 (λ i, tendsto_eval_ae_ae.eventually (h i))).mono $ λ x hx, funext hx

lemma ae_le_pi {β : ι → Type*} [Π i, preorder (β i)] {f f' : Π i, α i → β i}
  (h : ∀ i, f i ≤ᵐ[μ i] f' i) :
  (λ (x : Π i, α i) i, f i (x i)) ≤ᵐ[measure.pi μ] (λ x i, f' i (x i)) :=
(eventually_all.2 (λ i, tendsto_eval_ae_ae.eventually (h i))).mono $ λ x hx, hx

lemma ae_le_set_pi {I : set ι} {s t : Π i, set (α i)} (h : ∀ i ∈ I, s i ≤ᵐ[μ i] t i) :
  (set.pi I s) ≤ᵐ[measure.pi μ] (set.pi I t) :=
((eventually_all_finite (finite.of_fintype I)).2
  (λ i hi, tendsto_eval_ae_ae.eventually (h i hi))).mono $
    λ x hst hx i hi, hst i hi $ hx i hi

lemma ae_eq_set_pi {I : set ι} {s t : Π i, set (α i)} (h : ∀ i ∈ I, s i =ᵐ[μ i] t i) :
  (set.pi I s) =ᵐ[measure.pi μ] (set.pi I t) :=
(ae_le_set_pi (λ i hi, (h i hi).le)).antisymm (ae_le_set_pi (λ i hi, (h i hi).symm.le))

section intervals

variables {μ} [Π i, partial_order (α i)] [∀ i, has_no_atoms (μ i)]

lemma pi_Iio_ae_eq_pi_Iic {s : set ι} {f : Π i, α i} :
  pi s (λ i, Iio (f i)) =ᵐ[measure.pi μ] pi s (λ i, Iic (f i)) :=
ae_eq_set_pi $ λ i hi, Iio_ae_eq_Iic

lemma pi_Ioi_ae_eq_pi_Ici {s : set ι} {f : Π i, α i} :
  pi s (λ i, Ioi (f i)) =ᵐ[measure.pi μ] pi s (λ i, Ici (f i)) :=
ae_eq_set_pi $ λ i hi, Ioi_ae_eq_Ici

lemma univ_pi_Iio_ae_eq_Iic {f : Π i, α i} :
  pi univ (λ i, Iio (f i)) =ᵐ[measure.pi μ] Iic f :=
by { rw ← pi_univ_Iic, exact pi_Iio_ae_eq_pi_Iic }

lemma univ_pi_Ioi_ae_eq_Ici {f : Π i, α i} :
  pi univ (λ i, Ioi (f i)) =ᵐ[measure.pi μ] Ici f :=
by { rw ← pi_univ_Ici, exact pi_Ioi_ae_eq_pi_Ici }

lemma pi_Ioo_ae_eq_pi_Icc {s : set ι} {f g : Π i, α i} :
  pi s (λ i, Ioo (f i) (g i)) =ᵐ[measure.pi μ] pi s (λ i, Icc (f i) (g i)) :=
ae_eq_set_pi $ λ i hi, Ioo_ae_eq_Icc

lemma univ_pi_Ioo_ae_eq_Icc {f g : Π i, α i} :
  pi univ (λ i, Ioo (f i) (g i)) =ᵐ[measure.pi μ] Icc f g :=
by { rw ← pi_univ_Icc, exact pi_Ioo_ae_eq_pi_Icc }

lemma pi_Ioc_ae_eq_pi_Icc {s : set ι} {f g : Π i, α i} :
  pi s (λ i, Ioc (f i) (g i)) =ᵐ[measure.pi μ] pi s (λ i, Icc (f i) (g i)) :=
ae_eq_set_pi $ λ i hi, Ioc_ae_eq_Icc

lemma univ_pi_Ioc_ae_eq_Icc {f g : Π i, α i} :
  pi univ (λ i, Ioc (f i) (g i)) =ᵐ[measure.pi μ] Icc f g :=
by { rw ← pi_univ_Icc, exact pi_Ioc_ae_eq_pi_Icc }

lemma pi_Ico_ae_eq_pi_Icc {s : set ι} {f g : Π i, α i} :
  pi s (λ i, Ico (f i) (g i)) =ᵐ[measure.pi μ] pi s (λ i, Icc (f i) (g i)) :=
ae_eq_set_pi $ λ i hi, Ico_ae_eq_Icc

lemma univ_pi_Ico_ae_eq_Icc {f g : Π i, α i} :
  pi univ (λ i, Ico (f i) (g i)) =ᵐ[measure.pi μ] Icc f g :=
by { rw ← pi_univ_Icc, exact pi_Ico_ae_eq_pi_Icc }

end intervals

/-- If one of the measures `μ i` has no atoms, them `measure.pi µ`
has no atoms. The instance below assumes that all `μ i` have no atoms. -/
lemma pi_has_no_atoms (i : ι) [has_no_atoms (μ i)] :
  has_no_atoms (measure.pi μ) :=
⟨λ x, flip measure_mono_null (pi_hyperplane μ i (x i)) (singleton_subset_iff.2 rfl)⟩

instance [h : nonempty ι] [∀ i, has_no_atoms (μ i)] : has_no_atoms (measure.pi μ) :=
h.elim $ λ i, pi_has_no_atoms i

instance [Π i, topological_space (α i)] [∀ i, is_locally_finite_measure (μ i)] :
  is_locally_finite_measure (measure.pi μ) :=
begin
  refine ⟨λ x, _⟩,
  choose s hxs ho hμ using λ i, (μ i).exists_is_open_measure_lt_top (x i),
  refine ⟨pi univ s, set_pi_mem_nhds finite_univ (λ i hi, is_open.mem_nhds (ho i) (hxs i)), _⟩,
  rw [pi_pi],
  exact ennreal.prod_lt_top (λ i _, (hμ i).ne)
end

variable (μ)

/-- Separating the indices into those that satisfy a predicate `p` and those that don't maps
a product measure to a product of product measures. This is useful to apply Fubini to some subset
of the variables. The converse is `measure_theory.measure.map_pi_equiv_pi_subtype_prod`. -/
lemma map_pi_equiv_pi_subtype_prod_symm (p : ι → Prop) [decidable_pred p] :
  map (equiv.pi_equiv_pi_subtype_prod p α).symm
    (measure.prod (measure.pi (λ i, μ i)) (measure.pi (λ i, μ i))) = measure.pi μ :=
begin
  refine (measure.pi_eq (λ s hs, _)).symm,
  have A : (equiv.pi_equiv_pi_subtype_prod p α).symm ⁻¹' (set.pi set.univ (λ (i : ι), s i)) =
    set.prod (set.pi set.univ (λ i, s i)) (set.pi set.univ (λ i, s i)),
  { ext x,
    simp only [equiv.pi_equiv_pi_subtype_prod_symm_apply, mem_prod, mem_univ_pi, mem_preimage,
      subtype.forall],
    split,
    { exact λ h, ⟨λ i hi, by simpa [dif_pos hi] using h i,
                  λ i hi, by simpa [dif_neg hi] using h i⟩ },
    { assume h i,
      by_cases hi : p i,
      { simpa only [dif_pos hi] using h.1 i hi },
      {simpa only [dif_neg hi] using h.2 i hi } } },
  rw [measure.map_apply (measurable_pi_equiv_pi_subtype_prod_symm _ p)
        (measurable_set.univ_pi_fintype hs), A,
      measure.prod_prod, pi_pi, pi_pi, ← fintype.prod_subtype_mul_prod_subtype p (λ i, μ i (s i))],
end

lemma map_pi_equiv_pi_subtype_prod (p : ι → Prop) [decidable_pred p] :
  map (equiv.pi_equiv_pi_subtype_prod p α) (measure.pi μ) =
    measure.prod (measure.pi (λ i, μ i)) (measure.pi (λ i, μ i)) :=
begin
  rw [← map_pi_equiv_pi_subtype_prod_symm μ p, measure.map_map
      (measurable_pi_equiv_pi_subtype_prod _ p) (measurable_pi_equiv_pi_subtype_prod_symm _ p)],
  simp only [equiv.self_comp_symm, map_id]
end

end measure
instance measure_space.pi [Π i, measure_space (α i)] : measure_space (Π i, α i) :=
⟨measure.pi (λ i, volume)⟩

lemma volume_pi [Π i, measure_space (α i)] :
  (volume : measure (Π i, α i)) = measure.pi (λ i, volume) :=
rfl

lemma volume_pi_pi [Π i, measure_space (α i)] [∀ i, sigma_finite (volume : measure (α i))]
  (s : Π i, set (α i)) :
  volume (pi univ s) = ∏ i, volume (s i) :=
measure.pi_pi (λ i, volume) s

lemma volume_pi_ball [Π i, measure_space (α i)] [∀ i, sigma_finite (volume : measure (α i))]
  [∀ i, metric_space (α i)] (x : Π i, α i) {r : ℝ} (hr : 0 < r) :
  volume (metric.ball x r) = ∏ i, volume (metric.ball (x i) r) :=
measure.pi_ball _ _ hr

lemma volume_pi_closed_ball [Π i, measure_space (α i)] [∀ i, sigma_finite (volume : measure (α i))]
  [∀ i, metric_space (α i)] (x : Π i, α i) {r : ℝ} (hr : 0 ≤ r) :
  volume (metric.closed_ball x r) = ∏ i, volume (metric.closed_ball (x i) r) :=
measure.pi_closed_ball _ _ hr

<<<<<<< HEAD
=======
/-!
### Measure preserving equivalences

In this section we prove that some measurable equivalences (e.g., between `fin 1 → α` and `α` or
between `fin 2 → α` and `α × α`) preserve measure or volume. These lemmas can be used two prove that
measures of corresponding sets (images or preimages) have equal measures and functions `f ∘ e` and
`f` have equal integrals, see lemmas in the `measure_theory.measure_preserving` prefix.
-/

>>>>>>> 3aa07d99
section measure_preserving

lemma measure_preserving_fun_unique {β : Type u} {m : measurable_space β} (μ : measure β)
  (α : Type v) [unique α] :
  measure_preserving (measurable_equiv.fun_unique α β) (measure.pi (λ a : α, μ)) μ :=
begin
  set e := measurable_equiv.fun_unique α β,
  have : pi_premeasure (λ _ : α, μ.to_outer_measure) = measure.map e.symm μ,
  { ext1 s,
    rw [pi_premeasure, fintype.prod_unique, to_outer_measure_apply, e.symm.map_apply],
    congr' 1, exact e.to_equiv.image_eq_preimage s },
  simp only [measure.pi, outer_measure.pi, this, bounded_by_measure, to_outer_measure_to_measure],
  exact ((measurable_equiv.fun_unique α β).symm.measurable.measure_preserving _).symm
end

lemma volume_preserving_fun_unique (α : Type u) (β : Type v) [unique α] [measure_space β] :
  measure_preserving (measurable_equiv.fun_unique α β) volume volume :=
measure_preserving_fun_unique volume α

lemma measure_preserving_pi_fin_two {α : fin 2 → Type u} {m : Π i, measurable_space (α i)}
  (μ : Π i, measure (α i)) [∀ i, sigma_finite (μ i)] :
  measure_preserving (measurable_equiv.pi_fin_two α) (measure.pi μ) ((μ 0).prod (μ 1)) :=
begin
  refine ⟨measurable_equiv.measurable _, (measure.prod_eq $ λ s t hs ht, _).symm⟩,
  rw [measurable_equiv.map_apply, measurable_equiv.pi_fin_two_apply, fin.preimage_apply_01_prod,
    measure.pi_pi, fin.prod_univ_two],
  refl
end

lemma volume_preserving_pi_fin_two (α : fin 2 → Type u) [Π i, measure_space (α i)]
  [∀ i, sigma_finite (volume : measure (α i))] :
  measure_preserving (measurable_equiv.pi_fin_two α) volume volume :=
measure_preserving_pi_fin_two _

lemma measure_preserving_fin_two_arrow_vec {α : Type u} {m : measurable_space α}
  (μ ν : measure α) [sigma_finite μ] [sigma_finite ν] :
  measure_preserving measurable_equiv.fin_two_arrow (measure.pi ![μ, ν]) (μ.prod ν) :=
begin
  haveI : ∀ i, sigma_finite (![μ, ν] i) := fin.forall_fin_two.2 ⟨‹_›, ‹_›⟩,
  exact measure_preserving_pi_fin_two _
end

lemma measure_preserving_fin_two_arrow {α : Type u} {m : measurable_space α}
  (μ : measure α) [sigma_finite μ] :
  measure_preserving measurable_equiv.fin_two_arrow (measure.pi (λ _, μ)) (μ.prod μ) :=
by simpa only [matrix.vec_single_eq_const, matrix.vec_cons_const]
  using measure_preserving_fin_two_arrow_vec μ μ

lemma volume_preserving_fin_two_arrow (α : Type u) [measure_space α]
  [sigma_finite (volume : measure α)] :
  measure_preserving (@measurable_equiv.fin_two_arrow α _) volume volume :=
measure_preserving_fin_two_arrow volume

lemma measure_preserving_pi_empty {ι : Type u} {α : ι → Type v} [is_empty ι]
  {m : Π i, measurable_space (α i)} (μ : Π i, measure (α i)) :
  measure_preserving (measurable_equiv.of_unique_of_unique (Π i, α i) unit)
    (measure.pi μ) (measure.dirac ()) :=
begin
  set e := (measurable_equiv.of_unique_of_unique (Π i, α i) unit),
  refine ⟨e.measurable, _⟩,
  rw [measure.pi_of_empty, measure.map_dirac e.measurable], refl
end

lemma volume_preserving_pi_empty {ι : Type u} (α : ι → Type v) [is_empty ι]
  [Π i, measure_space (α i)] :
  measure_preserving (measurable_equiv.of_unique_of_unique (Π i, α i) unit) volume volume :=
measure_preserving_pi_empty (λ _, volume)

end measure_preserving

end measure_theory<|MERGE_RESOLUTION|>--- conflicted
+++ resolved
@@ -555,8 +555,6 @@
   volume (metric.closed_ball x r) = ∏ i, volume (metric.closed_ball (x i) r) :=
 measure.pi_closed_ball _ _ hr
 
-<<<<<<< HEAD
-=======
 /-!
 ### Measure preserving equivalences
 
@@ -566,7 +564,6 @@
 `f` have equal integrals, see lemmas in the `measure_theory.measure_preserving` prefix.
 -/
 
->>>>>>> 3aa07d99
 section measure_preserving
 
 lemma measure_preserving_fun_unique {β : Type u} {m : measurable_space β} (μ : measure β)
