--- conflicted
+++ resolved
@@ -136,7 +136,6 @@
 
 lemma mem_open_segment_of_ne_left_right (hx : x ≠ z) (hy : y ≠ z) (hz : z ∈ [x -[𝕜] y]) :
   z ∈ open_segment 𝕜 x y :=
-<<<<<<< HEAD
 begin
   rw [← insert_endpoints_open_segment] at hz,
   exact ((hz.resolve_left hx.symm).resolve_left hy.symm)
@@ -159,16 +158,6 @@
 lemma open_segment_subset_open_segment_right (h : y ∈ open_segment 𝕜 x z) :
   open_segment 𝕜 y z ⊆ open_segment 𝕜 x z :=
 by { simp only [open_segment_symm 𝕜 _ z] at *, exact open_segment_subset_open_segment_left h }
-=======
-begin
-  rw [← insert_endpoints_open_segment] at hz,
-  exact ((hz.resolve_left hx.symm).resolve_left hy.symm)
-end
-
-lemma open_segment_subset_iff_segment_subset (hx : x ∈ s) (hy : y ∈ s) :
-  open_segment 𝕜 x y ⊆ s ↔ [x -[𝕜] y] ⊆ s :=
-by simp only [← insert_endpoints_open_segment, insert_subset, *, true_and]
->>>>>>> df9683ca
 
 end module
 end ordered_semiring
