/-
Copyright (c) 2019 Alexander Bentkamp. All rights reserved.
Released under Apache 2.0 license as described in the file LICENSE.
Authors: Alexander Bentkamp, Yury Kudriashov, Yaël Dillies
-/
import algebra.module.ordered
import linear_algebra.affine_space.affine_map

/-!
# Convex sets and functions in vector spaces

In a 𝕜-vector space, we define the following objects and properties.
* `segment 𝕜 x y`: Closed segment joining `x` and `y`.
* `open_segment 𝕜 x y`: Open segment joining `x` and `y`.
* `convex 𝕜 s`: A set `s` is convex if for any two points `x y ∈ s` it includes `segment 𝕜 x y`.
* `std_simplex 𝕜 ι`: The standard simplex in `ι → 𝕜` (currently requires `fintype ι`). It is the
  intersection of the positive quadrant with the hyperplane `s.sum = 1`.

We also provide various equivalent versions of the definitions above, prove that some specific sets
are convex.

## Notations

We provide the following notation:
* `[x -[𝕜] y] = segment 𝕜 x y` in locale `convex`

## TODO

Generalize all this file to affine spaces.

Should we rename `segment` and `open_segment` to `convex.Icc` and `convex.Ioo`? Should we also
define `clopen_segment`/`convex.Ico`/`convex.Ioc`?
-/

variables {𝕜 E F β : Type*}

open linear_map set
open_locale big_operators classical pointwise

/-! ### Segment -/

section ordered_semiring
variables [ordered_semiring 𝕜] [add_comm_monoid E]

section has_scalar
variables (𝕜) [has_scalar 𝕜 E]

/-- Segments in a vector space. -/
def segment (x y : E) : set E :=
{z : E | ∃ (a b : 𝕜) (ha : 0 ≤ a) (hb : 0 ≤ b) (hab : a + b = 1), a • x + b • y = z}

/-- Open segment in a vector space. Note that `open_segment 𝕜 x x = {x}` instead of being `∅` when
the base semiring has some element between `0` and `1`. -/
def open_segment (x y : E) : set E :=
{z : E | ∃ (a b : 𝕜) (ha : 0 < a) (hb : 0 < b) (hab : a + b = 1), a • x + b • y = z}

localized "notation `[` x ` -[` 𝕜 `] ` y `]` := segment 𝕜 x y" in convex

lemma segment_symm (x y : E) : [x -[𝕜] y] = [y -[𝕜] x] :=
set.ext $ λ z,
⟨λ ⟨a, b, ha, hb, hab, H⟩, ⟨b, a, hb, ha, (add_comm _ _).trans hab, (add_comm _ _).trans H⟩,
  λ ⟨a, b, ha, hb, hab, H⟩, ⟨b, a, hb, ha, (add_comm _ _).trans hab, (add_comm _ _).trans H⟩⟩

lemma open_segment_symm (x y : E) :
  open_segment 𝕜 x y = open_segment 𝕜 y x :=
set.ext $ λ z,
⟨λ ⟨a, b, ha, hb, hab, H⟩, ⟨b, a, hb, ha, (add_comm _ _).trans hab, (add_comm _ _).trans H⟩,
  λ ⟨a, b, ha, hb, hab, H⟩, ⟨b, a, hb, ha, (add_comm _ _).trans hab, (add_comm _ _).trans H⟩⟩

lemma open_segment_subset_segment (x y : E) :
  open_segment 𝕜 x y ⊆ [x -[𝕜] y] :=
λ z ⟨a, b, ha, hb, hab, hz⟩, ⟨a, b, ha.le, hb.le, hab, hz⟩

end has_scalar

open_locale convex

section mul_action_with_zero
variables (𝕜) [mul_action_with_zero 𝕜 E]

lemma left_mem_segment (x y : E) : x ∈ [x -[𝕜] y] :=
⟨1, 0, zero_le_one, le_refl 0, add_zero 1, by rw [zero_smul, one_smul, add_zero]⟩

lemma right_mem_segment (x y : E) : y ∈ [x -[𝕜] y] :=
segment_symm 𝕜 y x ▸ left_mem_segment 𝕜 y x

end mul_action_with_zero

section module
variables (𝕜) [module 𝕜 E]

lemma segment_same (x : E) : [x -[𝕜] x] = {x} :=
set.ext $ λ z, ⟨λ ⟨a, b, ha, hb, hab, hz⟩,
  by simpa only [(add_smul _ _ _).symm, mem_singleton_iff, hab, one_smul, eq_comm] using hz,
  λ h, mem_singleton_iff.1 h ▸ left_mem_segment 𝕜 z z⟩

lemma mem_open_segment_of_ne_left_right {x y z : E} (hx : x ≠ z) (hy : y ≠ z)
  (hz : z ∈ [x -[𝕜] y]) :
  z ∈ open_segment 𝕜 x y :=
begin
  obtain ⟨a, b, ha, hb, hab, hz⟩ := hz,
    by_cases ha' : a = 0,
  { rw [ha', zero_add] at hab,
    rw [ha', hab, zero_smul, one_smul, zero_add] at hz,
    exact (hy hz).elim },
  by_cases hb' : b = 0,
  { rw [hb', add_zero] at hab,
    rw [hb', hab, zero_smul, one_smul, add_zero] at hz,
    exact (hx hz).elim },
  exact ⟨a, b, ha.lt_of_ne (ne.symm ha'), hb.lt_of_ne (ne.symm hb'), hab, hz⟩,
end

variables {𝕜}

lemma open_segment_subset_iff_segment_subset {x y : E} {s : set E} (hx : x ∈ s) (hy : y ∈ s) :
  open_segment 𝕜 x y ⊆ s ↔ [x -[𝕜] y] ⊆ s :=
begin
  refine ⟨λ h z hz, _, (open_segment_subset_segment 𝕜 x y).trans⟩,
  obtain rfl | hxz := eq_or_ne x z,
  { exact hx },
  obtain rfl | hyz := eq_or_ne y z,
  { exact hy },
  exact h (mem_open_segment_of_ne_left_right 𝕜 hxz hyz hz),
end

lemma convex.combo_self {a b : 𝕜} (h : a + b = 1) (x : E) : a • x + b • x = x :=
by rw [←add_smul, h, one_smul]

end module
end ordered_semiring

open_locale convex

section ordered_ring
variables [ordered_ring 𝕜]

section add_comm_group
variables (𝕜) [add_comm_group E] [add_comm_group F] [module 𝕜 E] [module 𝕜 F]

section densely_ordered
variables [nontrivial 𝕜] [densely_ordered 𝕜]

@[simp] lemma open_segment_same (x : E) :
  open_segment 𝕜 x x = {x} :=
set.ext $ λ z, ⟨λ ⟨a, b, ha, hb, hab, hz⟩,
  by simpa only [← add_smul, mem_singleton_iff, hab, one_smul, eq_comm] using hz,
  λ (h : z = x), begin
    obtain ⟨a, ha₀, ha₁⟩ := densely_ordered.dense (0 : 𝕜) 1 zero_lt_one,
    refine ⟨a, 1 - a, ha₀, sub_pos_of_lt ha₁, add_sub_cancel'_right _ _, _⟩,
    rw [←add_smul, add_sub_cancel'_right, one_smul, h],
  end⟩

end densely_ordered

lemma segment_eq_image (x y : E) : [x -[𝕜] y] = (λ θ : 𝕜, (1 - θ) • x + θ • y) '' Icc (0 : 𝕜) 1 :=
set.ext $ λ z,
  ⟨λ ⟨a, b, ha, hb, hab, hz⟩,
    ⟨b, ⟨hb, hab ▸ le_add_of_nonneg_left ha⟩, hab ▸ hz ▸ by simp only [add_sub_cancel]⟩,
    λ ⟨θ, ⟨hθ₀, hθ₁⟩, hz⟩, ⟨1-θ, θ, sub_nonneg.2 hθ₁, hθ₀, sub_add_cancel _ _, hz⟩⟩

lemma open_segment_eq_image (x y : E) :
  open_segment 𝕜 x y = (λ (θ : 𝕜), (1 - θ) • x + θ • y) '' Ioo (0 : 𝕜) 1 :=
set.ext $ λ z,
  ⟨λ ⟨a, b, ha, hb, hab, hz⟩,
    ⟨b, ⟨hb, hab ▸ lt_add_of_pos_left _ ha⟩, hab ▸ hz ▸ by simp only [add_sub_cancel]⟩,
    λ ⟨θ, ⟨hθ₀, hθ₁⟩, hz⟩, ⟨1 - θ, θ, sub_pos.2 hθ₁, hθ₀, sub_add_cancel _ _, hz⟩⟩

lemma segment_eq_image₂ (x y : E) :
  [x -[𝕜] y] = (λ p : 𝕜 × 𝕜, p.1 • x + p.2 • y) '' {p | 0 ≤ p.1 ∧ 0 ≤ p.2 ∧ p.1 + p.2 = 1} :=
by simp only [segment, image, prod.exists, mem_set_of_eq, exists_prop, and_assoc]

lemma open_segment_eq_image₂ (x y : E) :
  open_segment 𝕜 x y =
    (λ p : 𝕜 × 𝕜, p.1 • x + p.2 • y) '' {p | 0 < p.1 ∧ 0 < p.2 ∧ p.1 + p.2 = 1} :=
by simp only [open_segment, image, prod.exists, mem_set_of_eq, exists_prop, and_assoc]

lemma segment_eq_image' (x y : E) :
  [x -[𝕜] y] = (λ (θ : 𝕜), x + θ • (y - x)) '' Icc (0 : 𝕜) 1 :=
by { convert segment_eq_image 𝕜 x y, ext θ, simp only [smul_sub, sub_smul, one_smul], abel }

lemma open_segment_eq_image' (x y : E) :
  open_segment 𝕜 x y = (λ (θ : 𝕜), x + θ • (y - x)) '' Ioo (0 : 𝕜) 1 :=
by { convert open_segment_eq_image 𝕜 x y, ext θ, simp only [smul_sub, sub_smul, one_smul], abel }

lemma segment_image (f : E →ₗ[𝕜] F) (a b : E) : f '' [a -[𝕜] b] = [f a -[𝕜] f b] :=
set.ext (λ x, by simp_rw [segment_eq_image, mem_image, exists_exists_and_eq_and, map_add, map_smul])

@[simp] lemma open_segment_image (f : E →ₗ[𝕜] F) (a b : E) :
  f '' open_segment 𝕜 a b = open_segment 𝕜 (f a) (f b) :=
set.ext (λ x, by simp_rw [open_segment_eq_image, mem_image, exists_exists_and_eq_and, map_add,
  map_smul])

lemma mem_segment_translate (a : E) {x b c} : a + x ∈ [a + b -[𝕜] a + c] ↔ x ∈ [b -[𝕜] c] :=
begin
  rw [segment_eq_image', segment_eq_image'],
  refine exists_congr (λ θ, and_congr iff.rfl _),
  simp only [add_sub_add_left_eq_sub, add_assoc, add_right_inj],
end

@[simp] lemma mem_open_segment_translate (a : E) {x b c : E} :
  a + x ∈ open_segment 𝕜 (a + b) (a + c) ↔ x ∈ open_segment 𝕜 b c :=
begin
  rw [open_segment_eq_image', open_segment_eq_image'],
  refine exists_congr (λ θ, and_congr iff.rfl _),
  simp only [add_sub_add_left_eq_sub, add_assoc, add_right_inj],
end

lemma segment_translate_preimage (a b c : E) : (λ x, a + x) ⁻¹' [a + b -[𝕜] a + c] = [b -[𝕜] c] :=
set.ext $ λ x, mem_segment_translate 𝕜 a

lemma open_segment_translate_preimage (a b c : E) :
  (λ x, a + x) ⁻¹' open_segment 𝕜 (a + b) (a + c) = open_segment 𝕜 b c :=
set.ext $ λ x, mem_open_segment_translate 𝕜 a

lemma segment_translate_image (a b c : E) : (λ x, a + x) '' [b -[𝕜] c] = [a + b -[𝕜] a + c] :=
segment_translate_preimage 𝕜 a b c ▸ image_preimage_eq _ $ add_left_surjective a

lemma open_segment_translate_image (a b c : E) :
  (λ x, a + x) '' open_segment 𝕜 b c = open_segment 𝕜 (a + b) (a + c) :=
open_segment_translate_preimage 𝕜 a b c ▸ image_preimage_eq _ $ add_left_surjective a

end add_comm_group
end ordered_ring

section linear_ordered_field
variables [linear_ordered_field 𝕜]

section add_comm_group
variables [add_comm_group E] [add_comm_group F] [module 𝕜 E] [module 𝕜 F]

@[simp] lemma left_mem_open_segment_iff [no_zero_smul_divisors 𝕜 E] {x y : E} :
  x ∈ open_segment 𝕜 x y ↔ x = y :=
begin
  split,
  { rintro ⟨a, b, ha, hb, hab, hx⟩,
    refine smul_right_injective _ hb.ne' ((add_right_inj (a • x)).1 _),
    rw [hx, ←add_smul, hab, one_smul] },
  { rintro rfl,
    rw open_segment_same,
    exact mem_singleton _ }
end

@[simp] lemma right_mem_open_segment_iff {x y : E} :
  y ∈ open_segment 𝕜 x y ↔ x = y :=
by rw [open_segment_symm, left_mem_open_segment_iff, eq_comm]

end add_comm_group
end linear_ordered_field

/-!
#### Segments in an ordered space
Relates `segment`, `open_segment` and `set.Icc`, `set.Ico`, `set.Ioc`, `set.Ioo`
-/
section ordered_semiring
variables [ordered_semiring 𝕜]

section ordered_add_comm_monoid
variables [ordered_add_comm_monoid E] [module 𝕜 E] [ordered_smul 𝕜 E]

lemma segment_subset_Icc {x y : E} (h : x ≤ y) : [x -[𝕜] y] ⊆ Icc x y :=
begin
  rintro z ⟨a, b, ha, hb, hab, rfl⟩,
  split,
  calc
    x   = a • x + b • x :(convex.combo_self hab _).symm
    ... ≤ a • x + b • y : add_le_add_left (smul_le_smul_of_nonneg h hb) _,
  calc
    a • x + b • y
        ≤ a • y + b • y : add_le_add_right (smul_le_smul_of_nonneg h ha) _
    ... = y : convex.combo_self hab _,
end

end ordered_add_comm_monoid

section ordered_cancel_add_comm_monoid
variables [ordered_cancel_add_comm_monoid E] [module 𝕜 E] [ordered_smul 𝕜 E]

lemma open_segment_subset_Ioo {x y : E} (h : x < y) : open_segment 𝕜 x y ⊆ Ioo x y :=
begin
  rintro z ⟨a, b, ha, hb, hab, rfl⟩,
  split,
  calc
    x   = a • x + b • x : (convex.combo_self hab _).symm
    ... < a • x + b • y : add_lt_add_left (smul_lt_smul_of_pos h hb) _,
  calc
    a • x + b • y
        < a • y + b • y : add_lt_add_right (smul_lt_smul_of_pos h ha) _
    ... = y : convex.combo_self hab _,
end

end ordered_cancel_add_comm_monoid
end ordered_semiring

section linear_ordered_field
variables [linear_ordered_field 𝕜]

lemma Icc_subset_segment {x y : 𝕜} : Icc x y ⊆ [x -[𝕜] y] :=
begin
  rintro z ⟨hxz, hyz⟩,
  obtain rfl | h := (hxz.trans hyz).eq_or_lt,
  { rw segment_same,
    exact hyz.antisymm hxz },
  rw ←sub_nonneg at hxz hyz,
  rw ←sub_pos at h,
  refine ⟨(y - z) / (y - x), (z - x) / (y - x), div_nonneg hyz h.le, div_nonneg hxz h.le, _, _⟩,
  { rw [←add_div, sub_add_sub_cancel, div_self h.ne'] },
  { rw [smul_eq_mul, smul_eq_mul, ←mul_div_right_comm, ←mul_div_right_comm, ←add_div,
      div_eq_iff h.ne', add_comm, sub_mul, sub_mul, mul_comm x, sub_add_sub_cancel, mul_sub] }
end

@[simp] lemma segment_eq_Icc {x y : 𝕜} (h : x ≤ y) : [x -[𝕜] y] = Icc x y :=
(segment_subset_Icc h).antisymm Icc_subset_segment

lemma Ioo_subset_open_segment {x y : 𝕜} : Ioo x y ⊆ open_segment 𝕜 x y :=
λ z hz, mem_open_segment_of_ne_left_right _ hz.1.ne hz.2.ne'
    (Icc_subset_segment $ Ioo_subset_Icc_self hz)

@[simp] lemma open_segment_eq_Ioo {x y : 𝕜} (h : x < y) : open_segment 𝕜 x y = Ioo x y :=
(open_segment_subset_Ioo h).antisymm Ioo_subset_open_segment

lemma segment_eq_Icc' (x y : 𝕜) : [x -[𝕜] y] = Icc (min x y) (max x y) :=
begin
  cases le_total x y,
  { rw [segment_eq_Icc h, max_eq_right h, min_eq_left h] },
  { rw [segment_symm, segment_eq_Icc h, max_eq_left h, min_eq_right h] }
end

lemma open_segment_eq_Ioo' {x y : 𝕜} (hxy : x ≠ y) :
  open_segment 𝕜 x y = Ioo (min x y) (max x y) :=
begin
  cases hxy.lt_or_lt,
  { rw [open_segment_eq_Ioo h, max_eq_right h.le, min_eq_left h.le] },
  { rw [open_segment_symm, open_segment_eq_Ioo h, max_eq_left h.le, min_eq_right h.le] }
end

lemma segment_eq_interval (x y : 𝕜) : [x -[𝕜] y] = interval x y :=
segment_eq_Icc' _ _

/-- A point is in an `Icc` iff it can be expressed as a convex combination of the endpoints. -/
lemma convex.mem_Icc {x y : 𝕜} (h : x ≤ y) {z : 𝕜} :
  z ∈ Icc x y ↔ ∃ (a b : 𝕜), 0 ≤ a ∧ 0 ≤ b ∧ a + b = 1 ∧ a * x + b * y = z :=
begin
  rw ←segment_eq_Icc h,
  simp_rw [←exists_prop],
  refl,
end

/-- A point is in an `Ioo` iff it can be expressed as a strict convex combination of the endpoints.
-/
lemma convex.mem_Ioo {x y : 𝕜} (h : x < y) {z : 𝕜} :
  z ∈ Ioo x y ↔ ∃ (a b : 𝕜), 0 < a ∧ 0 < b ∧ a + b = 1 ∧ a * x + b * y = z :=
begin
  rw ←open_segment_eq_Ioo h,
  simp_rw [←exists_prop],
  refl,
end

/-- A point is in an `Ioc` iff it can be expressed as a semistrict convex combination of the
endpoints. -/
lemma convex.mem_Ioc {x y : 𝕜} (h : x < y) {z : 𝕜} :
  z ∈ Ioc x y ↔ ∃ (a b : 𝕜), 0 ≤ a ∧ 0 < b ∧ a + b = 1 ∧ a * x + b * y = z :=
begin
  split,
  { rintro hz,
    obtain ⟨a, b, ha, hb, hab, rfl⟩ := (convex.mem_Icc h.le).1 (Ioc_subset_Icc_self hz),
    obtain rfl | hb' := hb.eq_or_lt,
    { rw add_zero at hab,
      rw [hab, one_mul, zero_mul, add_zero] at hz,
      exact (hz.1.ne rfl).elim },
    { exact ⟨a, b, ha, hb', hab, rfl⟩ } },
  { rintro ⟨a, b, ha, hb, hab, rfl⟩,
    obtain rfl | ha' := ha.eq_or_lt,
    { rw zero_add at hab,
      rwa [hab, one_mul, zero_mul, zero_add, right_mem_Ioc] },
    { exact Ioo_subset_Ioc_self ((convex.mem_Ioo h).2 ⟨a, b, ha', hb, hab, rfl⟩) } }
end

/-- A point is in an `Ico` iff it can be expressed as a semistrict convex combination of the
endpoints. -/
lemma convex.mem_Ico {x y : 𝕜} (h : x < y) {z : 𝕜} :
  z ∈ Ico x y ↔ ∃ (a b : 𝕜), 0 < a ∧ 0 ≤ b ∧ a + b = 1 ∧ a * x + b * y = z :=
begin
  split,
  { rintro hz,
    obtain ⟨a, b, ha, hb, hab, rfl⟩ := (convex.mem_Icc h.le).1 (Ico_subset_Icc_self hz),
    obtain rfl | ha' := ha.eq_or_lt,
    { rw zero_add at hab,
      rw [hab, one_mul, zero_mul, zero_add] at hz,
      exact (hz.2.ne rfl).elim },
    { exact ⟨a, b, ha', hb, hab, rfl⟩ } },
  { rintro ⟨a, b, ha, hb, hab, rfl⟩,
    obtain rfl | hb' := hb.eq_or_lt,
    { rw add_zero at hab,
      rwa [hab, one_mul, zero_mul, add_zero, left_mem_Ico] },
    { exact Ioo_subset_Ico_self ((convex.mem_Ioo h).2 ⟨a, b, ha, hb', hab, rfl⟩) } }
end

end linear_ordered_field

/-! ### Convexity of sets -/

section ordered_semiring
variables [ordered_semiring 𝕜]

section add_comm_monoid
variables [add_comm_monoid E] [add_comm_monoid F]

section has_scalar
variables (𝕜) [has_scalar 𝕜 E] [has_scalar 𝕜 F] (s : set E)

/-- Convexity of sets. -/
def convex : Prop :=
∀ ⦃x y : E⦄, x ∈ s → y ∈ s → ∀ ⦃a b : 𝕜⦄, 0 ≤ a → 0 ≤ b → a + b = 1 →
  a • x + b • y ∈ s

variables {𝕜 s}

lemma convex_iff_segment_subset :
  convex 𝕜 s ↔ ∀ ⦃x y⦄, x ∈ s → y ∈ s → [x -[𝕜] y] ⊆ s :=
begin
  split,
  { rintro h x y hx hy z ⟨a, b, ha, hb, hab, rfl⟩,
    exact h hx hy ha hb hab },
  { rintro h x y hx hy a b ha hb hab,
    exact h hx hy ⟨a, b, ha, hb, hab, rfl⟩ }
end

lemma convex.segment_subset (h : convex 𝕜 s) {x y : E} (hx : x ∈ s) (hy : y ∈ s) :
  [x -[𝕜] y] ⊆ s :=
convex_iff_segment_subset.1 h hx hy

lemma convex.open_segment_subset (h : convex 𝕜 s) {x y : E} (hx : x ∈ s) (hy : y ∈ s) :
  open_segment 𝕜 x y ⊆ s :=
(open_segment_subset_segment 𝕜 x y).trans (h.segment_subset hx hy)

/-- Alternative definition of set convexity, in terms of pointwise set operations. -/
lemma convex_iff_pointwise_add_subset :
  convex 𝕜 s ↔ ∀ ⦃a b : 𝕜⦄, 0 ≤ a → 0 ≤ b → a + b = 1 → a • s + b • s ⊆ s :=
iff.intro
  begin
    rintro hA a b ha hb hab w ⟨au, bv, ⟨u, hu, rfl⟩, ⟨v, hv, rfl⟩, rfl⟩,
    exact hA hu hv ha hb hab
  end
  (λ h x y hx hy a b ha hb hab,
    (h ha hb hab) (set.add_mem_add ⟨_, hx, rfl⟩ ⟨_, hy, rfl⟩))

lemma convex_empty : convex 𝕜 (∅ : set E) := by finish

lemma convex_univ : convex 𝕜 (set.univ : set E) := λ _ _ _ _ _ _ _ _ _, trivial

lemma convex.inter {t : set E} (hs : convex 𝕜 s) (ht : convex 𝕜 t) : convex 𝕜 (s ∩ t) :=
λ x y (hx : x ∈ s ∩ t) (hy : y ∈ s ∩ t) a b (ha : 0 ≤ a) (hb : 0 ≤ b) (hab : a + b = 1),
  ⟨hs hx.left hy.left ha hb hab, ht hx.right hy.right ha hb hab⟩

lemma convex_sInter {S : set (set E)} (h : ∀ s ∈ S, convex 𝕜 s) : convex 𝕜 (⋂₀ S) :=
assume x y hx hy a b ha hb hab s hs,
h s hs (hx s hs) (hy s hs) ha hb hab

lemma convex_Inter {ι : Sort*} {s : ι → set E} (h : ∀ i : ι, convex 𝕜 (s i)) :
  convex 𝕜 (⋂ i, s i) :=
(sInter_range s) ▸ convex_sInter $ forall_range_iff.2 h

lemma convex.prod {s : set E} {t : set F} (hs : convex 𝕜 s) (ht : convex 𝕜 t) :
  convex 𝕜 (s.prod t) :=
begin
  intros x y hx hy a b ha hb hab,
  apply mem_prod.2,
  exact ⟨hs (mem_prod.1 hx).1 (mem_prod.1 hy).1 ha hb hab,
        ht (mem_prod.1 hx).2 (mem_prod.1 hy).2 ha hb hab⟩
end

lemma directed.convex_Union {ι : Sort*} {s : ι → set E} (hdir : directed (⊆) s)
  (hc : ∀ ⦃i : ι⦄, convex 𝕜 (s i)) :
  convex 𝕜 (⋃ i, s i) :=
begin
  rintro x y hx hy a b ha hb hab,
  rw mem_Union at ⊢ hx hy,
  obtain ⟨i, hx⟩ := hx,
  obtain ⟨j, hy⟩ := hy,
  obtain ⟨k, hik, hjk⟩ := hdir i j,
  exact ⟨k, hc (hik hx) (hjk hy) ha hb hab⟩,
end

lemma directed_on.convex_sUnion {c : set (set E)} (hdir : directed_on (⊆) c)
  (hc : ∀ ⦃A : set E⦄, A ∈ c → convex 𝕜 A) :
  convex 𝕜 (⋃₀c) :=
begin
  rw sUnion_eq_Union,
  exact (directed_on_iff_directed.1 hdir).convex_Union (λ A, hc A.2),
end

end has_scalar

section module
variables [module 𝕜 E] [module 𝕜 F] {s : set E}

lemma convex_iff_forall_pos :
  convex 𝕜 s ↔ ∀ ⦃x y⦄, x ∈ s → y ∈ s → ∀ ⦃a b : 𝕜⦄, 0 < a → 0 < b → a + b = 1
  → a • x + b • y ∈ s :=
begin
  refine ⟨λ h x y hx hy a b ha hb hab, h hx hy ha.le hb.le hab, _⟩,
  intros h x y hx hy a b ha hb hab,
  cases ha.eq_or_lt with ha ha,
  { subst a, rw [zero_add] at hab, simp [hab, hy] },
  cases hb.eq_or_lt with hb hb,
  { subst b, rw [add_zero] at hab, simp [hab, hx] },
  exact h hx hy ha hb hab
end

lemma convex_iff_open_segment_subset :
  convex 𝕜 s ↔ ∀ ⦃x y⦄, x ∈ s → y ∈ s → open_segment 𝕜 x y ⊆ s :=
begin
  rw convex_iff_segment_subset,
  exact forall₂_congr (λ x y, forall₂_congr $ λ hx hy,
    (open_segment_subset_iff_segment_subset hx hy).symm),
end

lemma convex_singleton (c : E) : convex 𝕜 ({c} : set E) :=
begin
  intros x y hx hy a b ha hb hab,
  rw [set.eq_of_mem_singleton hx, set.eq_of_mem_singleton hy, ←add_smul, hab, one_smul],
  exact mem_singleton c
end

lemma convex.linear_image (hs : convex 𝕜 s) (f : E →ₗ[𝕜] F) : convex 𝕜 (s.image f) :=
begin
  intros x y hx hy a b ha hb hab,
  obtain ⟨x', hx', rfl⟩ := mem_image_iff_bex.1 hx,
  obtain ⟨y', hy', rfl⟩ := mem_image_iff_bex.1 hy,
  exact ⟨a • x' + b • y', hs hx' hy' ha hb hab, by rw [f.map_add, f.map_smul, f.map_smul]⟩,
end

lemma convex.is_linear_image (hs : convex 𝕜 s) {f : E → F} (hf : is_linear_map 𝕜 f) :
  convex 𝕜 (f '' s) :=
hs.linear_image $ hf.mk' f

lemma convex.linear_preimage {s : set F} (hs : convex 𝕜 s) (f : E →ₗ[𝕜] F) :
  convex 𝕜 (s.preimage f) :=
begin
  intros x y hx hy a b ha hb hab,
  rw [mem_preimage, f.map_add, f.map_smul, f.map_smul],
  exact hs hx hy ha hb hab,
end

lemma convex.is_linear_preimage {s : set F} (hs : convex 𝕜 s) {f : E → F} (hf : is_linear_map 𝕜 f) :
  convex 𝕜 (preimage f s) :=
hs.linear_preimage $ hf.mk' f

lemma convex.add {t : set E} (hs : convex 𝕜 s) (ht : convex 𝕜 t) : convex 𝕜 (s + t) :=
by { rw ← add_image_prod, exact (hs.prod ht).is_linear_image is_linear_map.is_linear_map_add }

lemma convex.translate (hs : convex 𝕜 s) (z : E) : convex 𝕜 ((λ x, z + x) '' s) :=
begin
  intros x y hx hy a b ha hb hab,
  obtain ⟨x', hx', rfl⟩ := mem_image_iff_bex.1 hx,
  obtain ⟨y', hy', rfl⟩ := mem_image_iff_bex.1 hy,
  refine ⟨a • x' + b • y', hs hx' hy' ha hb hab, _⟩,
  rw [smul_add, smul_add, add_add_add_comm, ←add_smul, hab, one_smul],
end

/-- The translation of a convex set is also convex. -/
lemma convex.translate_preimage_right (hs : convex 𝕜 s) (z : E) : convex 𝕜 ((λ x, z + x) ⁻¹' s) :=
begin
  intros x y hx hy a b ha hb hab,
  have h := hs hx hy ha hb hab,
  rwa [smul_add, smul_add, add_add_add_comm, ←add_smul, hab, one_smul] at h,
end

/-- The translation of a convex set is also convex. -/
lemma convex.translate_preimage_left (hs : convex 𝕜 s) (z : E) : convex 𝕜 ((λ x, x + z) ⁻¹' s) :=
by simpa only [add_comm] using hs.translate_preimage_right z

section ordered_add_comm_monoid
variables [ordered_add_comm_monoid β] [module 𝕜 β] [ordered_smul 𝕜 β]

lemma convex_Iic (r : β) : convex 𝕜 (Iic r) :=
λ x y hx hy a b ha hb hab,
calc
  a • x + b • y
      ≤ a • r + b • r
      : add_le_add (smul_le_smul_of_nonneg hx ha) (smul_le_smul_of_nonneg hy hb)
  ... = r : convex.combo_self hab _

lemma convex_Ici (r : β) : convex 𝕜 (Ici r) :=
@convex_Iic 𝕜 (order_dual β) _ _ _ _ r

lemma convex_Icc (r s : β) : convex 𝕜 (Icc r s) :=
Ici_inter_Iic.subst ((convex_Ici r).inter $ convex_Iic s)

lemma convex_halfspace_le {f : E → β} (h : is_linear_map 𝕜 f) (r : β) :
  convex 𝕜 {w | f w ≤ r} :=
(convex_Iic r).is_linear_preimage h

lemma convex_halfspace_ge {f : E → β} (h : is_linear_map 𝕜 f) (r : β) :
  convex 𝕜 {w | r ≤ f w} :=
(convex_Ici r).is_linear_preimage h

lemma convex_hyperplane {f : E → β} (h : is_linear_map 𝕜 f) (r : β) :
  convex 𝕜 {w | f w = r} :=
begin
  simp_rw le_antisymm_iff,
  exact (convex_halfspace_le h r).inter (convex_halfspace_ge h r),
end

end ordered_add_comm_monoid

section ordered_cancel_add_comm_monoid
variables [ordered_cancel_add_comm_monoid β] [module 𝕜 β] [ordered_smul 𝕜 β]

lemma convex_Iio (r : β) : convex 𝕜 (Iio r) :=
begin
  intros x y hx hy a b ha hb hab,
  obtain rfl | ha' := ha.eq_or_lt,
  { rw zero_add at hab,
    rwa [zero_smul, zero_add, hab, one_smul] },
  rw mem_Iio at hx hy,
  calc
    a • x + b • y
        < a • r + b • r
        : add_lt_add_of_lt_of_le (smul_lt_smul_of_pos hx ha') (smul_le_smul_of_nonneg hy.le hb)
    ... = r : convex.combo_self hab _
end

lemma convex_Ioi (r : β) : convex 𝕜 (Ioi r) :=
@convex_Iio 𝕜 (order_dual β) _ _ _ _ r

lemma convex_Ioo (r s : β) : convex 𝕜 (Ioo r s) :=
Ioi_inter_Iio.subst ((convex_Ioi r).inter $ convex_Iio s)

lemma convex_Ico (r s : β) : convex 𝕜 (Ico r s) :=
Ici_inter_Iio.subst ((convex_Ici r).inter $ convex_Iio s)

lemma convex_Ioc (r s : β) : convex 𝕜 (Ioc r s) :=
Ioi_inter_Iic.subst ((convex_Ioi r).inter $ convex_Iic s)

lemma convex_halfspace_lt {f : E → β} (h : is_linear_map 𝕜 f) (r : β) :
  convex 𝕜 {w | f w < r} :=
(convex_Iio r).is_linear_preimage h

lemma convex_halfspace_gt {f : E → β} (h : is_linear_map 𝕜 f) (r : β) :
  convex 𝕜 {w | r < f w} :=
(convex_Ioi r).is_linear_preimage h

end ordered_cancel_add_comm_monoid

section linear_ordered_add_comm_monoid
variables [linear_ordered_add_comm_monoid β] [module 𝕜 β] [ordered_smul 𝕜 β]

lemma convex_interval (r s : β) : convex 𝕜 (interval r s) :=
convex_Icc _ _

end linear_ordered_add_comm_monoid
end module
end add_comm_monoid

section add_comm_group
variables [add_comm_group E] [module 𝕜 E] {s t : set E}

lemma convex.combo_eq_vadd {a b : 𝕜} {x y : E} (h : a + b = 1) :
  a • x + b • y = b • (y - x) + x :=
calc
  a • x + b • y = (b • y - b • x) + (a • x + b • x) : by abel
            ... = b • (y - x) + x                   : by rw [smul_sub, convex.combo_self h]

lemma convex.sub (hs : convex 𝕜 s) (ht : convex 𝕜 t) :
  convex 𝕜 ((λ x : E × E, x.1 - x.2) '' (s.prod t)) :=
(hs.prod ht).is_linear_image is_linear_map.is_linear_map_sub

lemma convex_segment (x y : E) : convex 𝕜 [x -[𝕜] y] :=
begin
  rintro p q ⟨ap, bp, hap, hbp, habp, rfl⟩ ⟨aq, bq, haq, hbq, habq, rfl⟩ a b ha hb hab,
  refine ⟨a * ap + b * aq, a * bp + b * bq,
    add_nonneg (mul_nonneg ha hap) (mul_nonneg hb haq),
    add_nonneg (mul_nonneg ha hbp) (mul_nonneg hb hbq), _, _⟩,
  { rw [add_add_add_comm, ←mul_add, ←mul_add, habp, habq, mul_one, mul_one, hab] },
  { simp_rw [add_smul, mul_smul, smul_add],
    exact add_add_add_comm _ _ _ _ }
end

lemma convex_open_segment (a b : E) : convex 𝕜 (open_segment 𝕜 a b) :=
begin
  rw convex_iff_open_segment_subset,
  rintro p q ⟨ap, bp, hap, hbp, habp, rfl⟩ ⟨aq, bq, haq, hbq, habq, rfl⟩ z ⟨a, b, ha, hb, hab, rfl⟩,
  refine ⟨a * ap + b * aq, a * bp + b * bq,
    add_pos (mul_pos ha hap) (mul_pos hb haq),
    add_pos (mul_pos ha hbp) (mul_pos hb hbq), _, _⟩,
  { rw [add_add_add_comm, ←mul_add, ←mul_add, habp, habq, mul_one, mul_one, hab] },
  { simp_rw [add_smul, mul_smul, smul_add],
    exact add_add_add_comm _ _ _ _ }
end

end add_comm_group
end ordered_semiring

section ordered_comm_semiring
variables [ordered_comm_semiring 𝕜]

section add_comm_monoid
variables [add_comm_monoid E] [add_comm_monoid F] [module 𝕜 E] [module 𝕜 F] {s : set E}

lemma convex.smul (hs : convex 𝕜 s) (c : 𝕜) : convex 𝕜 (c • s) :=
hs.linear_image (linear_map.lsmul _ _ c)

lemma convex.smul_preimage (hs : convex 𝕜 s) (c : 𝕜) : convex 𝕜 ((λ z, c • z) ⁻¹' s) :=
hs.linear_preimage (linear_map.lsmul _ _ c)

lemma convex.affinity (hs : convex 𝕜 s) (z : E) (c : 𝕜) : convex 𝕜 ((λ x, z + c • x) '' s) :=
begin
  have h := (hs.smul c).translate z,
  rwa [←image_smul, image_image] at h,
end

end add_comm_monoid
end ordered_comm_semiring

section ordered_ring
variables [ordered_ring 𝕜]

section add_comm_group
variables [add_comm_group E] [add_comm_group F] [module 𝕜 E] [module 𝕜 F] {s : set E}

lemma convex.add_smul_mem (hs : convex 𝕜 s) {x y : E} (hx : x ∈ s) (hy : x + y ∈ s)
  {t : 𝕜} (ht : t ∈ Icc (0 : 𝕜) 1) : x + t • y ∈ s :=
begin
  have h : x + t • y = (1 - t) • x + t • (x + y),
  { rw [smul_add, ←add_assoc, ←add_smul, sub_add_cancel, one_smul] },
  rw h,
  exact hs hx hy (sub_nonneg_of_le ht.2) ht.1 (sub_add_cancel _ _),
end

lemma convex.smul_mem_of_zero_mem (hs : convex 𝕜 s) {x : E} (zero_mem : (0 : E) ∈ s) (hx : x ∈ s)
  {t : 𝕜} (ht : t ∈ Icc (0 : 𝕜) 1) : t • x ∈ s :=
by simpa using hs.add_smul_mem zero_mem (by simpa using hx) ht

lemma convex.add_smul_sub_mem (h : convex 𝕜 s) {x y : E} (hx : x ∈ s) (hy : y ∈ s)
  {t : 𝕜} (ht : t ∈ Icc (0 : 𝕜) 1) : x + t • (y - x) ∈ s :=
begin
  apply h.segment_subset hx hy,
  rw segment_eq_image',
  exact mem_image_of_mem _ ht,
end

/--
Applying an affine map to an affine combination of two points yields
an affine combination of the images.
-/
lemma convex.combo_affine_apply {a b : 𝕜} {x y : E} {f : E →ᵃ[𝕜] F} (h : a + b = 1) :
  f (a • x + b • y) = a • f x + b • f y :=
begin
  simp only [convex.combo_eq_vadd h, ← vsub_eq_sub],
  exact f.apply_line_map _ _ _,
end

/-- The preimage of a convex set under an affine map is convex. -/
lemma convex.affine_preimage (f : E →ᵃ[𝕜] F) {s : set F} (hs : convex 𝕜 s) :
  convex 𝕜 (f ⁻¹' s) :=
begin
  intros x y xs ys a b ha hb hab,
  rw [mem_preimage, convex.combo_affine_apply hab],
  exact hs xs ys ha hb hab,
end

/-- The image of a convex set under an affine map is convex. -/
lemma convex.affine_image (f : E →ᵃ[𝕜] F) {s : set E} (hs : convex 𝕜 s) :
  convex 𝕜 (f '' s) :=
begin
  rintro x y ⟨x', ⟨hx', hx'f⟩⟩ ⟨y', ⟨hy', hy'f⟩⟩ a b ha hb hab,
  refine ⟨a • x' + b • y', ⟨hs hx' hy' ha hb hab, _⟩⟩,
  rw [convex.combo_affine_apply hab, hx'f, hy'f]
end

lemma convex.neg (hs : convex 𝕜 s) : convex 𝕜 ((λ z, -z) '' s) :=
hs.is_linear_image is_linear_map.is_linear_map_neg

lemma convex.neg_preimage (hs : convex 𝕜 s) : convex 𝕜 ((λ z, -z) ⁻¹' s) :=
hs.is_linear_preimage is_linear_map.is_linear_map_neg

end add_comm_group
end ordered_ring

section linear_ordered_field
variables [linear_ordered_field 𝕜]

section add_comm_group
variables [add_comm_group E] [add_comm_group F] [module 𝕜 E] [module 𝕜 F] {s : set E}

/-- Alternative definition of set convexity, using division. -/
lemma convex_iff_div :
  convex 𝕜 s ↔ ∀ ⦃x y : E⦄, x ∈ s → y ∈ s → ∀ ⦃a b : 𝕜⦄,
    0 ≤ a → 0 ≤ b → 0 < a + b → (a/(a+b)) • x + (b/(a+b)) • y ∈ s :=
⟨λ h x y hx hy a b ha hb hab, begin
  apply h hx hy,
  { have ha', from mul_le_mul_of_nonneg_left ha (inv_pos.2 hab).le,
    rwa [mul_zero, ←div_eq_inv_mul] at ha' },
  { have hb', from mul_le_mul_of_nonneg_left hb (inv_pos.2 hab).le,
    rwa [mul_zero, ←div_eq_inv_mul] at hb' },
  { rw ←add_div,
    exact div_self hab.ne' }
end, λ h x y hx hy a b ha hb hab,
begin
  have h', from h hx hy ha hb,
  rw [hab, div_one, div_one] at h',
  exact h' zero_lt_one
end⟩

lemma convex.mem_smul_of_zero_mem (h : convex 𝕜 s) {x : E} (zero_mem : (0 : E) ∈ s)
  (hx : x ∈ s) {t : 𝕜} (ht : 1 ≤ t) :
  x ∈ t • s :=
begin
  rw mem_smul_set_iff_inv_smul_mem₀ (zero_lt_one.trans_le ht).ne',
  exact h.smul_mem_of_zero_mem zero_mem hx ⟨inv_nonneg.2 (zero_le_one.trans ht), inv_le_one ht⟩,
end

lemma convex.add_smul (h_conv : convex 𝕜 s) {p q : 𝕜} (hp : 0 ≤ p) (hq : 0 ≤ q) :
  (p + q) • s = p • s + q • s :=
begin
  obtain rfl | hs := s.eq_empty_or_nonempty,
  { simp_rw [smul_set_empty, add_empty] },
  obtain rfl | hp' := hp.eq_or_lt,
  { rw [zero_add, zero_smul_set hs, zero_add] },
  obtain rfl | hq' := hq.eq_or_lt,
  { rw [add_zero, zero_smul_set hs, add_zero] },
  ext,
  split,
  { rintro ⟨v, hv, rfl⟩,
    exact ⟨p • v, q • v, smul_mem_smul_set hv, smul_mem_smul_set hv, (add_smul _ _ _).symm⟩ },
  { rintro ⟨v₁, v₂, ⟨v₁₁, h₁₂, rfl⟩, ⟨v₂₁, h₂₂, rfl⟩, rfl⟩,
    have hpq := add_pos hp' hq',
    exact mem_smul_set.2 ⟨_, h_conv h₁₂ h₂₂ (div_pos hp' hpq).le (div_pos hq' hpq).le
      (by rw [←div_self hpq.ne', add_div] : p / (p + q) + q / (p + q) = 1),
      by simp only [← mul_smul, smul_add, mul_div_cancel' _ hpq.ne']⟩ }
end

end add_comm_group
end linear_ordered_field

/-!
#### Convex sets in an ordered space
Relates `convex` and `ord_connected`.
-/

section

lemma set.ord_connected.convex_of_chain [ordered_semiring 𝕜] [ordered_add_comm_monoid E]
  [module 𝕜 E] [ordered_smul 𝕜 E] {s : set E} (hs : s.ord_connected) (h : zorn.chain (≤) s) :
  convex 𝕜 s :=
begin
  intros x y hx hy a b ha hb hab,
  obtain hxy | hyx := h.total_of_refl hx hy,
  { refine hs.out hx hy (mem_Icc.2 ⟨_, _⟩),
    calc
      x   = a • x + b • x : (convex.combo_self hab _).symm
      ... ≤ a • x + b • y : add_le_add_left (smul_le_smul_of_nonneg hxy hb) _,
    calc
      a • x + b • y
          ≤ a • y + b • y : add_le_add_right (smul_le_smul_of_nonneg hxy ha) _
      ... = y : convex.combo_self hab _ },
  { refine hs.out hy hx (mem_Icc.2 ⟨_, _⟩),
    calc
      y   = a • y + b • y : (convex.combo_self hab _).symm
      ... ≤ a • x + b • y : add_le_add_right (smul_le_smul_of_nonneg hyx ha) _,
    calc
      a • x + b • y
          ≤ a • x + b • x : add_le_add_left (smul_le_smul_of_nonneg hyx hb) _
      ... = x : convex.combo_self hab _ }
end

lemma set.ord_connected.convex [ordered_semiring 𝕜] [linear_ordered_add_comm_monoid E] [module 𝕜 E]
  [ordered_smul 𝕜 E] {s : set E} (hs : s.ord_connected) :
  convex 𝕜 s :=
hs.convex_of_chain (zorn.chain_of_trichotomous s)

lemma convex_iff_ord_connected [linear_ordered_field 𝕜] {s : set 𝕜} :
  convex 𝕜 s ↔ s.ord_connected :=
begin
  simp_rw [convex_iff_segment_subset, segment_eq_interval, ord_connected_iff_interval_subset],
  exact forall_congr (λ x, forall_swap)
end

alias convex_iff_ord_connected ↔ convex.ord_connected _

end

/-! #### Convexity of submodules/subspaces -/

section submodule
open submodule

lemma submodule.convex [ordered_semiring 𝕜] [add_comm_monoid E] [module 𝕜 E] (K : submodule 𝕜 E) :
  convex 𝕜 (↑K : set E) :=
by { repeat {intro}, refine add_mem _ (smul_mem _ _ _) (smul_mem _ _ _); assumption }

lemma subspace.convex [linear_ordered_field 𝕜] [add_comm_group E] [module 𝕜 E] (K : subspace 𝕜 E) :
  convex 𝕜 (↑K : set E) :=
K.convex

end submodule

/-! ### Simplex -/

section simplex

<<<<<<< HEAD
variables (ι : Type*) [ordered_semiring 𝕜] [fintype ι]
=======
variables (𝕜) (ι : Type*) [ordered_semiring 𝕜] [fintype ι]
>>>>>>> 6354fe95

/-- The standard simplex in the space of functions `ι → 𝕜` is the set of vectors with non-negative
coordinates with total sum `1`. This is the free object in the category of convex spaces. -/
def std_simplex : set (ι → 𝕜) :=
{f | (∀ x, 0 ≤ f x) ∧ ∑ x, f x = 1}

lemma std_simplex_eq_inter :
  std_simplex 𝕜 ι = (⋂ x, {f | 0 ≤ f x}) ∩ {f | ∑ x, f x = 1} :=
by { ext f, simp only [std_simplex, set.mem_inter_eq, set.mem_Inter, set.mem_set_of_eq] }

lemma convex_std_simplex : convex 𝕜 (std_simplex 𝕜 ι) :=
begin
  refine λ f g hf hg a b ha hb hab, ⟨λ x, _, _⟩,
  { apply_rules [add_nonneg, mul_nonneg, hf.1, hg.1] },
  { erw [finset.sum_add_distrib, ← finset.smul_sum, ← finset.smul_sum, hf.2, hg.2,
      smul_eq_mul, smul_eq_mul, mul_one, mul_one],
    exact hab }
end

variable {ι}

lemma ite_eq_mem_std_simplex (i : ι) : (λ j, ite (i = j) (1:𝕜) 0) ∈ std_simplex 𝕜 ι :=
⟨λ j, by simp only; split_ifs; norm_num, by rw [finset.sum_ite_eq, if_pos (finset.mem_univ _)]⟩

end simplex<|MERGE_RESOLUTION|>--- conflicted
+++ resolved
@@ -900,11 +900,7 @@
 
 section simplex
 
-<<<<<<< HEAD
-variables (ι : Type*) [ordered_semiring 𝕜] [fintype ι]
-=======
 variables (𝕜) (ι : Type*) [ordered_semiring 𝕜] [fintype ι]
->>>>>>> 6354fe95
 
 /-- The standard simplex in the space of functions `ι → 𝕜` is the set of vectors with non-negative
 coordinates with total sum `1`. This is the free object in the category of convex spaces. -/
