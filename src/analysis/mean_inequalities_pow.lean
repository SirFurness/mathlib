/-
Copyright (c) 2019 Yury Kudryashov. All rights reserved.
Released under Apache 2.0 license as described in the file LICENSE.
Authors: Yury Kudryashov, Sébastien Gouëzel, Rémy Degenne
-/
import analysis.convex.specific_functions

/-!
# Mean value inequalities

In this file we prove several mean inequalities for finite sums. Versions for integrals of some of
these inequalities are available in `measure_theory.mean_inequalities`.

## Main theorems: generalized mean inequality

The inequality says that for two non-negative vectors $w$ and $z$ with $\sum_{i\in s} w_i=1$
and $p ≤ q$ we have
$$
\sqrt[p]{\sum_{i\in s} w_i z_i^p} ≤ \sqrt[q]{\sum_{i\in s} w_i z_i^q}.
$$

Currently we only prove this inequality for $p=1$. As in the rest of `mathlib`, we provide
different theorems for natural exponents (`pow_arith_mean_le_arith_mean_pow`), integer exponents
(`zpow_arith_mean_le_arith_mean_zpow`), and real exponents (`rpow_arith_mean_le_arith_mean_rpow` and
`arith_mean_le_rpow_mean`). In the first two cases we prove
$$
\left(\sum_{i\in s} w_i z_i\right)^n ≤ \sum_{i\in s} w_i z_i^n
$$
in order to avoid using real exponents. For real exponents we prove both this and standard versions.

## TODO

- each inequality `A ≤ B` should come with a theorem `A = B ↔ _`; one of the ways to prove them
  is to define `strict_convex_on` functions.
- generalized mean inequality with any `p ≤ q`, including negative numbers;
- prove that the power mean tends to the geometric mean as the exponent tends to zero.

-/

universes u v

open finset
open_locale classical big_operators nnreal ennreal
noncomputable theory

variables {ι : Type u} (s : finset ι)

namespace real

theorem pow_arith_mean_le_arith_mean_pow (w z : ι → ℝ) (hw : ∀ i ∈ s, 0 ≤ w i)
  (hw' : ∑ i in s, w i = 1) (hz : ∀ i ∈ s, 0 ≤ z i) (n : ℕ) :
  (∑ i in s, w i * z i) ^ n ≤ ∑ i in s, (w i * z i ^ n) :=
(convex_on_pow n).map_sum_le hw hw' hz

theorem pow_arith_mean_le_arith_mean_pow_of_even (w z : ι → ℝ) (hw : ∀ i ∈ s, 0 ≤ w i)
  (hw' : ∑ i in s, w i = 1) {n : ℕ} (hn : even n) :
  (∑ i in s, w i * z i) ^ n ≤ ∑ i in s, (w i * z i ^ n) :=
hn.convex_on_pow.map_sum_le hw hw' (λ _ _, trivial)

theorem zpow_arith_mean_le_arith_mean_zpow (w z : ι → ℝ) (hw : ∀ i ∈ s, 0 ≤ w i)
  (hw' : ∑ i in s, w i = 1) (hz : ∀ i ∈ s, 0 < z i) (m : ℤ) :
  (∑ i in s, w i * z i) ^ m ≤ ∑ i in s, (w i * z i ^ m) :=
(convex_on_zpow m).map_sum_le hw hw' hz

theorem rpow_arith_mean_le_arith_mean_rpow (w z : ι → ℝ) (hw : ∀ i ∈ s, 0 ≤ w i)
  (hw' : ∑ i in s, w i = 1) (hz : ∀ i ∈ s, 0 ≤ z i) {p : ℝ} (hp : 1 ≤ p) :
  (∑ i in s, w i * z i) ^ p ≤ ∑ i in s, (w i * z i ^ p) :=
(convex_on_rpow hp).map_sum_le hw hw' hz

theorem arith_mean_le_rpow_mean (w z : ι → ℝ) (hw : ∀ i ∈ s, 0 ≤ w i)
  (hw' : ∑ i in s, w i = 1) (hz : ∀ i ∈ s, 0 ≤ z i) {p : ℝ} (hp : 1 ≤ p) :
  ∑ i in s, w i * z i ≤ (∑ i in s, (w i * z i ^ p)) ^ (1 / p) :=
begin
  have : 0 < p := lt_of_lt_of_le zero_lt_one hp,
  rw [← rpow_le_rpow_iff _ _ this, ← rpow_mul, one_div_mul_cancel (ne_of_gt this), rpow_one],
  exact rpow_arith_mean_le_arith_mean_rpow s w z hw hw' hz hp,
  all_goals { apply_rules [sum_nonneg, rpow_nonneg_of_nonneg],
    intros i hi,
    apply_rules [mul_nonneg, rpow_nonneg_of_nonneg, hw i hi, hz i hi] },
end

end real

namespace nnreal

/-- Weighted generalized mean inequality, version sums over finite sets, with `ℝ≥0`-valued
functions and natural exponent. -/
theorem pow_arith_mean_le_arith_mean_pow (w z : ι → ℝ≥0) (hw' : ∑ i in s, w i = 1) (n : ℕ) :
  (∑ i in s, w i * z i) ^ n ≤ ∑ i in s, (w i * z i ^ n) :=
by exact_mod_cast real.pow_arith_mean_le_arith_mean_pow s _ _ (λ i _, (w i).coe_nonneg)
  (by exact_mod_cast hw') (λ i _, (z i).coe_nonneg) n

/-- Weighted generalized mean inequality, version for sums over finite sets, with `ℝ≥0`-valued
functions and real exponents. -/
theorem rpow_arith_mean_le_arith_mean_rpow (w z : ι → ℝ≥0) (hw' : ∑ i in s, w i = 1) {p : ℝ}
  (hp : 1 ≤ p) :
  (∑ i in s, w i * z i) ^ p ≤ ∑ i in s, (w i * z i ^ p) :=
by exact_mod_cast real.rpow_arith_mean_le_arith_mean_rpow s _ _ (λ i _, (w i).coe_nonneg)
  (by exact_mod_cast hw') (λ i _, (z i).coe_nonneg) hp

/-- Weighted generalized mean inequality, version for two elements of `ℝ≥0` and real exponents. -/
theorem rpow_arith_mean_le_arith_mean2_rpow (w₁ w₂ z₁ z₂ : ℝ≥0) (hw' : w₁ + w₂ = 1) {p : ℝ}
  (hp : 1 ≤ p) :
  (w₁ * z₁ + w₂ * z₂) ^ p ≤ w₁ * z₁ ^ p + w₂ * z₂ ^ p :=
begin
  have h := rpow_arith_mean_le_arith_mean_rpow univ ![w₁, w₂] ![z₁, z₂] _ hp,
  { simpa [fin.sum_univ_succ] using h, },
  { simp [hw', fin.sum_univ_succ], },
end

/-- Weighted generalized mean inequality, version for sums over finite sets, with `ℝ≥0`-valued
functions and real exponents. -/
theorem arith_mean_le_rpow_mean (w z : ι → ℝ≥0) (hw' : ∑ i in s, w i = 1) {p : ℝ}
  (hp : 1 ≤ p) :
  ∑ i in s, w i * z i ≤ (∑ i in s, (w i * z i ^ p)) ^ (1 / p) :=
by exact_mod_cast real.arith_mean_le_rpow_mean s _ _ (λ i _, (w i).coe_nonneg)
  (by exact_mod_cast hw') (λ i _, (z i).coe_nonneg) hp

end nnreal

namespace nnreal

<<<<<<< HEAD
variables (f g : ι → ℝ≥0)  {p q : ℝ}

=======
>>>>>>> 9f9015c6
private lemma add_rpow_le_one_of_add_le_one {p : ℝ} (a b : ℝ≥0) (hab : a + b ≤ 1)
  (hp1 : 1 ≤ p) :
  a ^ p + b ^ p ≤ 1 :=
begin
  have h_le_one : ∀ x : ℝ≥0, x ≤ 1 → x ^ p ≤ x, from λ x hx, rpow_le_self_of_le_one hx hp1,
  have ha : a ≤ 1, from (self_le_add_right a b).trans hab,
  have hb : b ≤ 1, from (self_le_add_left b a).trans hab,
  exact (add_le_add (h_le_one a ha) (h_le_one b hb)).trans hab,
end

lemma add_rpow_le_rpow_add {p : ℝ} (a b : ℝ≥0) (hp1 : 1 ≤ p) :
  a ^ p + b ^ p ≤ (a + b) ^ p :=
begin
  have hp_pos : 0 < p := lt_of_lt_of_le zero_lt_one hp1,
  by_cases h_zero : a + b = 0,
  { simp [add_eq_zero_iff.mp h_zero, hp_pos.ne'] },
  have h_nonzero : ¬(a = 0 ∧ b = 0), by rwa add_eq_zero_iff at h_zero,
  have h_add : a/(a+b) + b/(a+b) = 1, by rw [div_add_div_same, div_self h_zero],
  have h := add_rpow_le_one_of_add_le_one (a/(a+b)) (b/(a+b)) h_add.le hp1,
  rw [div_rpow a (a+b), div_rpow b (a+b)] at h,
  have hab_0 : (a + b)^p ≠ 0, by simp [hp_pos, h_nonzero],
  have hab_0' : 0 < (a + b) ^ p := zero_lt_iff.mpr hab_0,
  have h_mul : (a + b)^p * (a ^ p / (a + b) ^ p + b ^ p / (a + b) ^ p) ≤ (a + b)^p,
  { nth_rewrite 3 ←mul_one ((a + b)^p),
    exact (mul_le_mul_left hab_0').mpr h, },
  rwa [div_eq_mul_inv, div_eq_mul_inv, mul_add, mul_comm (a^p), mul_comm (b^p), ←mul_assoc,
    ←mul_assoc, mul_inv_cancel hab_0, one_mul, one_mul] at h_mul,
end

lemma rpow_add_rpow_le_add {p : ℝ} (a b : ℝ≥0) (hp1 : 1 ≤ p) :
  (a ^ p + b ^ p) ^ (1/p) ≤ a + b :=
begin
  rw ←@nnreal.le_rpow_one_div_iff _ _ (1/p) (by simp [lt_of_lt_of_le zero_lt_one hp1]),
  rw one_div_one_div,
  exact add_rpow_le_rpow_add _ _ hp1,
end

theorem rpow_add_rpow_le {p q : ℝ} (a b : ℝ≥0) (hp_pos : 0 < p) (hpq : p ≤ q) :
  (a ^ q + b ^ q) ^ (1/q) ≤ (a ^ p + b ^ p) ^ (1/p) :=
begin
  have h_rpow : ∀ a : ℝ≥0, a^q = (a^p)^(q/p),
    from λ a, by rw [←nnreal.rpow_mul, div_eq_inv_mul, ←mul_assoc,
      _root_.mul_inv_cancel hp_pos.ne.symm, one_mul],
  have h_rpow_add_rpow_le_add : ((a^p)^(q/p) + (b^p)^(q/p)) ^ (1/(q/p)) ≤ a^p + b^p,
  { refine rpow_add_rpow_le_add (a^p) (b^p) _,
    rwa one_le_div hp_pos, },
  rw [h_rpow a, h_rpow b, nnreal.le_rpow_one_div_iff hp_pos, ←nnreal.rpow_mul, mul_comm,
    mul_one_div],
  rwa one_div_div at h_rpow_add_rpow_le_add,
end

lemma rpow_add_le_add_rpow {p : ℝ} (a b : ℝ≥0) (hp_pos : 0 < p) (hp1 : p ≤ 1) :
  (a + b) ^ p ≤ a ^ p + b ^ p :=
begin
  have h := rpow_add_rpow_le a b hp_pos hp1,
  rw one_div_one at h,
  repeat { rw nnreal.rpow_one at h },
  exact (nnreal.le_rpow_one_div_iff hp_pos).mp h
end

end nnreal

namespace ennreal

/-- Weighted generalized mean inequality, version for sums over finite sets, with `ℝ≥0∞`-valued
functions and real exponents. -/
theorem rpow_arith_mean_le_arith_mean_rpow (w z : ι → ℝ≥0∞) (hw' : ∑ i in s, w i = 1) {p : ℝ}
  (hp : 1 ≤ p) :
  (∑ i in s, w i * z i) ^ p ≤ ∑ i in s, (w i * z i ^ p) :=
begin
  have hp_pos : 0 < p, from lt_of_lt_of_le zero_lt_one hp,
  have hp_nonneg : 0 ≤ p, from le_of_lt hp_pos,
  have hp_not_nonpos : ¬ p ≤ 0, by simp [hp_pos],
  have hp_not_neg : ¬ p < 0, by simp [hp_nonneg],
  have h_top_iff_rpow_top : ∀ (i : ι) (hi : i ∈ s), w i * z i = ⊤ ↔ w i * (z i) ^ p = ⊤,
  by simp [hp_pos, hp_nonneg, hp_not_nonpos, hp_not_neg],
  refine le_of_top_imp_top_of_to_nnreal_le _ _,
  { -- first, prove `(∑ i in s, w i * z i) ^ p = ⊤ → ∑ i in s, (w i * z i ^ p) = ⊤`
    rw [rpow_eq_top_iff, sum_eq_top_iff, sum_eq_top_iff],
    intro h,
    simp only [and_false, hp_not_neg, false_or] at h,
    rcases h.left with ⟨a, H, ha⟩,
    use [a, H],
    rwa ←h_top_iff_rpow_top a H, },
  { -- second, suppose both `(∑ i in s, w i * z i) ^ p ≠ ⊤` and `∑ i in s, (w i * z i ^ p) ≠ ⊤`,
    -- and prove `((∑ i in s, w i * z i) ^ p).to_nnreal ≤ (∑ i in s, (w i * z i ^ p)).to_nnreal`,
    -- by using `nnreal.rpow_arith_mean_le_arith_mean_rpow`.
    intros h_top_rpow_sum _,
    -- show hypotheses needed to put the `.to_nnreal` inside the sums.
    have h_top : ∀ (a : ι), a ∈ s → w a * z a ≠ ⊤,
    { have h_top_sum : ∑ (i : ι) in s, w i * z i ≠ ⊤,
      { intro h,
        rw [h, top_rpow_of_pos hp_pos] at h_top_rpow_sum,
        exact h_top_rpow_sum rfl, },
      exact λ a ha, (lt_top_of_sum_ne_top h_top_sum ha).ne },
    have h_top_rpow : ∀ (a : ι), a ∈ s → w a * z a ^ p ≠ ⊤,
    { intros i hi,
      specialize h_top i hi,
      rwa [ne.def, ←h_top_iff_rpow_top i hi], },
    -- put the `.to_nnreal` inside the sums.
    simp_rw [to_nnreal_sum h_top_rpow, ←to_nnreal_rpow, to_nnreal_sum h_top, to_nnreal_mul,
      ←to_nnreal_rpow],
    -- use corresponding nnreal result
    refine nnreal.rpow_arith_mean_le_arith_mean_rpow s (λ i, (w i).to_nnreal) (λ i, (z i).to_nnreal)
      _ hp,
    -- verify the hypothesis `∑ i in s, (w i).to_nnreal = 1`, using `∑ i in s, w i = 1` .
    have h_sum_nnreal : (∑ i in s, w i) = ↑(∑ i in s, (w i).to_nnreal),
    { rw coe_finset_sum,
      refine sum_congr rfl (λ i hi, (coe_to_nnreal _).symm),
      refine (lt_top_of_sum_ne_top _ hi).ne,
      exact hw'.symm ▸ ennreal.one_ne_top },
    rwa [←coe_eq_coe, ←h_sum_nnreal], },
end

/-- Weighted generalized mean inequality, version for two elements of `ℝ≥0∞` and real
exponents. -/
theorem rpow_arith_mean_le_arith_mean2_rpow (w₁ w₂ z₁ z₂ : ℝ≥0∞) (hw' : w₁ + w₂ = 1) {p : ℝ}
  (hp : 1 ≤ p) :
  (w₁ * z₁ + w₂ * z₂) ^ p ≤ w₁ * z₁ ^ p + w₂ * z₂ ^ p :=
begin
  have h := rpow_arith_mean_le_arith_mean_rpow univ ![w₁, w₂] ![z₁, z₂] _ hp,
  { simpa [fin.sum_univ_succ] using h, },
  { simp [hw', fin.sum_univ_succ], },
end

end ennreal

namespace ennreal

<<<<<<< HEAD
variables (f g : ι → ℝ≥0∞)  {p q : ℝ}

=======
>>>>>>> 9f9015c6
lemma add_rpow_le_rpow_add {p : ℝ} (a b : ℝ≥0∞) (hp1 : 1 ≤ p) :
  a ^ p + b ^ p ≤ (a + b) ^ p :=
begin
  have hp_pos : 0 < p := lt_of_lt_of_le zero_lt_one hp1,
  by_cases h_top : a + b = ⊤,
  { rw ←@ennreal.rpow_eq_top_iff_of_pos (a + b) p hp_pos at h_top,
    rw h_top,
    exact le_top, },
  obtain ⟨ha_top, hb_top⟩ := add_ne_top.mp h_top,
  lift a to ℝ≥0 using ha_top,
  lift b to ℝ≥0 using hb_top,
  simpa [← ennreal.coe_rpow_of_nonneg _ hp_pos.le] using
    ennreal.coe_le_coe.2 (nnreal.add_rpow_le_rpow_add a b hp1),
end

lemma rpow_add_rpow_le_add {p : ℝ} (a b : ℝ≥0∞) (hp1 : 1 ≤ p) :
  (a ^ p + b ^ p) ^ (1/p) ≤ a + b :=
begin
  rw ←@ennreal.le_rpow_one_div_iff _ _ (1/p) (by simp [lt_of_lt_of_le zero_lt_one hp1]),
  rw one_div_one_div,
  exact add_rpow_le_rpow_add _ _ hp1,
end

theorem rpow_add_rpow_le {p q : ℝ} (a b : ℝ≥0∞) (hp_pos : 0 < p) (hpq : p ≤ q) :
  (a ^ q + b ^ q) ^ (1/q) ≤ (a ^ p + b ^ p) ^ (1/p) :=
begin
  have h_rpow : ∀ a : ℝ≥0∞, a^q = (a^p)^(q/p),
    from λ a, by rw [←ennreal.rpow_mul, div_eq_inv_mul, ←mul_assoc,
      _root_.mul_inv_cancel hp_pos.ne.symm, one_mul],
  have h_rpow_add_rpow_le_add : ((a^p)^(q/p) + (b^p)^(q/p)) ^ (1/(q/p)) ≤ a^p + b^p,
  { refine rpow_add_rpow_le_add (a^p) (b^p) _,
    rwa one_le_div hp_pos, },
  rw [h_rpow a, h_rpow b, ennreal.le_rpow_one_div_iff hp_pos, ←ennreal.rpow_mul, mul_comm,
    mul_one_div],
  rwa one_div_div at h_rpow_add_rpow_le_add,
end

lemma rpow_add_le_add_rpow {p : ℝ} (a b : ℝ≥0∞) (hp_pos : 0 < p) (hp1 : p ≤ 1) :
  (a + b) ^ p ≤ a ^ p + b ^ p :=
begin
  have h := rpow_add_rpow_le a b hp_pos hp1,
  rw one_div_one at h,
  repeat { rw ennreal.rpow_one at h },
  exact (ennreal.le_rpow_one_div_iff hp_pos).mp h,
end

end ennreal<|MERGE_RESOLUTION|>--- conflicted
+++ resolved
@@ -120,11 +120,6 @@
 
 namespace nnreal
 
-<<<<<<< HEAD
-variables (f g : ι → ℝ≥0)  {p q : ℝ}
-
-=======
->>>>>>> 9f9015c6
 private lemma add_rpow_le_one_of_add_le_one {p : ℝ} (a b : ℝ≥0) (hab : a + b ≤ 1)
   (hp1 : 1 ≤ p) :
   a ^ p + b ^ p ≤ 1 :=
@@ -254,11 +249,6 @@
 
 namespace ennreal
 
-<<<<<<< HEAD
-variables (f g : ι → ℝ≥0∞)  {p q : ℝ}
-
-=======
->>>>>>> 9f9015c6
 lemma add_rpow_le_rpow_add {p : ℝ} (a b : ℝ≥0∞) (hp1 : 1 ≤ p) :
   a ^ p + b ^ p ≤ (a + b) ^ p :=
 begin
