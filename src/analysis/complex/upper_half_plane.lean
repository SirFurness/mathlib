--- conflicted
+++ resolved
@@ -69,17 +69,10 @@
 lemma norm_sq_ne_zero (z : ℍ) : complex.norm_sq (z : ℂ) ≠ 0 := (norm_sq_pos z).ne'
 
 /-- Numerator of the formula for a fractional linear transformation -/
-<<<<<<< HEAD
 @[simp] def num (g : GL_pos (fin 2) ℝ) (z : ℍ) : ℂ := (g 0 0) * z + (g 0 1)
 
 /-- Denominator of the formula for a fractional linear transformation -/
 @[simp] def denom (g :  GL_pos (fin 2) ℝ) (z : ℍ) : ℂ := (g 1 0) * z + (g 1 1)
-=======
-@[simp] def num (g : SL(2, ℝ)) (z : ℍ) : ℂ := (↑ₘg 0 0 : ℝ) * z + (↑ₘg 0 1 : ℝ)
-
-/-- Denominator of the formula for a fractional linear transformation -/
-@[simp] def denom (g : SL(2, ℝ)) (z : ℍ) : ℂ := (↑ₘg 1 0 : ℝ) * z + (↑ₘg 1 1 : ℝ)
->>>>>>> 91ce04d4
 
 lemma linear_ne_zero (cd : fin 2 → ℝ) (z : ℍ) (h : cd ≠ 0) : (cd 0 : ℂ) * z + cd 1 ≠ 0 :=
 begin
@@ -93,7 +86,6 @@
   fin_cases i; assumption,
 end
 
-<<<<<<< HEAD
 lemma denom_ne_zero (g : GL_pos (fin 2) ℝ) (z : ℍ) : denom g z ≠ 0 :=
 begin
   intro H,
@@ -113,10 +105,6 @@
   change z.im > 0 at hz,
   linarith,
 end
-=======
-lemma denom_ne_zero (g : SL(2, ℝ)) (z : ℍ) : denom g z ≠ 0 :=
-linear_ne_zero (↑ₘg 1) z (g.row_ne_zero 1)
->>>>>>> 91ce04d4
 
 lemma norm_sq_denom_pos (g : GL_pos (fin 2) ℝ) (z : ℍ) : 0 < complex.norm_sq (denom g z) :=
 complex.norm_sq_pos.mpr (denom_ne_zero g z)
