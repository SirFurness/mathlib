--- conflicted
+++ resolved
@@ -8,11 +8,6 @@
 import analysis.complex.basic
 import group_theory.group_action.defs
 import linear_algebra.general_linear_group
-<<<<<<< HEAD
-import geometry.manifold.mfderiv
-=======
-
->>>>>>> 4a4cd6d6
 
 /-!
 # The upper half plane and its automorphisms
@@ -36,11 +31,7 @@
 
 local prefix `↑ₘ`:1024 := @coe _ (matrix (fin 2) (fin 2) _) _
 
-<<<<<<< HEAD
-local notation `GL(` n `, ` R `)`⁺:= matrix.GL_pos (fin n) R
-=======
 local notation `GL(` n `, ` R `)`⁺ := matrix.GL_pos (fin n) R
->>>>>>> 4a4cd6d6
 
 /-- The open upper half plane -/
 @[derive [topological_space, λ α, has_coe α ℂ]]
@@ -78,11 +69,7 @@
 @[simp] def num (g : GL(2, ℝ)⁺) (z : ℍ) : ℂ := (↑ₘg 0 0 : ℝ) * z + (↑ₘg 0 1 : ℝ)
 
 /-- Denominator of the formula for a fractional linear transformation -/
-<<<<<<< HEAD
-@[simp] def denom (g :  GL(2, ℝ)⁺) (z : ℍ) : ℂ := (↑ₘg 1 0 : ℝ) * z + (↑ₘg 1 1 : ℝ)
-=======
 @[simp] def denom (g : GL(2, ℝ)⁺) (z : ℍ) : ℂ := (↑ₘg 1 0 : ℝ) * z + (↑ₘg 1 1 : ℝ)
->>>>>>> 4a4cd6d6
 
 lemma linear_ne_zero (cd : fin 2 → ℝ) (z : ℍ) (h : cd ≠ 0) : (cd 0 : ℂ) * z + cd 1 ≠ 0 :=
 begin
@@ -99,20 +86,6 @@
 lemma denom_ne_zero (g : GL(2, ℝ)⁺) (z : ℍ) : denom g z ≠ 0 :=
 begin
   intro H,
-<<<<<<< HEAD
-  have DET := (mem_GL_pos _).1 g.property,
-  have hz := z.property,
-  simp only [subtype.val_eq_coe, general_linear_group.coe_det_apply] at DET,
-  have H1 : (↑ₘg 1 0 : ℝ) = 0 ∨ z.im = 0, by simpa using congr_arg complex.im H,
-  cases H1,
-  {simp only [H1, complex.of_real_zero, denom, coe_fn_eq_coe, zero_mul, zero_add,
-    complex.of_real_eq_zero] at H,
-  rw [←coe_coe, (matrix.det_fin_two (↑g : matrix (fin 2) (fin 2) ℝ))] at DET,
-  simp only [coe_coe,H, H1, mul_zero, sub_zero, lt_self_iff_false] at DET,
-  exact DET,},
-  {change z.im > 0 at hz,
-  linarith,}
-=======
   have DET := (mem_GL_pos _).1 g.prop,
   have hz := z.prop,
   simp only [general_linear_group.coe_det_apply] at DET,
@@ -125,27 +98,18 @@
     exact DET, },
   { change z.im > 0 at hz,
     linarith, }
->>>>>>> 4a4cd6d6
 end
 
 lemma norm_sq_denom_pos (g : GL(2, ℝ)⁺) (z : ℍ) : 0 < complex.norm_sq (denom g z) :=
 complex.norm_sq_pos.mpr (denom_ne_zero g z)
 
-<<<<<<< HEAD
-lemma norm_sq_denom_ne_zero (g :  GL(2, ℝ)⁺) (z : ℍ) : complex.norm_sq (denom g z) ≠ 0 :=
-=======
 lemma norm_sq_denom_ne_zero (g : GL(2, ℝ)⁺) (z : ℍ) : complex.norm_sq (denom g z) ≠ 0 :=
->>>>>>> 4a4cd6d6
 ne_of_gt (norm_sq_denom_pos g z)
 
 /-- Fractional linear transformation, also known as the Moebius transformation -/
 def smul_aux' (g : GL(2, ℝ)⁺) (z : ℍ) : ℂ := num g z / denom g z
 
-<<<<<<< HEAD
-lemma smul_aux'_im (g :  GL(2, ℝ)⁺) (z : ℍ) :
-=======
 lemma smul_aux'_im (g : GL(2, ℝ)⁺) (z : ℍ) :
->>>>>>> 4a4cd6d6
   (smul_aux' g z).im = ((det ↑ₘg) * z.im) / (denom g z).norm_sq :=
 begin
   rw [smul_aux', complex.div_im],
@@ -157,19 +121,6 @@
   ring,
 end
 
-<<<<<<< HEAD
-/-- Fractional linear transformation,  also known as the Moebius transformation -/
-def smul_aux (g : GL(2, ℝ)⁺) (z : ℍ) : ℍ :=
-  ⟨smul_aux' g z,
-    by { rw smul_aux'_im,
-    simp only [denom, coe_coe],
-    have h1 := div_pos z.im_pos (complex.norm_sq_pos.mpr (denom_ne_zero g z)),
-    have h2 := g.property,
-    simp only [denom, coe_coe, subtype.val_eq_coe, mem_GL_pos,
-    general_linear_group.coe_det_apply] at *,
-    convert (mul_pos h2 h1),
-    ring, }⟩
-=======
 /-- Fractional linear transformation, also known as the Moebius transformation -/
 def smul_aux (g : GL(2, ℝ)⁺) (z : ℍ) : ℍ :=
  ⟨smul_aux' g z, begin
@@ -179,7 +130,6 @@
   simp only [general_linear_group.coe_det_apply, coe_coe],
   ring
 end⟩
->>>>>>> 4a4cd6d6
 
 lemma denom_cocycle (x y : GL(2, ℝ)⁺) (z : ℍ) :
   denom (x * y) z = denom x (smul_aux y z) * denom y z :=
@@ -187,21 +137,12 @@
   change _ = (_ * (_ / _) + _) * _,
   field_simp [denom_ne_zero, -denom, -num],
   simp only [matrix.mul, dot_product, fin.sum_univ_succ, denom, num, coe_coe, subgroup.coe_mul,
-<<<<<<< HEAD
-  general_linear_group.coe_mul,fintype.univ_of_subsingleton, fin.mk_eq_subtype_mk, fin.mk_zero,
-  finset.sum_singleton, fin.succ_zero_eq_one,complex.of_real_add, complex.of_real_mul],
-  ring
-end
-
-lemma mul_smul' (x y :  GL(2, ℝ)⁺) (z : ℍ) :
-=======
     general_linear_group.coe_mul, fintype.univ_of_subsingleton, fin.mk_eq_subtype_mk, fin.mk_zero,
     finset.sum_singleton, fin.succ_zero_eq_one, complex.of_real_add, complex.of_real_mul],
   ring
 end
 
 lemma mul_smul' (x y : GL(2, ℝ)⁺) (z : ℍ) :
->>>>>>> 4a4cd6d6
   smul_aux (x * y) z = smul_aux x (smul_aux y z) :=
 begin
   ext1,
@@ -209,62 +150,12 @@
   rw denom_cocycle,
   field_simp [denom_ne_zero, -denom, -num],
   simp only [matrix.mul, dot_product, fin.sum_univ_succ, num, denom, coe_coe, subgroup.coe_mul,
-<<<<<<< HEAD
-  general_linear_group.coe_mul, fintype.univ_of_subsingleton, fin.mk_eq_subtype_mk, fin.mk_zero,
-  finset.sum_singleton, fin.succ_zero_eq_one,complex.of_real_add, complex.of_real_mul],
-=======
     general_linear_group.coe_mul, fintype.univ_of_subsingleton, fin.mk_eq_subtype_mk, fin.mk_zero,
     finset.sum_singleton, fin.succ_zero_eq_one, complex.of_real_add, complex.of_real_mul],
->>>>>>> 4a4cd6d6
   ring
 end
 
 /-- The action of ` GL_pos 2 ℝ` on the upper half-plane by fractional linear transformations. -/
-<<<<<<< HEAD
-instance : mul_action  (GL(2, ℝ)⁺) ℍ :=
-{ smul := smul_aux,
-  one_smul := λ z, by { ext1, change _ / _ = _,
-   simp [coe_fn_coe_base']  },
-  mul_smul := mul_smul' }
-
-section modular_scalar_towers
-
-variable (Γ : subgroup (special_linear_group (fin 2) ℤ))
-
-instance SL_action {R : Type*} [comm_ring R] [algebra R ℝ] : mul_action SL(2, R) ℍ :=
- mul_action.comp_hom ℍ  (monoid_hom.comp (special_linear_group.to_GL_pos)
- (map (algebra_map R ℝ)) )
-
-instance : has_coe SL(2,ℤ) (GL(2, ℝ)⁺) := ⟨λ g , ((g : SL(2, ℝ)) : (GL(2, ℝ)⁺))⟩
-
-instance SL_on_GL_pos : has_scalar SL(2,ℤ) (GL(2, ℝ)⁺) := ⟨λ s g, s * g⟩
-
-lemma SL_on_GL_pos_smul_apply (s : SL(2,ℤ)) (g : (GL(2, ℝ)⁺) ) (z : ℍ) :
-  (s • g) • z = ( (s : GL(2, ℝ)⁺) * g) • z := rfl
-
-instance SL_to_GL_tower : is_scalar_tower SL(2,ℤ) (GL(2, ℝ)⁺) ℍ :=
- {smul_assoc := by {intros s g z, simp only [SL_on_GL_pos_smul_apply, coe_coe], apply mul_smul',},}
-
-instance subgroup_GL_pos : has_scalar Γ (GL(2, ℝ)⁺) := ⟨λ s g, s * g⟩
-
-lemma subgroup_on_GL_pos_smul_apply (s : Γ) (g : (GL(2, ℝ)⁺) ) (z : ℍ) :
-  (s • g) • z = ( (s : GL(2, ℝ)⁺) * g) • z := rfl
-
-instance subgroup_on_GL_pos : is_scalar_tower Γ (GL(2, ℝ)⁺) ℍ :=
- {smul_assoc :=
-  by {intros s g z, simp only [subgroup_on_GL_pos_smul_apply, coe_coe], apply mul_smul',},}
-
-instance subgroup_SL : has_scalar Γ SL(2,ℤ) := ⟨λ s g, s * g⟩
-
-lemma subgroup_on_SL_apply (s : Γ) (g : SL(2,ℤ) ) (z : ℍ) :
-  (s • g) • z = ( (s : SL(2, ℤ)) * g) • z := rfl
-
-instance subgroup_to_SL_tower : is_scalar_tower Γ SL(2,ℤ) ℍ :=
- {smul_assoc := by {intros s g z, rw subgroup_on_SL_apply, apply upper_half_plane.SL_action.3,},}
-
-end modular_scalar_towers
-
-=======
 instance : mul_action (GL(2, ℝ)⁺) ℍ :=
 { smul := smul_aux,
   one_smul := λ z, by { ext1, change _ / _ = _,
@@ -307,7 +198,6 @@
 
 end modular_scalar_towers
 
->>>>>>> 4a4cd6d6
 @[simp] lemma coe_smul (g : GL(2, ℝ)⁺) (z : ℍ) : ↑(g • z) = num g z / denom g z := rfl
 @[simp] lemma re_smul (g : GL(2, ℝ)⁺) (z : ℍ) : (g • z).re = (num g z / denom g z).re := rfl
 lemma im_smul (g : GL(2, ℝ)⁺) (z : ℍ) : (g • z).im = (num g z / denom g z).im := rfl
@@ -315,20 +205,11 @@
 lemma im_smul_eq_div_norm_sq (g : GL(2, ℝ)⁺) (z : ℍ) :
   (g • z).im = (det ↑ₘg * z.im) / (complex.norm_sq (denom g z)) := smul_aux'_im g z
 
-<<<<<<< HEAD
-@[simp] lemma neg_smul (g :  GL(2, ℝ)⁺) (z : ℍ) : -g • z = g • z :=
-=======
 @[simp] lemma neg_smul (g : GL(2, ℝ)⁺) (z : ℍ) : -g • z = g • z :=
->>>>>>> 4a4cd6d6
 begin
   ext1,
   change _ / _ = _ / _,
   field_simp [denom_ne_zero, -denom, -num],
-<<<<<<< HEAD
-  simp_rw [num, denom, GL_pos.coe_neg_apply],
-  simp only [num, denom, GL_pos.coe_neg_apply, coe_coe, complex.of_real_neg, neg_mul],
-  ring_nf,
-=======
   simp only [num, denom, coe_coe, complex.of_real_neg, neg_mul, GL_pos.coe_neg_GL, units.coe_neg,
     pi.neg_apply],
   ring_nf,
@@ -345,7 +226,6 @@
 @[simp] lemma SL_neg_smul (g : SL(2,ℤ)) (z : ℍ) : -g • z = g • z :=
 begin
 simp only [coe_GL_pos_neg, sl_moeb, coe_coe, coe_int_neg, neg_smul],
->>>>>>> 4a4cd6d6
 end
 
 variable (Γ : subgroup SL(2,ℤ))
