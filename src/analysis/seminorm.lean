/-
Copyright (c) 2019 Jean Lo. All rights reserved.
Released under Apache 2.0 license as described in the file LICENSE.
Authors: Jean Lo, Yaël Dillies, Moritz Doll
-/
import analysis.locally_convex.basic
import data.real.pointwise
import data.real.sqrt
import topology.algebra.filter_basis
import topology.algebra.module.locally_convex

/-!
# Seminorms

This file defines seminorms.

A seminorm is a function to the reals which is positive-semidefinite, absolutely homogeneous, and
subadditive. They are closely related to convex sets and a topological vector space is locally
convex if and only if its topology is induced by a family of seminorms.

## Main declarations

For an addditive group:
* `add_group_seminorm`: A function `f` from an add_group `G` to the reals that preserves zero,
takes nonnegative values, is subadditive and such that `f (-x) = f x` for all `x ∈ G`.

For a module over a normed ring:
* `seminorm`: A function to the reals that is positive-semidefinite, absolutely homogeneous, and
  subadditive.
* `norm_seminorm 𝕜 E`: The norm on `E` as a seminorm.

## References

* [H. H. Schaefer, *Topological Vector Spaces*][schaefer1966]

## Tags

seminorm, locally convex, LCTVS
-/

set_option old_structure_cmd true

open normed_field set
open_locale big_operators nnreal pointwise topological_space

variables {R R' 𝕜 E F G ι : Type*}

/-- A seminorm on an add_group `G` is a function A function `f : G → ℝ` that preserves zero, takes
nonnegative values, is subadditive and such that `f (-x) = f x` for all `x ∈ G`. -/
structure add_group_seminorm (G : Type*) [add_group G]
  extends zero_hom G ℝ :=
(nonneg' : ∀ r, 0 ≤ to_fun r)
(add_le' : ∀ r s, to_fun (r + s) ≤ to_fun r + to_fun s)
(neg' : ∀ r, to_fun (- r) = to_fun r)

attribute [nolint doc_blame] add_group_seminorm.to_zero_hom

namespace add_group_seminorm

variables [add_group E]

instance zero_hom_class : zero_hom_class (add_group_seminorm E) E ℝ :=
{ coe := λ f, f.to_fun,
  coe_injective' := λ f g h, by cases f; cases g; congr',
  map_zero := λ f, f.map_zero' }


/-- Helper instance for when there's too many metavariables to apply `fun_like.has_coe_to_fun`. -/
instance : has_coe_to_fun (add_group_seminorm E) (λ _, E → ℝ) := ⟨λ p, p.to_fun⟩

@[ext] lemma ext {p q : add_group_seminorm E} (h : ∀ x, (p : E → ℝ) x = q x) : p = q :=
fun_like.ext p q h

instance : has_zero (add_group_seminorm E) :=
⟨{ to_fun   := 0,
  nonneg'   := λ r, le_refl _,
  map_zero' := pi.zero_apply _,
  add_le'   := λ _ _, eq.ge (zero_add _),
  neg'      := λ x, rfl}⟩

@[simp] lemma coe_zero : ⇑(0 : add_group_seminorm E) = 0 := rfl

@[simp] lemma zero_apply (x : E) : (0 : add_group_seminorm E) x = 0 := rfl

instance : inhabited (add_group_seminorm E) := ⟨0⟩

variables (p : add_group_seminorm E) (x y : E) (r : ℝ)

protected lemma nonneg : 0 ≤ p x := p.nonneg' _
@[simp] protected lemma map_zero : p 0 = 0 := p.map_zero'
protected lemma add_le : p (x + y) ≤ p x + p y := p.add_le' _ _
@[simp] protected lemma neg : p (- x) = p x := p.neg' _

/-- Any action on `ℝ` which factors through `ℝ≥0` applies to an `add_group_seminorm`. -/
instance [has_scalar R ℝ] [has_scalar R ℝ≥0] [is_scalar_tower R ℝ≥0 ℝ] :
  has_scalar R (add_group_seminorm E) :=
{ smul := λ r p,
  { to_fun := λ x, r • p x,
    nonneg' := λ x, begin
      simp only [←smul_one_smul ℝ≥0 r (_ : ℝ), nnreal.smul_def, smul_eq_mul],
      exact mul_nonneg (nnreal.coe_nonneg _) (p.nonneg _)
    end,
    map_zero' := by simp only [←smul_one_smul ℝ≥0 r (_ : ℝ), nnreal.smul_def, smul_eq_mul,
      p.map_zero, mul_zero],
    add_le' := λ _ _, begin
      simp only [←smul_one_smul ℝ≥0 r (_ : ℝ), nnreal.smul_def, smul_eq_mul],
      exact (mul_le_mul_of_nonneg_left (p.add_le _ _) (nnreal.coe_nonneg _)).trans_eq
        (mul_add _ _ _),
    end,
    neg' := λ x, by rw p.neg }}

instance [has_scalar R ℝ] [has_scalar R ℝ≥0] [is_scalar_tower R ℝ≥0 ℝ]
  [has_scalar R' ℝ] [has_scalar R' ℝ≥0] [is_scalar_tower R' ℝ≥0 ℝ]
  [has_scalar R R'] [is_scalar_tower R R' ℝ] :
  is_scalar_tower R R' (add_group_seminorm E) :=
{ smul_assoc := λ r a p, ext $ λ x, smul_assoc r a (p x) }

@[simp] lemma coe_smul [has_scalar R ℝ] [has_scalar R ℝ≥0] [is_scalar_tower R ℝ≥0 ℝ]
  (r : R) (p : add_group_seminorm E) : ⇑(r • p) = r • p := rfl

@[simp] lemma smul_apply [has_scalar R ℝ] [has_scalar R ℝ≥0] [is_scalar_tower R ℝ≥0 ℝ]
  (r : R) (p : add_group_seminorm E) (x : E) : (r • p) x = r • p x := rfl

instance : has_add (add_group_seminorm E) :=
{ add := λ p q,
  { to_fun    := λ x, p x + q x,
    nonneg'   := λ x, add_nonneg (p.nonneg _) (q.nonneg _),
    map_zero' := by rw [p.map_zero, q.map_zero, zero_add],
    add_le'   := λ _ _, has_le.le.trans_eq (add_le_add (p.add_le _ _) (q.add_le _ _))
      (add_add_add_comm _ _ _ _),
    neg' := λ x, by rw [p.neg, q.neg] }}

@[simp] lemma coe_add (p q : add_group_seminorm E) : ⇑(p + q) = p + q := rfl

@[simp] lemma add_apply (p q : add_group_seminorm E) (x : E) : (p + q) x = p x + q x := rfl

-- TODO: define `has_Sup` too, from the skeleton at
-- https://github.com/leanprover-community/mathlib/pull/11329#issuecomment-1008915345
noncomputable instance : has_sup (add_group_seminorm E) :=
{ sup := λ p q,
  { to_fun  := p ⊔ q,
    nonneg' := λ x, begin
      simp only [pi.sup_apply, le_sup_iff],
      exact or.intro_left _ (p.nonneg _),
    end,
    map_zero' := begin
      simp only [pi.sup_apply],
      rw [← p.map_zero, sup_eq_left, p.map_zero, q.map_zero],
    end,
    add_le' := λ x y, sup_le
      ((p.add_le x y).trans $ add_le_add le_sup_left le_sup_left)
      ((q.add_le x y).trans $ add_le_add le_sup_right le_sup_right),
    neg' := λ x, by rw [pi.sup_apply, pi.sup_apply, p.neg, q.neg] }}

@[simp] lemma coe_sup (p q : add_group_seminorm E) : ⇑(p ⊔ q) = p ⊔ q := rfl
lemma sup_apply (p q : add_group_seminorm E) (x : E) : (p ⊔ q) x = p x ⊔ q x := rfl

lemma smul_sup [has_scalar R ℝ] [has_scalar R ℝ≥0] [is_scalar_tower R ℝ≥0 ℝ]
  (r : R) (p q : add_group_seminorm E) :
  r • (p ⊔ q) = r • p ⊔ r • q :=
have real.smul_max : ∀ x y : ℝ, r • max x y = max (r • x) (r • y),
from λ x y, by simpa only [←smul_eq_mul, ←nnreal.smul_def, smul_one_smul ℝ≥0 r (_ : ℝ)]
                     using mul_max_of_nonneg x y (r • 1 : ℝ≥0).prop,
ext $ λ x, real.smul_max _ _

instance : partial_order (add_group_seminorm E) := partial_order.lift _ fun_like.coe_injective

lemma le_def (p q : add_group_seminorm E) : p ≤ q ↔ (p : E → ℝ) ≤ q := iff.rfl
lemma lt_def (p q : add_group_seminorm E) : p < q ↔ (p : E → ℝ) < q := iff.rfl

noncomputable instance : semilattice_sup (add_group_seminorm E) :=
function.injective.semilattice_sup _ fun_like.coe_injective coe_sup

section add_comm_group
variable [add_comm_group G]

variables (q : add_group_seminorm G)

protected lemma sub_le (x y : G) : q (x - y) ≤ q x + q y :=
calc
  q (x - y)
      = q (x + -y) : by rw sub_eq_add_neg
  ... ≤ q x + q (-y) : q.add_le x (-y)
  ... = q x + q y : by rw q.neg

lemma sub_rev (x y : G) : q (x - y) = q (y - x) :=
by rw [←neg_sub, q.neg]

/-- The direct path from 0 to y is shorter than the path with x "inserted" in between. -/
lemma le_insert (x y : G) : q y ≤ q x + q (x - y) :=
calc q y = q (x - (x - y)) : by rw sub_sub_cancel
... ≤ q x + q (x - y) : q.sub_le  _ _

/-- The direct path from 0 to x is shorter than the path with y "inserted" in between. -/
lemma le_insert' (x y : G) : q x ≤ q y + q (x - y) :=
by { rw sub_rev, exact le_insert _ _ _ }

private lemma bdd_below_range_add (x : G) (p q : add_group_seminorm G) :
  bdd_below (range (λ (u : G), p u + q (x - u))) :=
by { use 0, rintro _ ⟨x, rfl⟩, exact add_nonneg (p.nonneg _) (q.nonneg _) }

noncomputable instance : has_inf (add_group_seminorm G) :=
{ inf := λ p q,
  { to_fun    := λ x, ⨅ u : G, p u + q (x-u),
    map_zero' := cinfi_eq_of_forall_ge_of_forall_gt_exists_lt
        (λ x, add_nonneg (p.nonneg _) (q.nonneg _))
        (λ r hr, ⟨0, by simpa [sub_zero, p.map_zero, q.map_zero, add_zero] using hr⟩),
    nonneg'   := λ x, le_cinfi (λ x, add_nonneg (p.nonneg _) (q.nonneg _)),
    add_le'   := λ x y, begin
      refine le_cinfi_add_cinfi (λ u v, _),
      apply cinfi_le_of_le (bdd_below_range_add _ _ _) (v+u), dsimp only,
      convert add_le_add (p.add_le v u) (q.add_le (y-v) (x-u)) using 1,
      { rw show x + y - (v + u) = y - v + (x - u), by abel },
      { abel },
    end,
    neg' := λ x, begin
      have : (⨅ (u : G), p u + q (x - u) : ℝ) = ⨅ (u : G), p (- u) + q (x + u),
      { apply function.surjective.infi_congr (λ (x : G), -x) neg_surjective,
        { intro u,
          simp only [neg_neg, add_right_inj, sub_eq_add_neg] }},
      rw this,
      apply congr_arg,
      ext u,
      rw [p.neg, sub_eq_add_neg, ← neg_add_rev, add_comm u, q.neg],
    end }}

@[simp] lemma inf_apply (p q : add_group_seminorm G) (x : G) :
  (p ⊓ q) x = ⨅ u : G, p u + q (x-u) := rfl

noncomputable instance : lattice (add_group_seminorm G) :=
{ inf := (⊓),
  inf_le_left := λ p q x, begin
    apply cinfi_le_of_le (bdd_below_range_add _ _ _) x,
    simp only [sub_self, map_zero, add_zero],
  end,
  inf_le_right := λ p q x, begin
    apply cinfi_le_of_le (bdd_below_range_add _ _ _) (0:G),
    simp only [sub_self, map_zero, zero_add, sub_zero],
  end,
  le_inf := λ a b c hab hac x,
    le_cinfi $ λ u, le_trans (a.le_insert' _ _) (add_le_add (hab _) (hac _)),
  ..add_group_seminorm.semilattice_sup }

end add_comm_group

section comp
variables [add_group F] [add_group G]

/-- Composition of an add_group_seminorm with an add_monoid_hom is an add_group_seminorm. -/
def comp (p : add_group_seminorm F) (f : E →+ F) : add_group_seminorm E :=
{ to_fun    := λ x, p (f x),
  nonneg'   := λ x, p.nonneg _,
  map_zero' := by rw [f.map_zero, p.map_zero],
  add_le'   := λ _ _, by apply eq.trans_le (congr_arg p (f.map_add _ _)) (p.add_le _ _),
  neg'      := λ x, by rw [map_neg, p.neg] }

@[simp] lemma coe_comp (p : add_group_seminorm F) (f : E →+ F) : ⇑(p.comp f) = p ∘ f := rfl

@[simp] lemma comp_apply (p : add_group_seminorm F) (f : E →+ F) (x : E) :
  (p.comp f) x = p (f x) := rfl

@[simp] lemma comp_id (p : add_group_seminorm E) : p.comp (add_monoid_hom.id _) = p :=
ext $ λ _, rfl

@[simp] lemma comp_zero (p : add_group_seminorm F) : p.comp (0 : E →+ F) = 0 :=
ext $ λ _, map_zero p

@[simp] lemma zero_comp (f : E →+ F) : (0 : add_group_seminorm F).comp f = 0 :=
ext $ λ _, rfl

lemma comp_comp (p : add_group_seminorm G) (g : F →+ G) (f : E →+ F) :
  p.comp (g.comp f) = (p.comp g).comp f :=
ext $ λ _, rfl

lemma add_comp (p q : add_group_seminorm F) (f : E →+ F) : (p + q).comp f = p.comp f + q.comp f :=
ext $ λ _, rfl

lemma comp_add_le {A B : Type*} [add_comm_group A] [add_comm_group B]
  (p : add_group_seminorm B) (f g : A →+ B) : p.comp (f + g) ≤ p.comp f + p.comp g :=
λ _, p.add_le _ _

lemma comp_mono {p : add_group_seminorm F} {q : add_group_seminorm F} (f : E →+ F) (hp : p ≤ q) :
  p.comp f ≤ q.comp f := λ _, hp _

end comp

end add_group_seminorm

/-- A seminorm on a module over a normed ring is a function to the reals that is positive
semidefinite, positive homogeneous, and subadditive. -/
structure seminorm (𝕜 : Type*) (E : Type*) [semi_normed_ring 𝕜] [add_group E] [has_scalar 𝕜 E]
  extends add_group_seminorm E :=
(smul' : ∀ (a : 𝕜) (x : E), to_fun (a • x) = ∥a∥ * to_fun x)

attribute [nolint doc_blame] seminorm.to_add_group_seminorm

private lemma map_zero.of_smul {𝕜 : Type*} {E : Type*} [semi_normed_ring 𝕜] [add_group E]
  [smul_with_zero 𝕜 E] {f : E → ℝ} (smul : ∀ (a : 𝕜) (x : E), f (a • x) = ∥a∥ * f x) : f 0 = 0 :=
calc f 0 = f ((0 : 𝕜) • 0) : by rw zero_smul
     ... = 0 : by rw [smul, norm_zero, zero_mul]

private lemma neg.of_smul {𝕜 : Type*} {E : Type*} [semi_normed_ring 𝕜] [add_comm_group E]
  [module 𝕜 E] {f : E → ℝ} (smul : ∀ (a : 𝕜) (x : E), f (a • x) = ∥a∥ * f x) (x : E) :
  f (-x) = f x :=
by rw [←neg_one_smul 𝕜, smul, norm_neg, ← smul, one_smul]

private lemma nonneg.of {𝕜 : Type*} {E : Type*} [semi_normed_ring 𝕜] [add_comm_group E] [module 𝕜 E]
  {f : E → ℝ} (add_le : ∀ (x y : E), f (x + y) ≤ f x + f y)
  (smul : ∀ (a : 𝕜) (x : E), f (a • x) = ∥a∥ * f x) (x : E) : 0 ≤ f x :=
have h: 0 ≤ 2 * f x, from
calc 0 = f (x + (- x)) : by rw [add_neg_self, map_zero.of_smul smul]
...    ≤ f x + f (-x)  : add_le _ _
...    = 2 * f x : by rw [neg.of_smul smul, two_mul],
nonneg_of_mul_nonneg_left h zero_lt_two

/-- Alternative constructor for a `seminorm` on an `add_comm_group E` that is a module over a
`semi_norm_ring 𝕜`. -/
def seminorm.of {𝕜 : Type*} {E : Type*} [semi_normed_ring 𝕜] [add_comm_group E] [module 𝕜 E]
  (f : E → ℝ) (add_le : ∀ (x y : E), f (x + y) ≤ f x + f y)
  (smul : ∀ (a : 𝕜) (x : E), f (a • x) = ∥a∥ * f x) : seminorm 𝕜 E :=
{ to_fun    := f,
  map_zero' := map_zero.of_smul smul,
  nonneg'   := nonneg.of add_le smul,
  add_le'   := add_le,
  smul'     := smul,
  neg'      := neg.of_smul smul }

namespace seminorm

section semi_normed_ring
variables [semi_normed_ring 𝕜]

section add_group
variables [add_group E]

section has_scalar
variables [has_scalar 𝕜 E]

instance zero_hom_class : zero_hom_class (seminorm 𝕜 E) E ℝ :=
{ coe := λ f, f.to_fun,
  coe_injective' := λ f g h, by cases f; cases g; congr',
  map_zero := λ f, f.map_zero' }

/-- Helper instance for when there's too many metavariables to apply `fun_like.has_coe_to_fun`. -/
instance : has_coe_to_fun (seminorm 𝕜 E) (λ _, E → ℝ) := ⟨λ p, p.to_fun⟩

@[ext] lemma ext {p q : seminorm 𝕜 E} (h : ∀ x, (p : E → ℝ) x = q x) : p = q := fun_like.ext p q h

instance : has_zero (seminorm 𝕜 E) :=
⟨{ smul' := λ _ _, (mul_zero _).symm,
  ..add_group_seminorm.has_zero.zero }⟩

@[simp] lemma coe_zero : ⇑(0 : seminorm 𝕜 E) = 0 := rfl

@[simp] lemma zero_apply (x : E) : (0 : seminorm 𝕜 E) x = 0 := rfl

instance : inhabited (seminorm 𝕜 E) := ⟨0⟩

variables (p : seminorm 𝕜 E) (c : 𝕜) (x y : E) (r : ℝ)

protected lemma nonneg : 0 ≤ p x := p.nonneg' _
protected lemma map_zero : p 0 = 0 := p.map_zero'
protected lemma smul : p (c • x) = ∥c∥ * p x := p.smul' _ _
protected lemma add_le : p (x + y) ≤ p x + p y := p.add_le' _ _

/-- Any action on `ℝ` which factors through `ℝ≥0` applies to a seminorm. -/
instance [has_scalar R ℝ] [has_scalar R ℝ≥0] [is_scalar_tower R ℝ≥0 ℝ] :
  has_scalar R (seminorm 𝕜 E) :=
{ smul := λ r p,
  { to_fun  := λ x, r • p x,
    smul' := λ _ _, begin
      simp only [←smul_one_smul ℝ≥0 r (_ : ℝ), nnreal.smul_def, smul_eq_mul],
      rw [p.smul, mul_left_comm],
    end,
    ..(r • p.to_add_group_seminorm) }}

instance [has_scalar R ℝ] [has_scalar R ℝ≥0] [is_scalar_tower R ℝ≥0 ℝ]
  [has_scalar R' ℝ] [has_scalar R' ℝ≥0] [is_scalar_tower R' ℝ≥0 ℝ]
  [has_scalar R R'] [is_scalar_tower R R' ℝ] :
  is_scalar_tower R R' (seminorm 𝕜 E) :=
{ smul_assoc := λ r a p, ext $ λ x, smul_assoc r a (p x) }

lemma coe_smul [has_scalar R ℝ] [has_scalar R ℝ≥0] [is_scalar_tower R ℝ≥0 ℝ]
  (r : R) (p : seminorm 𝕜 E) : ⇑(r • p) = r • p := rfl

@[simp] lemma smul_apply [has_scalar R ℝ] [has_scalar R ℝ≥0] [is_scalar_tower R ℝ≥0 ℝ]
  (r : R) (p : seminorm 𝕜 E) (x : E) : (r • p) x = r • p x := rfl

instance : has_add (seminorm 𝕜 E) :=
{ add := λ p q,
  { to_fun    := λ x, p x + q x,
    smul'     := λ a x, by simp only [p.smul, q.smul, mul_add],
    ..(p.to_add_group_seminorm + q.to_add_group_seminorm) }}

lemma coe_add (p q : seminorm 𝕜 E) : ⇑(p + q) = p + q := rfl

@[simp] lemma add_apply (p q : seminorm 𝕜 E) (x : E) : (p + q) x = p x + q x := rfl

instance : add_monoid (seminorm 𝕜 E) :=
fun_like.coe_injective.add_monoid _ rfl coe_add (λ p n, coe_smul n p)

instance : ordered_cancel_add_comm_monoid (seminorm 𝕜 E) :=
fun_like.coe_injective.ordered_cancel_add_comm_monoid _ rfl coe_add (λ p n, coe_smul n p)

instance [monoid R] [mul_action R ℝ] [has_scalar R ℝ≥0] [is_scalar_tower R ℝ≥0 ℝ] :
  mul_action R (seminorm 𝕜 E) :=
fun_like.coe_injective.mul_action _ coe_smul

variables (𝕜 E)

/-- `coe_fn` as an `add_monoid_hom`. Helper definition for showing that `seminorm 𝕜 E` is
a module. -/
@[simps]
def coe_fn_add_monoid_hom : add_monoid_hom (seminorm 𝕜 E) (E → ℝ) := ⟨coe_fn, coe_zero, coe_add⟩

lemma coe_fn_add_monoid_hom_injective : function.injective (coe_fn_add_monoid_hom 𝕜 E) :=
show @function.injective (seminorm 𝕜 E) (E → ℝ) coe_fn, from fun_like.coe_injective

variables {𝕜 E}

instance [monoid R] [distrib_mul_action R ℝ] [has_scalar R ℝ≥0] [is_scalar_tower R ℝ≥0 ℝ] :
  distrib_mul_action R (seminorm 𝕜 E) :=
(coe_fn_add_monoid_hom_injective 𝕜 E).distrib_mul_action _ coe_smul

instance [semiring R] [module R ℝ] [has_scalar R ℝ≥0] [is_scalar_tower R ℝ≥0 ℝ] :
  module R (seminorm 𝕜 E) :=
(coe_fn_add_monoid_hom_injective 𝕜 E).module R _ coe_smul

-- TODO: define `has_Sup` too, from the skeleton at
-- https://github.com/leanprover-community/mathlib/pull/11329#issuecomment-1008915345
noncomputable instance : has_sup (seminorm 𝕜 E) :=
{ sup := λ p q,
  { to_fun  := p ⊔ q,
    smul' := λ x v, (congr_arg2 max (p.smul x v) (q.smul x v)).trans $
      (mul_max_of_nonneg _ _ $ norm_nonneg x).symm,
    ..(p.to_add_group_seminorm ⊔ q.to_add_group_seminorm) } }

@[simp] lemma coe_sup (p q : seminorm 𝕜 E) : ⇑(p ⊔ q) = p ⊔ q := rfl
lemma sup_apply (p q : seminorm 𝕜 E) (x : E) : (p ⊔ q) x = p x ⊔ q x := rfl

lemma smul_sup [has_scalar R ℝ] [has_scalar R ℝ≥0] [is_scalar_tower R ℝ≥0 ℝ]
  (r : R) (p q : seminorm 𝕜 E) :
  r • (p ⊔ q) = r • p ⊔ r • q :=
have real.smul_max : ∀ x y : ℝ, r • max x y = max (r • x) (r • y),
from λ x y, by simpa only [←smul_eq_mul, ←nnreal.smul_def, smul_one_smul ℝ≥0 r (_ : ℝ)]
                     using mul_max_of_nonneg x y (r • 1 : ℝ≥0).prop,
ext $ λ x, real.smul_max _ _

instance : partial_order (seminorm 𝕜 E) :=
  partial_order.lift _ fun_like.coe_injective

lemma le_def (p q : seminorm 𝕜 E) : p ≤ q ↔ (p : E → ℝ) ≤ q := iff.rfl
lemma lt_def (p q : seminorm 𝕜 E) : p < q ↔ (p : E → ℝ) < q := iff.rfl

noncomputable instance : semilattice_sup (seminorm 𝕜 E) :=
function.injective.semilattice_sup _ fun_like.coe_injective coe_sup

end has_scalar

end add_group

section module
variables [add_comm_group E] [add_comm_group F] [add_comm_group G]
variables [module 𝕜 E] [module 𝕜 F] [module 𝕜 G]
variables [has_scalar R ℝ] [has_scalar R ℝ≥0] [is_scalar_tower R ℝ≥0 ℝ]

/-- Composition of a seminorm with a linear map is a seminorm. -/
def comp (p : seminorm 𝕜 F) (f : E →ₗ[𝕜] F) : seminorm 𝕜 E :=
{ to_fun    := λ x, p (f x),
  smul'     := λ _ _, (congr_arg p (f.map_smul _ _)).trans (p.smul _ _),
  ..(p.to_add_group_seminorm.comp f.to_add_monoid_hom) }

lemma coe_comp (p : seminorm 𝕜 F) (f : E →ₗ[𝕜] F) : ⇑(p.comp f) = p ∘ f := rfl

@[simp] lemma comp_apply (p : seminorm 𝕜 F) (f : E →ₗ[𝕜] F) (x : E) : (p.comp f) x = p (f x) := rfl

@[simp] lemma comp_id (p : seminorm 𝕜 E) : p.comp linear_map.id = p :=
ext $ λ _, rfl

@[simp] lemma comp_zero (p : seminorm 𝕜 F) : p.comp (0 : E →ₗ[𝕜] F) = 0 :=
ext $ λ _, map_zero p

@[simp] lemma zero_comp (f : E →ₗ[𝕜] F) : (0 : seminorm 𝕜 F).comp f = 0 :=
ext $ λ _, rfl

lemma comp_comp (p : seminorm 𝕜 G) (g : F →ₗ[𝕜] G) (f : E →ₗ[𝕜] F) :
  p.comp (g.comp f) = (p.comp g).comp f :=
ext $ λ _, rfl

lemma add_comp (p q : seminorm 𝕜 F) (f : E →ₗ[𝕜] F) : (p + q).comp f = p.comp f + q.comp f :=
ext $ λ _, rfl

lemma comp_add_le (p : seminorm 𝕜 F) (f g : E →ₗ[𝕜] F) : p.comp (f + g) ≤ p.comp f + p.comp g :=
λ _, p.add_le _ _

lemma smul_comp (p : seminorm 𝕜 F) (f : E →ₗ[𝕜] F) (c : R) : (c • p).comp f = c • (p.comp f) :=
ext $ λ _, rfl

lemma comp_mono {p : seminorm 𝕜 F} {q : seminorm 𝕜 F} (f : E →ₗ[𝕜] F) (hp : p ≤ q) :
  p.comp f ≤ q.comp f := λ _, hp _

/-- The composition as an `add_monoid_hom`. -/
@[simps] def pullback (f : E →ₗ[𝕜] F) : add_monoid_hom (seminorm 𝕜 F) (seminorm 𝕜 E) :=
⟨λ p, p.comp f, zero_comp f, λ p q, add_comp p q f⟩

section
variables (p : seminorm 𝕜 E)

@[simp]
protected lemma neg (x : E) : p (-x) = p x :=
by rw [←neg_one_smul 𝕜, seminorm.smul, norm_neg, ←seminorm.smul, one_smul]

protected lemma sub_le (x y : E) : p (x - y) ≤ p x + p y :=
calc
  p (x - y)
      = p (x + -y) : by rw sub_eq_add_neg
  ... ≤ p x + p (-y) : p.add_le x (-y)
  ... = p x + p y : by rw p.neg

<<<<<<< HEAD
lemma nonneg (x : E) : 0 ≤ p x :=
have h: 0 ≤ 2 * p x, from
calc 0 = p (x + (- x)) : by rw [add_neg_self, map_zero]
...    ≤ p x + p (-x)  : p.triangle _ _
...    = 2 * p x : by rw [p.neg, two_mul],
nonneg_of_mul_nonneg_right h zero_lt_two

=======
>>>>>>> 728e074e
lemma sub_rev (x y : E) : p (x - y) = p (y - x) := by rw [←neg_sub, p.neg]

/-- The direct path from 0 to y is shorter than the path with x "inserted" in between. -/
lemma le_insert (x y : E) : p y ≤ p x + p (x - y) :=
calc p y = p (x - (x - y)) : by rw sub_sub_cancel
... ≤ p x + p (x - y) : p.sub_le _ _

/-- The direct path from 0 to x is shorter than the path with y "inserted" in between. -/
lemma le_insert' (x y : E) : p x ≤ p y + p (x - y) := by { rw sub_rev, exact le_insert _ _ _ }

end

instance : order_bot (seminorm 𝕜 E) := ⟨0, seminorm.nonneg⟩

@[simp] lemma coe_bot : ⇑(⊥ : seminorm 𝕜 E) = 0 := rfl

lemma bot_eq_zero : (⊥ : seminorm 𝕜 E) = 0 := rfl

lemma smul_le_smul {p q : seminorm 𝕜 E} {a b : ℝ≥0} (hpq : p ≤ q) (hab : a ≤ b) :
  a • p ≤ b • q :=
begin
  simp_rw [le_def, pi.le_def, coe_smul],
  intros x,
  simp_rw [pi.smul_apply, nnreal.smul_def, smul_eq_mul],
  exact mul_le_mul hab (hpq x) (p.nonneg x) (nnreal.coe_nonneg b),
end

lemma finset_sup_apply (p : ι → seminorm 𝕜 E) (s : finset ι) (x : E) :
  s.sup p x = ↑(s.sup (λ i, ⟨p i x, (p i).nonneg x⟩) : ℝ≥0) :=
begin
  induction s using finset.cons_induction_on with a s ha ih,
  { rw [finset.sup_empty, finset.sup_empty, coe_bot, _root_.bot_eq_zero, pi.zero_apply,
        nonneg.coe_zero] },
  { rw [finset.sup_cons, finset.sup_cons, coe_sup, sup_eq_max, pi.sup_apply, sup_eq_max,
        nnreal.coe_max, subtype.coe_mk, ih] }
end

lemma finset_sup_le_sum (p : ι → seminorm 𝕜 E) (s : finset ι) : s.sup p ≤ ∑ i in s, p i :=
begin
  classical,
  refine finset.sup_le_iff.mpr _,
  intros i hi,
  rw [finset.sum_eq_sum_diff_singleton_add hi, le_add_iff_nonneg_left],
  exact bot_le,
end

lemma finset_sup_apply_le {p : ι → seminorm 𝕜 E} {s : finset ι} {x : E} {a : ℝ} (ha : 0 ≤ a)
  (h : ∀ i, i ∈ s → p i x ≤ a) : s.sup p x ≤ a :=
begin
  lift a to ℝ≥0 using ha,
  rw [finset_sup_apply, nnreal.coe_le_coe],
  exact finset.sup_le h,
end

lemma finset_sup_apply_lt {p : ι → seminorm 𝕜 E} {s : finset ι} {x : E} {a : ℝ} (ha : 0 < a)
  (h : ∀ i, i ∈ s → p i x < a) : s.sup p x < a :=
begin
  lift a to ℝ≥0 using ha.le,
  rw [finset_sup_apply, nnreal.coe_lt_coe, finset.sup_lt_iff],
  { exact h },
  { exact nnreal.coe_pos.mpr ha },
end

end module
end semi_normed_ring

section semi_normed_comm_ring
variables [semi_normed_comm_ring 𝕜] [add_comm_group E] [add_comm_group F] [module 𝕜 E] [module 𝕜 F]

lemma comp_smul (p : seminorm 𝕜 F) (f : E →ₗ[𝕜] F) (c : 𝕜) :
  p.comp (c • f) = ∥c∥₊ • p.comp f :=
ext $ λ _, by rw [comp_apply, smul_apply, linear_map.smul_apply, p.smul, nnreal.smul_def,
  coe_nnnorm, smul_eq_mul, comp_apply]

lemma comp_smul_apply (p : seminorm 𝕜 F) (f : E →ₗ[𝕜] F) (c : 𝕜) (x : E) :
  p.comp (c • f) x = ∥c∥ * p (f x) := p.smul _ _

end semi_normed_comm_ring

section normed_field
variables [normed_field 𝕜] [add_comm_group E] [module 𝕜 E]

private lemma bdd_below_range_add (x : E) (p q : seminorm 𝕜 E) :
  bdd_below (range (λ (u : E), p u + q (x - u))) :=
by { use 0, rintro _ ⟨x, rfl⟩, exact add_nonneg (p.nonneg _) (q.nonneg _) }

noncomputable instance : has_inf (seminorm 𝕜 E) :=
{ inf := λ p q,
  { to_fun  := λ x, ⨅ u : E, p u + q (x-u),
    smul' :=
    begin
      intros a x,
      obtain rfl | ha := eq_or_ne a 0,
      { rw [norm_zero, zero_mul, zero_smul],
        refine cinfi_eq_of_forall_ge_of_forall_gt_exists_lt
          (λ i, add_nonneg (p.nonneg _) (q.nonneg _))
          (λ x hx, ⟨0, by rwa [map_zero, sub_zero, map_zero, add_zero]⟩) },
      simp_rw [real.mul_infi_of_nonneg (norm_nonneg a), mul_add, ←p.smul, ←q.smul, smul_sub],
      refine function.surjective.infi_congr ((•) a⁻¹ : E → E) (λ u, ⟨a • u, inv_smul_smul₀ ha u⟩)
        (λ u, _),
      rw smul_inv_smul₀ ha
    end,
    ..(p.to_add_group_seminorm ⊓ q.to_add_group_seminorm) }}

@[simp] lemma inf_apply (p q : seminorm 𝕜 E) (x : E) : (p ⊓ q) x = ⨅ u : E, p u + q (x-u) := rfl

noncomputable instance : lattice (seminorm 𝕜 E) :=
{ inf := (⊓),
  inf_le_left := λ p q x, begin
    apply cinfi_le_of_le (bdd_below_range_add _ _ _) x,
    simp only [sub_self, map_zero, add_zero],
  end,
  inf_le_right := λ p q x, begin
    apply cinfi_le_of_le (bdd_below_range_add _ _ _) (0:E),
    simp only [sub_self, map_zero, zero_add, sub_zero],
  end,
  le_inf := λ a b c hab hac x,
    le_cinfi $ λ u, le_trans (a.le_insert' _ _) (add_le_add (hab _) (hac _)),
  ..seminorm.semilattice_sup }

lemma smul_inf [has_scalar R ℝ] [has_scalar R ℝ≥0] [is_scalar_tower R ℝ≥0 ℝ]
  (r : R) (p q : seminorm 𝕜 E) :
  r • (p ⊓ q) = r • p ⊓ r • q :=
begin
  ext,
  simp_rw [smul_apply, inf_apply, smul_apply, ←smul_one_smul ℝ≥0 r (_ : ℝ), nnreal.smul_def,
    smul_eq_mul, real.mul_infi_of_nonneg (subtype.prop _), mul_add],
end

end normed_field

/-! ### Seminorm ball -/

section semi_normed_ring
variables [semi_normed_ring 𝕜]

section add_comm_group
variables [add_comm_group E]

section has_scalar
variables [has_scalar 𝕜 E] (p : seminorm 𝕜 E)

/-- The ball of radius `r` at `x` with respect to seminorm `p` is the set of elements `y` with
`p (y - x) < `r`. -/
def ball (x : E) (r : ℝ) := { y : E | p (y - x) < r }

variables {x y : E} {r : ℝ}

@[simp] lemma mem_ball : y ∈ ball p x r ↔ p (y - x) < r := iff.rfl

lemma mem_ball_zero : y ∈ ball p 0 r ↔ p y < r := by rw [mem_ball, sub_zero]

lemma ball_zero_eq : ball p 0 r = { y : E | p y < r } := set.ext $ λ x, p.mem_ball_zero

@[simp] lemma ball_zero' (x : E) (hr : 0 < r) : ball (0 : seminorm 𝕜 E) x r = set.univ :=
begin
  rw [set.eq_univ_iff_forall, ball],
  simp [hr],
end

lemma ball_smul (p : seminorm 𝕜 E) {c : nnreal} (hc : 0 < c) (r : ℝ) (x : E) :
  (c • p).ball x r = p.ball x (r / c) :=
by { ext, rw [mem_ball, mem_ball, smul_apply, nnreal.smul_def, smul_eq_mul, mul_comm,
  lt_div_iff (nnreal.coe_pos.mpr hc)] }

lemma ball_sup (p : seminorm 𝕜 E) (q : seminorm 𝕜 E) (e : E) (r : ℝ) :
  ball (p ⊔ q) e r = ball p e r ∩ ball q e r :=
by simp_rw [ball, ←set.set_of_and, coe_sup, pi.sup_apply, sup_lt_iff]

lemma ball_finset_sup' (p : ι → seminorm 𝕜 E) (s : finset ι) (H : s.nonempty) (e : E) (r : ℝ) :
  ball (s.sup' H p) e r = s.inf' H (λ i, ball (p i) e r) :=
begin
  induction H using finset.nonempty.cons_induction with a a s ha hs ih,
  { classical, simp },
  { rw [finset.sup'_cons hs, finset.inf'_cons hs, ball_sup, inf_eq_inter, ih] },
end

lemma ball_mono {p : seminorm 𝕜 E} {r₁ r₂ : ℝ} (h : r₁ ≤ r₂) : p.ball x r₁ ⊆ p.ball x r₂ :=
λ _ (hx : _ < _), hx.trans_le h

lemma ball_antitone {p q : seminorm 𝕜 E} (h : q ≤ p) : p.ball x r ⊆ q.ball x r :=
λ _, (h _).trans_lt

lemma ball_add_ball_subset (p : seminorm 𝕜 E) (r₁ r₂ : ℝ) (x₁ x₂ : E):
  p.ball (x₁ : E) r₁ + p.ball (x₂ : E) r₂ ⊆ p.ball (x₁ + x₂) (r₁ + r₂) :=
begin
  rintros x ⟨y₁, y₂, hy₁, hy₂, rfl⟩,
  rw [mem_ball, add_sub_add_comm],
  exact (p.add_le _ _).trans_lt (add_lt_add hy₁ hy₂),
end

end has_scalar

section module

variables [module 𝕜 E]
variables [add_comm_group F] [module 𝕜 F]

lemma ball_comp (p : seminorm 𝕜 F) (f : E →ₗ[𝕜] F) (x : E) (r : ℝ) :
  (p.comp f).ball x r = f ⁻¹' (p.ball (f x) r) :=
begin
  ext,
  simp_rw [ball, mem_preimage, comp_apply, set.mem_set_of_eq, map_sub],
end

variables (p : seminorm 𝕜 E)

lemma ball_zero_eq_preimage_ball {r : ℝ} :
  p.ball 0 r = p ⁻¹' (metric.ball 0 r) :=
begin
  ext x,
  simp only [mem_ball, sub_zero, mem_preimage, mem_ball_zero_iff],
  rw real.norm_of_nonneg,
  exact p.nonneg _,
end

@[simp] lemma ball_bot {r : ℝ} (x : E) (hr : 0 < r) :
  ball (⊥ : seminorm 𝕜 E) x r = set.univ :=
ball_zero' x hr

/-- Seminorm-balls at the origin are balanced. -/
lemma balanced_ball_zero (r : ℝ) : balanced 𝕜 (ball p 0 r) :=
begin
  rintro a ha x ⟨y, hy, hx⟩,
  rw [mem_ball_zero, ←hx, p.smul],
  calc _ ≤ p y : mul_le_of_le_one_left (p.nonneg _) ha
  ...    < r   : by rwa mem_ball_zero at hy,
end

lemma ball_finset_sup_eq_Inter (p : ι → seminorm 𝕜 E) (s : finset ι) (x : E) {r : ℝ} (hr : 0 < r) :
  ball (s.sup p) x r = ⋂ (i ∈ s), ball (p i) x r :=
begin
  lift r to nnreal using hr.le,
  simp_rw [ball, Inter_set_of, finset_sup_apply, nnreal.coe_lt_coe,
    finset.sup_lt_iff (show ⊥ < r, from hr), ←nnreal.coe_lt_coe, subtype.coe_mk],
end

lemma ball_finset_sup (p : ι → seminorm 𝕜 E) (s : finset ι) (x : E) {r : ℝ} (hr : 0 < r) :
  ball (s.sup p) x r = s.inf (λ i, ball (p i) x r) :=
begin
  rw finset.inf_eq_infi,
  exact ball_finset_sup_eq_Inter _ _ _ hr,
end

lemma ball_smul_ball (p : seminorm 𝕜 E) (r₁ r₂ : ℝ) :
  metric.ball (0 : 𝕜) r₁ • p.ball 0 r₂ ⊆ p.ball 0 (r₁ * r₂) :=
begin
  rw set.subset_def,
  intros x hx,
  rw set.mem_smul at hx,
  rcases hx with ⟨a, y, ha, hy, hx⟩,
  rw [←hx, mem_ball_zero, seminorm.smul],
  exact mul_lt_mul'' (mem_ball_zero_iff.mp ha) (p.mem_ball_zero.mp hy) (norm_nonneg a) (p.nonneg y),
end

@[simp] lemma ball_eq_emptyset (p : seminorm 𝕜 E) {x : E} {r : ℝ} (hr : r ≤ 0) : p.ball x r = ∅ :=
begin
  ext,
  rw [seminorm.mem_ball, set.mem_empty_eq, iff_false, not_lt],
  exact hr.trans (p.nonneg _),
end

end module
end add_comm_group
end semi_normed_ring

section normed_field
variables [normed_field 𝕜] [add_comm_group E] [module 𝕜 E] (p : seminorm 𝕜 E) {A B : set E}
  {a : 𝕜} {r : ℝ} {x : E}

lemma smul_ball_zero {p : seminorm 𝕜 E} {k : 𝕜} {r : ℝ} (hk : 0 < ∥k∥) :
  k • p.ball 0 r = p.ball 0 (∥k∥ * r) :=
begin
  ext,
  rw [set.mem_smul_set, seminorm.mem_ball_zero],
  split; intro h,
  { rcases h with ⟨y, hy, h⟩,
    rw [←h, seminorm.smul],
    rw seminorm.mem_ball_zero at hy,
    exact (mul_lt_mul_left hk).mpr hy },
  refine ⟨k⁻¹ • x, _, _⟩,
  { rw [seminorm.mem_ball_zero, seminorm.smul, norm_inv, ←(mul_lt_mul_left hk),
      ←mul_assoc, ←(div_eq_mul_inv ∥k∥ ∥k∥), div_self (ne_of_gt hk), one_mul],
    exact h},
  rw [←smul_assoc, smul_eq_mul, ←div_eq_mul_inv, div_self (norm_pos_iff.mp hk), one_smul],
end

lemma ball_zero_absorbs_ball_zero (p : seminorm 𝕜 E) {r₁ r₂ : ℝ} (hr₁ : 0 < r₁) :
  absorbs 𝕜 (p.ball 0 r₁) (p.ball 0 r₂) :=
begin
  by_cases hr₂ : r₂ ≤ 0,
  { rw ball_eq_emptyset p hr₂, exact absorbs_empty },
  rw [not_le] at hr₂,
  rcases exists_between hr₁ with ⟨r, hr, hr'⟩,
  refine ⟨r₂/r, div_pos hr₂ hr, _⟩,
  simp_rw set.subset_def,
  intros a ha x hx,
  have ha' : 0 < ∥a∥ := lt_of_lt_of_le (div_pos hr₂ hr) ha,
  rw [smul_ball_zero ha', p.mem_ball_zero],
  rw p.mem_ball_zero at hx,
  rw div_le_iff hr at ha,
  exact hx.trans (lt_of_le_of_lt ha ((mul_lt_mul_left ha').mpr hr')),
end

/-- Seminorm-balls at the origin are absorbent. -/
protected lemma absorbent_ball_zero (hr : 0 < r) : absorbent 𝕜 (ball p (0 : E) r) :=
begin
  rw absorbent_iff_nonneg_lt,
  rintro x,
  have hxr : 0 ≤ p x/r := div_nonneg (p.nonneg _) hr.le,
  refine ⟨p x/r, hxr, λ a ha, _⟩,
  have ha₀ : 0 < ∥a∥ := hxr.trans_lt ha,
  refine ⟨a⁻¹ • x, _, smul_inv_smul₀ (norm_pos_iff.1 ha₀) x⟩,
  rwa [mem_ball_zero, p.smul, norm_inv, inv_mul_lt_iff ha₀, ←div_lt_iff hr],
end

/-- Seminorm-balls containing the origin are absorbent. -/
protected lemma absorbent_ball (hpr : p x < r) : absorbent 𝕜 (ball p x r) :=
begin
  refine (p.absorbent_ball_zero $ sub_pos.2 hpr).subset (λ y hy, _),
  rw p.mem_ball_zero at hy,
  exact p.mem_ball.2 ((p.sub_le _ _).trans_lt $ add_lt_of_lt_sub_right hy),
end

lemma symmetric_ball_zero (r : ℝ) (hx : x ∈ ball p 0 r) : -x ∈ ball p 0 r :=
balanced_ball_zero p r (-1) (by rw [norm_neg, norm_one]) ⟨x, hx, by rw [neg_smul, one_smul]⟩

@[simp]
lemma neg_ball (p : seminorm 𝕜 E) (r : ℝ) (x : E) :
  -ball p x r = ball p (-x) r :=
by { ext, rw [mem_neg, mem_ball, mem_ball, ←neg_add', sub_neg_eq_add, p.neg], }

@[simp]
lemma smul_ball_preimage (p : seminorm 𝕜 E) (y : E) (r : ℝ) (a : 𝕜) (ha : a ≠ 0) :
  ((•) a) ⁻¹' p.ball y r = p.ball (a⁻¹ • y) (r / ∥a∥) :=
set.ext $ λ _, by rw [mem_preimage, mem_ball, mem_ball,
  lt_div_iff (norm_pos_iff.mpr ha), mul_comm, ←p.smul, smul_sub, smul_inv_smul₀ ha]

end normed_field

section convex
variables [normed_field 𝕜] [add_comm_group E] [normed_space ℝ 𝕜] [module 𝕜 E]

section has_scalar
variables [has_scalar ℝ E] [is_scalar_tower ℝ 𝕜 E] (p : seminorm 𝕜 E)

/-- A seminorm is convex. Also see `convex_on_norm`. -/
protected lemma convex_on : convex_on ℝ univ p :=
begin
  refine ⟨convex_univ, λ x y _ _ a b ha hb hab, _⟩,
  calc p (a • x + b • y) ≤ p (a • x) + p (b • y) : p.add_le _ _
    ... = ∥a • (1 : 𝕜)∥ * p x + ∥b • (1 : 𝕜)∥ * p y
        : by rw [←p.smul, ←p.smul, smul_one_smul, smul_one_smul]
    ... = a * p x + b * p y
        : by rw [norm_smul, norm_smul, norm_one, mul_one, mul_one, real.norm_of_nonneg ha,
            real.norm_of_nonneg hb],
end

end has_scalar

section module
variables [module ℝ E] [is_scalar_tower ℝ 𝕜 E] (p : seminorm 𝕜 E) (x : E) (r : ℝ)

/-- Seminorm-balls are convex. -/
lemma convex_ball : convex ℝ (ball p x r) :=
begin
  convert (p.convex_on.translate_left (-x)).convex_lt r,
  ext y,
  rw [preimage_univ, sep_univ, p.mem_ball, sub_eq_add_neg],
  refl,
end

end module
end convex
end seminorm

/-! ### The norm as a seminorm -/

section norm_seminorm
variables (𝕜) (E) [normed_field 𝕜] [semi_normed_group E] [normed_space 𝕜 E] {r : ℝ}

/-- The norm of a seminormed group as an add_monoid seminorm. -/
def norm_add_group_seminorm : add_group_seminorm E :=
⟨norm, norm_zero, norm_nonneg, norm_add_le, norm_neg⟩

@[simp] lemma coe_norm_add_group_seminorm : ⇑(norm_add_group_seminorm E) = norm := rfl

/-- The norm of a seminormed group as a seminorm. -/
def norm_seminorm : seminorm 𝕜 E :=
{ smul' := norm_smul,
  ..(norm_add_group_seminorm E)}

@[simp] lemma coe_norm_seminorm : ⇑(norm_seminorm 𝕜 E) = norm := rfl

@[simp] lemma ball_norm_seminorm : (norm_seminorm 𝕜 E).ball = metric.ball :=
by { ext x r y, simp only [seminorm.mem_ball, metric.mem_ball, coe_norm_seminorm, dist_eq_norm] }

variables {𝕜 E} {x : E}

/-- Balls at the origin are absorbent. -/
lemma absorbent_ball_zero (hr : 0 < r) : absorbent 𝕜 (metric.ball (0 : E) r) :=
by { rw ←ball_norm_seminorm 𝕜, exact (norm_seminorm _ _).absorbent_ball_zero hr }

/-- Balls containing the origin are absorbent. -/
lemma absorbent_ball (hx : ∥x∥ < r) : absorbent 𝕜 (metric.ball x r) :=
by { rw ←ball_norm_seminorm 𝕜, exact (norm_seminorm _ _).absorbent_ball hx }

/-- Balls at the origin are balanced. -/
lemma balanced_ball_zero : balanced 𝕜 (metric.ball (0 : E) r) :=
by { rw ←ball_norm_seminorm 𝕜, exact (norm_seminorm _ _).balanced_ball_zero r }

end norm_seminorm<|MERGE_RESOLUTION|>--- conflicted
+++ resolved
@@ -517,16 +517,6 @@
   ... ≤ p x + p (-y) : p.add_le x (-y)
   ... = p x + p y : by rw p.neg
 
-<<<<<<< HEAD
-lemma nonneg (x : E) : 0 ≤ p x :=
-have h: 0 ≤ 2 * p x, from
-calc 0 = p (x + (- x)) : by rw [add_neg_self, map_zero]
-...    ≤ p x + p (-x)  : p.triangle _ _
-...    = 2 * p x : by rw [p.neg, two_mul],
-nonneg_of_mul_nonneg_right h zero_lt_two
-
-=======
->>>>>>> 728e074e
 lemma sub_rev (x y : E) : p (x - y) = p (y - x) := by rw [←neg_sub, p.neg]
 
 /-- The direct path from 0 to y is shorter than the path with x "inserted" in between. -/
