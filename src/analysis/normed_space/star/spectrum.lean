--- conflicted
+++ resolved
@@ -65,12 +65,8 @@
   simp,
 end
 
-<<<<<<< HEAD
-lemma spectral_radius_eq_nnnorm_of_star_normal (a : A) [is_star_normal a] :
-=======
 lemma spectral_radius_eq_nnnorm_of_star_normal [topological_space.second_countable_topology A]
   [measurable_space A] [borel_space A] (a : A) [is_star_normal a] :
->>>>>>> a8b6ff41
   spectral_radius ℂ a = ∥a∥₊ :=
 begin
   refine (ennreal.pow_strict_mono (by linarith : 2 ≠ 0)).injective _,
@@ -87,8 +83,6 @@
   convert tendsto_nhds_unique h₂ (pow_nnnorm_pow_one_div_tendsto_nhds_spectral_radius (a⋆ * a)),
   rw [spectral_radius_eq_nnnorm_of_self_adjoint ha, sq, nnnorm_star_mul_self, coe_mul],
 end
-<<<<<<< HEAD
-=======
 
 /-- Any element of the spectrum of a selfadjoint is real. -/
 theorem self_adjoint.mem_spectrum_eq_re [star_module ℂ A] [nontrivial A] {a : A}
@@ -120,6 +114,5 @@
 theorem self_adjoint.coe_re_map_spectrum' [star_module ℂ A] [nontrivial A] (a : self_adjoint A) :
   spectrum ℂ (a : A) = (coe ∘ re '' (spectrum ℂ (a : A)) : set ℂ) :=
 self_adjoint.coe_re_map_spectrum a.property
->>>>>>> a8b6ff41
 
 end complex_scalars