--- conflicted
+++ resolved
@@ -32,11 +32,7 @@
   norm_smul_le := λ c x, induction_on x
     (is_closed_le (continuous_const_smul _).norm (continuous_const.mul continuous_norm)) $
     λ y, by simp only [← coe_smul, norm_coe, norm_smul],
-<<<<<<< HEAD
-  ..@completion.module 𝕜 E _ _ _ _ _ (normed_space.to_has_uniform_continuous_const_smul 𝕜 E) }
-=======
   .. completion.module }
->>>>>>> 273986ad
 
 variables {𝕜 E}
 
