--- conflicted
+++ resolved
@@ -378,8 +378,6 @@
 instance to_normed_space : normed_space 𝕜' (continuous_multilinear_map 𝕜 E G) :=
 ⟨λ c f, f.op_norm_smul_le c⟩
 
-<<<<<<< HEAD
-=======
 theorem le_op_norm_mul_prod_of_le {b : ι → ℝ} (hm : ∀ i, ∥m i∥ ≤ b i) : ∥f m∥ ≤ ∥f∥ * ∏ i, b i :=
 (f.le_op_norm m).trans $ mul_le_mul_of_nonneg_left
   (prod_le_prod (λ _ _, norm_nonneg _) (λ i _, hm i)) (norm_nonneg f)
@@ -461,18 +459,13 @@
     .. pi_equiv, },
   norm_map' := norm_pi }
 
->>>>>>> 65eef746
 end
 
 section restrict_scalars
 
-<<<<<<< HEAD
 variables {𝕜' : Type*} [nondiscrete_normed_field 𝕜'] [normed_space 𝕜' 𝕜]
   [normed_space 𝕜' E₂] [is_scalar_tower 𝕜' 𝕜 E₂]
-variables [Π i, normed_space 𝕜' (E₁ i)] [∀ i, is_scalar_tower 𝕜' 𝕜 (E₁ i)]
-=======
 variables [Π i, normed_space 𝕜' (E i)] [∀ i, is_scalar_tower 𝕜' 𝕜 (E i)]
->>>>>>> 65eef746
 
 @[simp] lemma norm_restrict_scalars : ∥f.restrict_scalars 𝕜'∥ = ∥f∥ :=
 by simp only [norm_def, coe_restrict_scalars]
