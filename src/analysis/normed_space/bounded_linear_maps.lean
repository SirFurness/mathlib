--- conflicted
+++ resolved
@@ -280,19 +280,11 @@
 
 lemma is_bounded_bilinear_map_smul_algebra {𝕜' : Type*} [normed_field 𝕜']
   [normed_algebra 𝕜 𝕜'] {E : Type*} [normed_group E] [normed_space 𝕜' E] :
-<<<<<<< HEAD
-  is_bounded_bilinear_map 𝕜 (λ (p : 𝕜' × (module.restrict_scalars 𝕜 𝕜' E)), p.1 • p.2) :=
-{ add_left   := add_smul,
-  smul_left  := λ c x y, by simp [smul_algebra_smul],
-  add_right  := smul_add,
-  smul_right := λ c x y, by simp [smul_algebra_smul, smul_algebra_smul_comm],
-=======
   is_bounded_bilinear_map 𝕜 (λ (p : 𝕜' × (semimodule.restrict_scalars 𝕜 𝕜' E)), p.1 • p.2) :=
 { add_left   := add_smul,
   smul_left  := λ c x y, by simp [smul_assoc],
   add_right  := smul_add,
   smul_right := λ c x y, by simp [smul_assoc, smul_algebra_smul_comm],
->>>>>>> 8da70972
   bound      := ⟨1, zero_lt_one, λ x y, by simp [norm_smul] ⟩ }
 
 lemma is_bounded_bilinear_map_mul :
