/-
Copyright (c) 2018 Chris Hughes. All rights reserved.
Released under Apache 2.0 license as described in the file LICENSE.
Authors: Chris Hughes, Abhimanyu Pallavi Sudhir, Jean Lo, Calle Sönne
-/
import analysis.complex.basic
import data.complex.exponential
import analysis.asymptotics.theta

/-!
# Complex and real exponential

In this file we prove continuity of `complex.exp` and `real.exp`. We also prove a few facts about
limits of `real.exp` at infinity.

## Tags

exp
-/

noncomputable theory

open finset filter metric asymptotics set function
open_locale classical topological_space

namespace complex

variables {z y x : ℝ}

lemma exp_bound_sq (x z : ℂ) (hz : ∥z∥ ≤ 1) :
  ∥exp (x + z) - exp x - z • exp x∥ ≤ ∥exp x∥ * ∥z∥ ^ 2 :=
calc ∥exp (x + z) - exp x - z * exp x∥
    = ∥exp x * (exp z - 1 - z)∥ : by { congr, rw [exp_add], ring }
... = ∥exp x∥ * ∥exp z - 1 - z∥ : norm_mul _ _
... ≤ ∥exp x∥ * ∥z∥^2 : mul_le_mul_of_nonneg_left (abs_exp_sub_one_sub_id_le hz) (norm_nonneg _)

lemma locally_lipschitz_exp {r : ℝ} (hr_nonneg : 0 ≤ r) (hr_le : r ≤ 1) (x y : ℂ)
  (hyx : ∥y - x∥ < r) :
  ∥exp y - exp x∥ ≤ (1 + r) * ∥exp x∥ * ∥y - x∥ :=
begin
  have hy_eq : y = x + (y - x), by abel,
  have hyx_sq_le : ∥y - x∥ ^ 2 ≤ r * ∥y - x∥,
  { rw pow_two,
    exact mul_le_mul hyx.le le_rfl (norm_nonneg _) hr_nonneg, },
  have h_sq : ∀ z, ∥z∥ ≤ 1 → ∥exp (x + z) - exp x∥ ≤ ∥z∥ * ∥exp x∥ + ∥exp x∥ * ∥z∥ ^ 2,
  { intros z hz,
    have : ∥exp (x + z) - exp x - z • exp x∥ ≤ ∥exp x∥ * ∥z∥ ^ 2, from exp_bound_sq x z hz,
    rw [← sub_le_iff_le_add',  ← norm_smul z],
    exact (norm_sub_norm_le _ _).trans this, },
  calc ∥exp y - exp x∥ = ∥exp (x + (y - x)) - exp x∥ : by nth_rewrite 0 hy_eq
  ... ≤ ∥y - x∥ * ∥exp x∥ + ∥exp x∥ * ∥y - x∥ ^ 2 : h_sq (y - x) (hyx.le.trans hr_le)
  ... ≤ ∥y - x∥ * ∥exp x∥ + ∥exp x∥ * (r * ∥y - x∥) :
    add_le_add_left (mul_le_mul le_rfl hyx_sq_le (sq_nonneg _) (norm_nonneg _)) _
  ... = (1 + r) * ∥exp x∥ * ∥y - x∥ : by ring,
end

@[continuity] lemma continuous_exp : continuous exp :=
continuous_iff_continuous_at.mpr $
  λ x, continuous_at_of_locally_lipschitz zero_lt_one (2 * ∥exp x∥)
    (locally_lipschitz_exp zero_le_one le_rfl x)

lemma continuous_on_exp {s : set ℂ} : continuous_on exp s :=
continuous_exp.continuous_on

end complex

section complex_continuous_exp_comp

variable {α : Type*}

open complex

lemma filter.tendsto.cexp {l : filter α} {f : α → ℂ} {z : ℂ} (hf : tendsto f l (𝓝 z)) :
  tendsto (λ x, exp (f x)) l (𝓝 (exp z)) :=
(continuous_exp.tendsto _).comp hf

variables [topological_space α] {f : α → ℂ} {s : set α} {x : α}

lemma continuous_within_at.cexp (h : continuous_within_at f s x) :
  continuous_within_at (λ y, exp (f y)) s x :=
h.cexp

lemma continuous_at.cexp (h : continuous_at f x) : continuous_at (λ y, exp (f y)) x :=
h.cexp

lemma continuous_on.cexp (h : continuous_on f s) : continuous_on (λ y, exp (f y)) s :=
λ x hx, (h x hx).cexp

lemma continuous.cexp (h : continuous f) : continuous (λ y, exp (f y)) :=
continuous_iff_continuous_at.2 $ λ x, h.continuous_at.cexp

end complex_continuous_exp_comp

namespace real

@[continuity] lemma continuous_exp : continuous exp :=
complex.continuous_re.comp complex.continuous_of_real.cexp

lemma continuous_on_exp {s : set ℝ} : continuous_on exp s :=
continuous_exp.continuous_on

end real

section real_continuous_exp_comp

variable {α : Type*}

open real

lemma filter.tendsto.exp {l : filter α} {f : α → ℝ} {z : ℝ} (hf : tendsto f l (𝓝 z)) :
  tendsto (λ x, exp (f x)) l (𝓝 (exp z)) :=
(continuous_exp.tendsto _).comp hf

variables [topological_space α] {f : α → ℝ} {s : set α} {x : α}

lemma continuous_within_at.exp (h : continuous_within_at f s x) :
  continuous_within_at (λ y, exp (f y)) s x :=
h.exp

lemma continuous_at.exp (h : continuous_at f x) : continuous_at (λ y, exp (f y)) x :=
h.exp

lemma continuous_on.exp (h : continuous_on f s) : continuous_on (λ y, exp (f y)) s :=
λ x hx, (h x hx).exp

lemma continuous.exp (h : continuous f) : continuous (λ y, exp (f y)) :=
continuous_iff_continuous_at.2 $ λ x, h.continuous_at.exp

end real_continuous_exp_comp

namespace real

variables {x y z : ℝ}

lemma exp_half (x : ℝ) : exp (x / 2) = sqrt (exp x) :=
by rw [eq_comm, sqrt_eq_iff_sq_eq, sq, ← exp_add, add_halves]; exact (exp_pos _).le

/-- The real exponential function tends to `+∞` at `+∞`. -/
lemma tendsto_exp_at_top : tendsto exp at_top at_top :=
begin
  have A : tendsto (λx:ℝ, x + 1) at_top at_top :=
    tendsto_at_top_add_const_right at_top 1 tendsto_id,
  have B : ∀ᶠ x in at_top, x + 1 ≤ exp x :=
    eventually_at_top.2 ⟨0, λx hx, add_one_le_exp x⟩,
  exact tendsto_at_top_mono' at_top B A
end

/-- The real exponential function tends to `0` at `-∞` or, equivalently, `exp(-x)` tends to `0`
at `+∞` -/
lemma tendsto_exp_neg_at_top_nhds_0 : tendsto (λx, exp (-x)) at_top (𝓝 0) :=
(tendsto_inv_at_top_zero.comp tendsto_exp_at_top).congr (λx, (exp_neg x).symm)

/-- The real exponential function tends to `1` at `0`. -/
lemma tendsto_exp_nhds_0_nhds_1 : tendsto exp (𝓝 0) (𝓝 1) :=
by { convert continuous_exp.tendsto 0, simp }

lemma tendsto_exp_at_bot : tendsto exp at_bot (𝓝 0) :=
(tendsto_exp_neg_at_top_nhds_0.comp tendsto_neg_at_bot_at_top).congr $
  λ x, congr_arg exp $ neg_neg x

lemma tendsto_exp_at_bot_nhds_within : tendsto exp at_bot (𝓝[>] 0) :=
tendsto_inf.2 ⟨tendsto_exp_at_bot, tendsto_principal.2 $ eventually_of_forall exp_pos⟩

@[simp] lemma is_bounded_under_ge_exp_comp {α : Type*} (l : filter α) (f : α → ℝ) :
  is_bounded_under (≥) l (λ x, exp (f x)) :=
is_bounded_under_of ⟨0, λ x, (exp_pos _).le⟩

@[simp] lemma is_bounded_under_le_exp_comp {α : Type*} {l : filter α} {f : α → ℝ} :
  is_bounded_under (≤) l (λ x, exp (f x)) ↔ is_bounded_under (≤) l f :=
exp_monotone.is_bounded_under_le_comp tendsto_exp_at_top

/-- The function `exp(x)/x^n` tends to `+∞` at `+∞`, for any natural number `n` -/
lemma tendsto_exp_div_pow_at_top (n : ℕ) : tendsto (λx, exp x / x^n) at_top at_top :=
begin
  refine (at_top_basis_Ioi.tendsto_iff (at_top_basis' 1)).2 (λ C hC₁, _),
  have hC₀ : 0 < C, from zero_lt_one.trans_le hC₁,
  have : 0 < (exp 1 * C)⁻¹ := inv_pos.2 (mul_pos (exp_pos _) hC₀),
  obtain ⟨N, hN⟩ : ∃ N, ∀ k ≥ N, (↑k ^ n : ℝ) / exp 1 ^ k < (exp 1 * C)⁻¹ :=
    eventually_at_top.1 ((tendsto_pow_const_div_const_pow_of_one_lt n
      (one_lt_exp_iff.2 zero_lt_one)).eventually (gt_mem_nhds this)),
  simp only [← exp_nat_mul, mul_one, div_lt_iff, exp_pos, ← div_eq_inv_mul] at hN,
  refine ⟨N, trivial, λ x hx, _⟩, rw set.mem_Ioi at hx,
  have hx₀ : 0 < x, from N.cast_nonneg.trans_lt hx,
  rw [set.mem_Ici, le_div_iff (pow_pos hx₀ _), ← le_div_iff' hC₀],
  calc x ^ n ≤ ⌈x⌉₊ ^ n : pow_le_pow_of_le_left hx₀.le (nat.le_ceil _) _
  ... ≤ exp ⌈x⌉₊ / (exp 1 * C) : (hN _ (nat.lt_ceil.2 hx).le).le
  ... ≤ exp (x + 1) / (exp 1 * C) : div_le_div_of_le (mul_pos (exp_pos _) hC₀).le
    (exp_le_exp.2 $ (nat.ceil_lt_add_one hx₀.le).le)
  ... = exp x / C : by rw [add_comm, exp_add, mul_div_mul_left _ _ (exp_pos _).ne']
end

/-- The function `x^n * exp(-x)` tends to `0` at `+∞`, for any natural number `n`. -/
lemma tendsto_pow_mul_exp_neg_at_top_nhds_0 (n : ℕ) : tendsto (λx, x^n * exp (-x)) at_top (𝓝 0) :=
(tendsto_inv_at_top_zero.comp (tendsto_exp_div_pow_at_top n)).congr $ λx,
  by rw [comp_app, inv_eq_one_div, div_div_eq_mul_div, one_mul, div_eq_mul_inv, exp_neg]

/-- The function `(b * exp x + c) / (x ^ n)` tends to `+∞` at `+∞`, for any natural number
`n` and any real numbers `b` and `c` such that `b` is positive. -/
lemma tendsto_mul_exp_add_div_pow_at_top (b c : ℝ) (n : ℕ) (hb : 0 < b) :
  tendsto (λ x, (b * exp x + c) / x ^ n) at_top at_top :=
begin
  rcases n.eq_zero_or_pos with rfl | hn,
  { simp only [pow_zero, div_one],
    exact (tendsto_exp_at_top.const_mul_at_top hb).at_top_add tendsto_const_nhds },
  refine tendsto.congr' (eventually_eq_of_mem (Ioi_mem_at_top 0) _)
    (((tendsto_exp_div_pow_at_top n).const_mul_at_top hb).at_top_add
      ((tendsto_pow_neg_at_top hn).mul (@tendsto_const_nhds _ _ _ c _))),
  intros x hx,
  simp only [zpow_neg x n],
  ring,
end

/-- The function `(x ^ n) / (b * exp x + c)` tends to `0` at `+∞`, for any natural number
`n` and any real numbers `b` and `c` such that `b` is nonzero. -/
lemma tendsto_div_pow_mul_exp_add_at_top (b c : ℝ) (n : ℕ) (hb : 0 ≠ b) :
  tendsto (λ x, x ^ n / (b * exp x + c)) at_top (𝓝 0) :=
begin
  have H : ∀ d e, 0 < d → tendsto (λ (x:ℝ), x^n / (d * (exp x) + e)) at_top (𝓝 0),
  { intros b' c' h,
    convert (tendsto_mul_exp_add_div_pow_at_top b' c' n h).inv_tendsto_at_top ,
    ext x,
    simpa only [pi.inv_apply] using (inv_div _ _).symm },
  cases lt_or_gt_of_ne hb,
  { exact H b c h },
  { convert (H (-b) (-c) (neg_pos.mpr h)).neg,
    { ext x,
      field_simp,
      rw [← neg_add (b * exp x) c, neg_div_neg_eq] },
    { exact neg_zero.symm } },
end

/-- `real.exp` as an order isomorphism between `ℝ` and `(0, +∞)`. -/
def exp_order_iso : ℝ ≃o Ioi (0 : ℝ) :=
strict_mono.order_iso_of_surjective _ (exp_strict_mono.cod_restrict exp_pos) $
  (continuous_subtype_mk _ continuous_exp).surjective
    (by simp only [tendsto_Ioi_at_top, subtype.coe_mk, tendsto_exp_at_top])
    (by simp [tendsto_exp_at_bot_nhds_within])

@[simp] lemma coe_exp_order_iso_apply (x : ℝ) : (exp_order_iso x : ℝ) = exp x := rfl

@[simp] lemma coe_comp_exp_order_iso : coe ∘ exp_order_iso = exp := rfl

@[simp] lemma range_exp : range exp = Ioi 0 :=
by rw [← coe_comp_exp_order_iso, range_comp, exp_order_iso.range_eq, image_univ, subtype.range_coe]

@[simp] lemma map_exp_at_top : map exp at_top = at_top :=
by rw [← coe_comp_exp_order_iso, ← filter.map_map, order_iso.map_at_top, map_coe_Ioi_at_top]

@[simp] lemma comap_exp_at_top : comap exp at_top = at_top :=
by rw [← map_exp_at_top, comap_map exp_injective, map_exp_at_top]

@[simp] lemma tendsto_exp_comp_at_top {α : Type*} {l : filter α} {f : α → ℝ} :
  tendsto (λ x, exp (f x)) l at_top ↔ tendsto f l at_top :=
by rw [← tendsto_comap_iff, comap_exp_at_top]

lemma tendsto_comp_exp_at_top {α : Type*} {l : filter α} {f : ℝ → α} :
  tendsto (λ x, f (exp x)) at_top l ↔ tendsto f at_top l :=
by rw [← tendsto_map'_iff, map_exp_at_top]

@[simp] lemma map_exp_at_bot : map exp at_bot = 𝓝[>] 0 :=
by rw [← coe_comp_exp_order_iso, ← filter.map_map, exp_order_iso.map_at_bot, ← map_coe_Ioi_at_bot]

@[simp] lemma comap_exp_nhds_within_Ioi_zero : comap exp (𝓝[>] 0) = at_bot :=
by rw [← map_exp_at_bot, comap_map exp_injective]

lemma tendsto_comp_exp_at_bot {α : Type*} {l : filter α} {f : ℝ → α} :
  tendsto (λ x, f (exp x)) at_bot l ↔ tendsto f (𝓝[>] 0) l :=
by rw [← map_exp_at_bot, tendsto_map'_iff]

@[simp] lemma comap_exp_nhds_zero : comap exp (𝓝 0) = at_bot :=
(comap_nhds_within_range exp 0).symm.trans $ by simp

lemma is_o_pow_exp_at_top {n : ℕ} : (λ x, x^n) =o[at_top] real.exp :=
by simpa [is_o_iff_tendsto (λ x hx, ((exp_pos x).ne' hx).elim)]
  using tendsto_div_pow_mul_exp_add_at_top 1 0 n zero_ne_one

/-- `real.exp (f x)` is bounded away from zero along a filter if and only if this filter is bounded
from below under `f`. -/
@[simp] lemma is_O_one_exp_comp {α : Type*} {l : filter α} {f : α → ℝ} :
  (λ x, 1 : α → ℝ) =O[l] (λ x, exp (f x)) ↔ is_bounded_under (≥) l f :=
<<<<<<< HEAD
by simp_rw [is_O_const_left_iff_pos_le_norm (@one_ne_zero ℝ _ _),
  ← exp_order_iso.is_bounded_under_ge_comp, is_bounded_under, is_bounded, eventually_map,
  set_coe.exists, ge_iff_le, ← subtype.coe_le_coe, coe_exp_order_iso_apply, subtype.coe_mk,
  exists_prop, set.mem_Ioi, norm_eq_abs, abs_exp]

/-- `real.exp (f x)` is bounded away from zero and infinity along a filter `l` if and only if
`|f x|` is bounded from above along this filter. -/
@[simp] lemma is_Theta_exp_comp_one {α : Type*} {l : filter α} {f : α → ℝ} :
  (λ x, exp (f x)) =Θ[l] (λ x, 1 : α → ℝ) ↔ is_bounded_under (≤) l (λ x, |f x|) :=
by simp only [is_Theta, is_O_one_exp_comp, is_O_const_of_ne (@one_ne_zero ℝ _ _), (∘), norm_eq_abs,
  abs_exp, is_bounded_under_le_exp_comp, is_bounded_under_le_abs]
=======
calc (λ x, 1 : α → ℝ) =O[l] (λ x, exp (f x))
    ↔ ∃ b : ℝ, 0 < b ∧ ∀ᶠ x in l, b ≤ exp (f x) :
  iff.trans (is_O_const_left_iff_pos_le_norm one_ne_zero) $ by simp only [norm_eq_abs, abs_exp]
... ↔ is_bounded_under (≥) l (λ x, exp_order_iso (f x)) :
  by simp only [is_bounded_under, is_bounded, eventually_map, set_coe.exists, ge_iff_le,
    ← subtype.coe_le_coe, exists_prop, coe_exp_order_iso_apply, subtype.coe_mk, set.mem_Ioi]
... ↔ is_bounded_under (≥) l f :
  exp_order_iso.monotone.is_bounded_under_ge_comp exp_order_iso.tendsto_at_bot
>>>>>>> 988f160d

end real

namespace complex

lemma comap_exp_comap_abs_at_top : comap exp (comap abs at_top) = comap re at_top :=
calc comap exp (comap abs at_top) = comap re (comap real.exp at_top) :
  by simp only [comap_comap, (∘), abs_exp]
... = comap re at_top : by rw [real.comap_exp_at_top]

lemma comap_exp_nhds_zero : comap exp (𝓝 0) = comap re at_bot :=
calc comap exp (𝓝 0) = comap re (comap real.exp (𝓝 0)) :
  by simp only [comap_comap, ← comap_abs_nhds_zero, (∘), abs_exp]
... = comap re at_bot : by rw [real.comap_exp_nhds_zero]

lemma comap_exp_nhds_within_zero : comap exp (𝓝[≠] 0) = comap re at_bot :=
have exp ⁻¹' {0}ᶜ = univ, from eq_univ_of_forall exp_ne_zero,
by simp [nhds_within, comap_exp_nhds_zero, this]

lemma tendsto_exp_nhds_zero_iff {α : Type*} {l : filter α} {f : α → ℂ} :
  tendsto (λ x, exp (f x)) l (𝓝 0) ↔ tendsto (λ x, re (f x)) l at_bot :=
by rw [← tendsto_comap_iff, comap_exp_nhds_zero, tendsto_comap_iff]

/-- `complex.abs (complex.exp z) → ∞` as `complex.re z → ∞`. TODO: use `bornology.cobounded`. -/
lemma tendsto_exp_comap_re_at_top : tendsto exp (comap re at_top) (comap abs at_top) :=
comap_exp_comap_abs_at_top ▸ tendsto_comap

/-- `complex.exp z → 0` as `complex.re z → -∞`.-/
lemma tendsto_exp_comap_re_at_bot : tendsto exp (comap re at_bot) (𝓝 0) :=
comap_exp_nhds_zero ▸ tendsto_comap

lemma tendsto_exp_comap_re_at_bot_nhds_within : tendsto exp (comap re at_bot) (𝓝[≠] 0) :=
comap_exp_nhds_within_zero ▸ tendsto_comap

end complex<|MERGE_RESOLUTION|>--- conflicted
+++ resolved
@@ -278,19 +278,6 @@
 from below under `f`. -/
 @[simp] lemma is_O_one_exp_comp {α : Type*} {l : filter α} {f : α → ℝ} :
   (λ x, 1 : α → ℝ) =O[l] (λ x, exp (f x)) ↔ is_bounded_under (≥) l f :=
-<<<<<<< HEAD
-by simp_rw [is_O_const_left_iff_pos_le_norm (@one_ne_zero ℝ _ _),
-  ← exp_order_iso.is_bounded_under_ge_comp, is_bounded_under, is_bounded, eventually_map,
-  set_coe.exists, ge_iff_le, ← subtype.coe_le_coe, coe_exp_order_iso_apply, subtype.coe_mk,
-  exists_prop, set.mem_Ioi, norm_eq_abs, abs_exp]
-
-/-- `real.exp (f x)` is bounded away from zero and infinity along a filter `l` if and only if
-`|f x|` is bounded from above along this filter. -/
-@[simp] lemma is_Theta_exp_comp_one {α : Type*} {l : filter α} {f : α → ℝ} :
-  (λ x, exp (f x)) =Θ[l] (λ x, 1 : α → ℝ) ↔ is_bounded_under (≤) l (λ x, |f x|) :=
-by simp only [is_Theta, is_O_one_exp_comp, is_O_const_of_ne (@one_ne_zero ℝ _ _), (∘), norm_eq_abs,
-  abs_exp, is_bounded_under_le_exp_comp, is_bounded_under_le_abs]
-=======
 calc (λ x, 1 : α → ℝ) =O[l] (λ x, exp (f x))
     ↔ ∃ b : ℝ, 0 < b ∧ ∀ᶠ x in l, b ≤ exp (f x) :
   iff.trans (is_O_const_left_iff_pos_le_norm one_ne_zero) $ by simp only [norm_eq_abs, abs_exp]
@@ -299,7 +286,13 @@
     ← subtype.coe_le_coe, exists_prop, coe_exp_order_iso_apply, subtype.coe_mk, set.mem_Ioi]
 ... ↔ is_bounded_under (≥) l f :
   exp_order_iso.monotone.is_bounded_under_ge_comp exp_order_iso.tendsto_at_bot
->>>>>>> 988f160d
+
+/-- `real.exp (f x)` is bounded away from zero and infinity along a filter `l` if and only if
+`|f x|` is bounded from above along this filter. -/
+@[simp] lemma is_Theta_exp_comp_one {α : Type*} {l : filter α} {f : α → ℝ} :
+  (λ x, exp (f x)) =Θ[l] (λ x, 1 : α → ℝ) ↔ is_bounded_under (≤) l (λ x, |f x|) :=
+by simp only [is_Theta, is_O_one_exp_comp, is_O_const_of_ne (@one_ne_zero ℝ _ _), (∘), norm_eq_abs,
+  abs_exp, is_bounded_under_le_exp_comp, is_bounded_under_le_abs]
 
 end real
 
