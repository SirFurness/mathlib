/-
Copyright (c) 2019 Mario Carneiro. All rights reserved.
Released under Apache 2.0 license as described in the file LICENSE.
Authors: Reid Barton, Mario Carneiro, Isabel Longbottom, Scott Morrison
-/
import data.fin.basic
import data.nat.cast
import logic.embedding

/-!
# Combinatorial (pre-)games.

The basic theory of combinatorial games, following Conway's book `On Numbers and Games`. We
construct "pregames", define an ordering and arithmetic operations on them, then show that the
operations descend to "games", defined via the equivalence relation `p ≈ q ↔ p ≤ q ∧ q ≤ p`.

The surreal numbers will be built as a quotient of a subtype of pregames.

A pregame (`pgame` below) is axiomatised via an inductive type, whose sole constructor takes two
types (thought of as indexing the possible moves for the players Left and Right), and a pair of
functions out of these types to `pgame` (thought of as describing the resulting game after making a
move).

Combinatorial games themselves, as a quotient of pregames, are constructed in `game.lean`.

## Conway induction

By construction, the induction principle for pregames is exactly "Conway induction". That is, to
prove some predicate `pgame → Prop` holds for all pregames, it suffices to prove that for every
pregame `g`, if the predicate holds for every game resulting from making a move, then it also holds
for `g`.

While it is often convenient to work "by induction" on pregames, in some situations this becomes
awkward, so we also define accessor functions `pgame.left_moves`, `pgame.right_moves`,
`pgame.move_left` and `pgame.move_right`. There is a relation `pgame.subsequent p q`, saying that
`p` can be reached by playing some non-empty sequence of moves starting from `q`, an instance
`well_founded subsequent`, and a local tactic `pgame_wf_tac` which is helpful for discharging proof
obligations in inductive proofs relying on this relation.

## Order properties

Pregames have both a `≤` and a `<` relation, which are related in quite a subtle way. In particular,
it is worth noting that in Lean's (perhaps unfortunate?) definition of a `preorder`, we have
`lt_iff_le_not_le : ∀ a b : α, a < b ↔ (a ≤ b ∧ ¬ b ≤ a)`, but this is _not_ satisfied by the usual
`≤` and `<` relations on pregames. (It is satisfied once we restrict to the surreal numbers.) In
particular, `<` is not transitive; there is an example below showing `0 < star ∧ star < 0`.

We do have
```
theorem not_le {x y : pgame} : ¬ x ≤ y ↔ y < x := ...
theorem not_lt {x y : pgame} : ¬ x < y ↔ y ≤ x := ...
```

The statement `0 ≤ x` means that Left has a good response to any move by Right; in particular, the
theorem `zero_le` below states
```
0 ≤ x ↔ ∀ j : x.right_moves, ∃ i : (x.move_right j).left_moves, 0 ≤ (x.move_right j).move_left i
```
On the other hand the statement `0 < x` means that Left has a good move right now; in particular the
theorem `zero_lt` below states
```
0 < x ↔ ∃ i : left_moves x, ∀ j : right_moves (x.move_left i), 0 < (x.move_left i).move_right j
```

The theorems `le_def`, `lt_def`, give a recursive characterisation of each relation, in terms of
themselves two moves later. The theorems `le_def_lt` and `lt_def_lt` give recursive
characterisations of each relation in terms of the other relation one move later.

We define an equivalence relation `equiv p q ↔ p ≤ q ∧ q ≤ p`. Later, games will be defined as the
quotient by this relation.

## Algebraic structures

We next turn to defining the operations necessary to make games into a commutative additive group.
Addition is defined for $x = \{xL | xR\}$ and $y = \{yL | yR\}$ by $x + y = \{xL + y, x + yL | xR +
y, x + yR\}$. Negation is defined by $\{xL | xR\} = \{-xR | -xL\}$.

The order structures interact in the expected way with addition, so we have
```
theorem le_iff_sub_nonneg {x y : pgame} : x ≤ y ↔ 0 ≤ y - x := sorry
theorem lt_iff_sub_pos {x y : pgame} : x < y ↔ 0 < y - x := sorry
```

We show that these operations respect the equivalence relation, and hence descend to games. At the
level of games, these operations satisfy all the laws of a commutative group. To prove the necessary
equivalence relations at the level of pregames, we introduce the notion of a `relabelling` of a
game, and show, for example, that there is a relabelling between `x + (y + z)` and `(x + y) + z`.

## Future work
* The theory of dominated and reversible positions, and unique normal form for short games.
* Analysis of basic domineering positions.
* Hex.
* Temperature.
* The development of surreal numbers, based on this development of combinatorial games, is still
  quite incomplete.

## References

The material here is all drawn from
* [Conway, *On numbers and games*][conway2001]

An interested reader may like to formalise some of the material from
* [Andreas Blass, *A game semantics for linear logic*][MR1167694]
* [André Joyal, *Remarques sur la théorie des jeux à deux personnes*][joyal1997]
-/

open function

universes u

/-- The type of pre-games, before we have quotiented
  by extensionality. In ZFC, a combinatorial game is constructed from
  two sets of combinatorial games that have been constructed at an earlier
  stage. To do this in type theory, we say that a pre-game is built
  inductively from two families of pre-games indexed over any type
  in Type u. The resulting type `pgame.{u}` lives in `Type (u+1)`,
  reflecting that it is a proper class in ZFC. -/
inductive pgame : Type (u+1)
| mk : ∀ α β : Type u, (α → pgame) → (β → pgame) → pgame

namespace pgame

/--
Construct a pre-game from list of pre-games describing the available moves for Left and Right.
-/
-- TODO provide some API describing the interaction with
-- `left_moves`, `right_moves`, `move_left` and `move_right` below.
-- TODO define this at the level of games, as well, and perhaps also for finsets of games.
def of_lists (L R : list pgame.{0}) : pgame.{0} :=
pgame.mk (fin L.length) (fin R.length) (λ i, L.nth_le i i.is_lt) (λ j, R.nth_le j.val j.is_lt)

/-- The indexing type for allowable moves by Left. -/
@[nolint has_inhabited_instance] def left_moves : pgame → Type u
| (mk l _ _ _) := l
/-- The indexing type for allowable moves by Right. -/
@[nolint has_inhabited_instance] def right_moves : pgame → Type u
| (mk _ r _ _) := r

/-- The new game after Left makes an allowed move. -/
def move_left : Π (g : pgame), left_moves g → pgame
| (mk l _ L _) i := L i
/-- The new game after Right makes an allowed move. -/
def move_right : Π (g : pgame), right_moves g → pgame
| (mk _ r _ R) j := R j

@[simp] lemma left_moves_mk {xl xr xL xR} : (⟨xl, xr, xL, xR⟩ : pgame).left_moves = xl := rfl
@[simp] lemma move_left_mk {xl xr xL xR i} : (⟨xl, xr, xL, xR⟩ : pgame).move_left i = xL i := rfl
@[simp] lemma right_moves_mk {xl xr xL xR} : (⟨xl, xr, xL, xR⟩ : pgame).right_moves = xr := rfl
@[simp] lemma move_right_mk {xl xr xL xR j} : (⟨xl, xr, xL, xR⟩ : pgame).move_right j = xR j := rfl

/-- `subsequent p q` says that `p` can be obtained by playing
  some nonempty sequence of moves from `q`. -/
inductive subsequent : pgame → pgame → Prop
| left : Π (x : pgame) (i : x.left_moves), subsequent (x.move_left i) x
| right : Π (x : pgame) (j : x.right_moves), subsequent (x.move_right j) x
| trans : Π (x y z : pgame), subsequent x y → subsequent y z → subsequent x z

theorem wf_subsequent : well_founded subsequent :=
⟨λ x, begin
  induction x with l r L R IHl IHr,
  refine ⟨_, λ y h, _⟩,
  generalize_hyp e : mk l r L R = x at h,
  induction h with _ i _ j a b _ h1 h2 IH1 IH2; subst e,
  { apply IHl },
  { apply IHr },
  { exact acc.inv (IH2 rfl) h1 }
end⟩

instance : has_well_founded pgame :=
{ r := subsequent,
  wf := wf_subsequent }

/-- A move by Left produces a subsequent game. (For use in pgame_wf_tac.) -/
lemma subsequent.left_move {xl xr} {xL : xl → pgame} {xR : xr → pgame} {i : xl} :
  subsequent (xL i) (mk xl xr xL xR) :=
subsequent.left (mk xl xr xL xR) i
/-- A move by Right produces a subsequent game. (For use in pgame_wf_tac.) -/
lemma subsequent.right_move {xl xr} {xL : xl → pgame} {xR : xr → pgame} {j : xr} :
  subsequent (xR j) (mk xl xr xL xR) :=
subsequent.right (mk xl xr xL xR) j

/-- A local tactic for proving well-foundedness of recursive definitions involving pregames. -/
meta def pgame_wf_tac :=
`[solve_by_elim
  [psigma.lex.left, psigma.lex.right,
   subsequent.left_move, subsequent.right_move,
   subsequent.left, subsequent.right, subsequent.trans]
  { max_depth := 6 }]

/-- The pre-game `zero` is defined by `0 = { | }`. -/
instance : has_zero pgame := ⟨⟨pempty, pempty, pempty.elim, pempty.elim⟩⟩

@[simp] lemma zero_left_moves : (0 : pgame).left_moves = pempty := rfl
@[simp] lemma zero_right_moves : (0 : pgame).right_moves = pempty := rfl

<<<<<<< HEAD
instance : is_empty (0 : pgame).left_moves := pempty.is_empty
instance : is_empty (0 : pgame).right_moves := pempty.is_empty
=======
instance is_empty_zero_left_moves : is_empty (0 : pgame).left_moves := pempty.is_empty
instance is_empty_zero_right_moves : is_empty (0 : pgame).right_moves := pempty.is_empty
>>>>>>> afd8a525

instance : inhabited pgame := ⟨0⟩

/-- The pre-game `one` is defined by `1 = { 0 | }`. -/
instance : has_one pgame := ⟨⟨punit, pempty, λ _, 0, pempty.elim⟩⟩

@[simp] lemma one_left_moves : (1 : pgame).left_moves = punit := rfl
@[simp] lemma one_move_left : (1 : pgame).move_left punit.star = 0 := rfl
@[simp] lemma one_right_moves : (1 : pgame).right_moves = pempty := rfl

instance is_empty_one_right_moves : is_empty (1 : pgame).right_moves := pempty.is_empty

/-- Define simultaneously by mutual induction the `<=` and `<`
  relation on pre-games. The ZFC definition says that `x = {xL | xR}`
  is less or equal to `y = {yL | yR}` if `∀ x₁ ∈ xL, x₁ < y`
  and `∀ y₂ ∈ yR, x < y₂`, where `x < y` is the same as `¬ y <= x`.
  This is a tricky induction because it only decreases one side at
  a time, and it also swaps the arguments in the definition of `<`.
  The solution is to define `x < y` and `x <= y` simultaneously. -/
def le_lt : Π (x y : pgame), Prop × Prop
| (mk xl xr xL xR) (mk yl yr yL yR) :=
  -- the orderings of the clauses here are carefully chosen so that
  --   and.left/or.inl refer to moves by Left, and
  --   and.right/or.inr refer to moves by Right.
((∀ i : xl, (le_lt (xL i) ⟨yl, yr, yL, yR⟩).2) ∧ (∀ j : yr, (le_lt ⟨xl, xr, xL, xR⟩ (yR j)).2),
  (∃ i : yl, (le_lt ⟨xl, xr, xL, xR⟩ (yL i)).1) ∨ (∃ j : xr, (le_lt (xR j) ⟨yl, yr, yL, yR⟩).1))
using_well_founded { dec_tac := pgame_wf_tac }

instance : has_le pgame := ⟨λ x y, (le_lt x y).1⟩
instance : has_lt pgame := ⟨λ x y, (le_lt x y).2⟩

/-- Definition of `x ≤ y` on pre-games built using the constructor. -/
@[simp] theorem mk_le_mk {xl xr xL xR yl yr yL yR} :
  (⟨xl, xr, xL, xR⟩ : pgame) ≤ ⟨yl, yr, yL, yR⟩ ↔
  (∀ i, xL i < ⟨yl, yr, yL, yR⟩) ∧
  (∀ j, (⟨xl, xr, xL, xR⟩ : pgame) < yR j) :=
show (le_lt _ _).1 ↔ _, by { rw le_lt, refl }

/-- Definition of `x ≤ y` on pre-games, in terms of `<` -/
theorem le_def_lt {x y : pgame} : x ≤ y ↔
  (∀ i : x.left_moves, x.move_left i < y) ∧
  (∀ j : y.right_moves, x < y.move_right j) :=
by { cases x, cases y, rw mk_le_mk, refl }

/-- Definition of `x < y` on pre-games built using the constructor. -/
@[simp] theorem mk_lt_mk {xl xr xL xR yl yr yL yR} :
  (⟨xl, xr, xL, xR⟩ : pgame) < ⟨yl, yr, yL, yR⟩ ↔
  (∃ i, (⟨xl, xr, xL, xR⟩ : pgame) ≤ yL i) ∨
  (∃ j, xR j ≤ ⟨yl, yr, yL, yR⟩) :=
show (le_lt _ _).2 ↔ _, by { rw le_lt, refl }

/-- Definition of `x < y` on pre-games, in terms of `≤` -/
theorem lt_def_le {x y : pgame} : x < y ↔
  (∃ i : y.left_moves, x ≤ y.move_left i) ∨
  (∃ j : x.right_moves, x.move_right j ≤ y) :=
by { cases x, cases y, rw mk_lt_mk, refl }

/-- The definition of `x ≤ y` on pre-games, in terms of `≤` two moves later. -/
theorem le_def {x y : pgame} : x ≤ y ↔
  (∀ i : x.left_moves,
   (∃ i' : y.left_moves, x.move_left i ≤ y.move_left i') ∨
   (∃ j : (x.move_left i).right_moves, (x.move_left i).move_right j ≤ y)) ∧
  (∀ j : y.right_moves,
   (∃ i : (y.move_right j).left_moves, x ≤ (y.move_right j).move_left i) ∨
   (∃ j' : x.right_moves, x.move_right j' ≤ y.move_right j)) :=
begin
  rw [le_def_lt],
  conv { to_lhs, simp only [lt_def_le] },
end

/-- The definition of `x < y` on pre-games, in terms of `<` two moves later. -/
theorem lt_def {x y : pgame} : x < y ↔
  (∃ i : y.left_moves,
    (∀ i' : x.left_moves, x.move_left i' < y.move_left i) ∧
    (∀ j : (y.move_left i).right_moves, x < (y.move_left i).move_right j)) ∨
  (∃ j : x.right_moves,
    (∀ i : (x.move_right j).left_moves, (x.move_right j).move_left i < y) ∧
    (∀ j' : y.right_moves, x.move_right j < y.move_right j')) :=
begin
  rw [lt_def_le],
  conv { to_lhs, simp only [le_def_lt] },
end

/-- The definition of `x ≤ 0` on pre-games, in terms of `≤ 0` two moves later. -/
theorem le_zero {x : pgame} : x ≤ 0 ↔
  ∀ i : x.left_moves, ∃ j : (x.move_left i).right_moves, (x.move_left i).move_right j ≤ 0 :=
begin
  rw le_def,
  dsimp,
  simp [forall_pempty, exists_pempty]
end

/-- The definition of `0 ≤ x` on pre-games, in terms of `0 ≤` two moves later. -/
theorem zero_le {x : pgame} : 0 ≤ x ↔
  ∀ j : x.right_moves, ∃ i : (x.move_right j).left_moves, 0 ≤ (x.move_right j).move_left i :=
begin
  rw le_def,
  dsimp,
  simp [forall_pempty, exists_pempty]
end

/-- The definition of `x < 0` on pre-games, in terms of `< 0` two moves later. -/
theorem lt_zero {x : pgame} : x < 0 ↔
  ∃ j : x.right_moves, ∀ i : (x.move_right j).left_moves, (x.move_right j).move_left i < 0 :=
begin
  rw lt_def,
  dsimp,
  simp [forall_pempty, exists_pempty]
end

/-- The definition of `0 < x` on pre-games, in terms of `< x` two moves later. -/
theorem zero_lt {x : pgame} : 0 < x ↔
  ∃ i : x.left_moves, ∀ j : (x.move_left i).right_moves, 0 < (x.move_left i).move_right j :=
begin
  rw lt_def,
  dsimp,
  simp [forall_pempty, exists_pempty]
end

/-- Given a right-player-wins game, provide a response to any move by left. -/
noncomputable def right_response {x : pgame} (h : x ≤ 0) (i : x.left_moves) :
  (x.move_left i).right_moves :=
classical.some $ (le_zero.1 h) i

/-- Show that the response for right provided by `right_response`
    preserves the right-player-wins condition. -/
lemma right_response_spec {x : pgame} (h : x ≤ 0) (i : x.left_moves) :
  (x.move_left i).move_right (right_response h i) ≤ 0 :=
classical.some_spec $ (le_zero.1 h) i

/-- Given a left-player-wins game, provide a response to any move by right. -/
noncomputable def left_response {x : pgame} (h : 0 ≤ x) (j : x.right_moves) :
  (x.move_right j).left_moves :=
classical.some $ (zero_le.1 h) j

/-- Show that the response for left provided by `left_response`
    preserves the left-player-wins condition. -/
lemma left_response_spec {x : pgame} (h : 0 ≤ x) (j : x.right_moves) :
  0 ≤ (x.move_right j).move_left (left_response h j) :=
classical.some_spec $ (zero_le.1 h) j

theorem lt_of_le_mk {xl xr xL xR y i} :
  (⟨xl, xr, xL, xR⟩ : pgame) ≤ y → xL i < y :=
by { cases y, rw mk_le_mk, tauto }

theorem lt_of_mk_le {x : pgame} {yl yr yL yR i} :
  x ≤ ⟨yl, yr, yL, yR⟩ → x < yR i :=
by { cases x, rw mk_le_mk, tauto }

theorem mk_lt_of_le {xl xr xL xR y i} :
  ((xR : xr → pgame) i ≤ y) → (⟨xl, xr, xL, xR⟩ : pgame) < y :=
by { cases y, rw mk_lt_mk, tauto }

theorem lt_mk_of_le {x : pgame} {yl yr : Type*} {yL : yl → pgame} {yR i} :
  (x ≤ yL i) → x < ⟨yl, yr, yL, yR⟩ :=
by { cases x, rw mk_lt_mk, exact λ h, or.inl ⟨_, h⟩ }

theorem move_left_lt_of_le {x y : pgame} {i} :
  x ≤ y → x.move_left i < y :=
by { cases x, exact lt_of_le_mk }

theorem lt_move_right_of_le {x y : pgame} {i} :
  x ≤ y → x < y.move_right i :=
by { cases y, exact lt_of_mk_le }

theorem lt_of_move_right_le {x y : pgame} {i} :
  x.move_right i ≤ y → x < y :=
by { cases x, rw move_right_mk, exact mk_lt_of_le }

theorem lt_of_le_move_left {x y : pgame} {i} :
  x ≤ y.move_left i → x < y :=
by { cases y, rw move_left_mk, exact lt_mk_of_le }

private theorem not_le_lt {x y : pgame} :
  (¬ x ≤ y ↔ y < x) ∧ (¬ x < y ↔ y ≤ x) :=
begin
  induction x with xl xr xL xR IHxl IHxr generalizing y,
  induction y with yl yr yL yR IHyl IHyr,
  classical,
  simp only [mk_le_mk, mk_lt_mk,
    not_and_distrib, not_or_distrib, not_forall, not_exists,
    and_comm, or_comm, IHxl, IHxr, IHyl, IHyr, iff_self, and_self]
end

@[simp] theorem not_le {x y : pgame} : ¬ x ≤ y ↔ y < x := not_le_lt.1
@[simp] theorem not_lt {x y : pgame} : ¬ x < y ↔ y ≤ x := not_le_lt.2

@[refl] protected theorem le_refl : ∀ x : pgame, x ≤ x
| ⟨l, r, L, R⟩ := by rw mk_le_mk; exact
⟨λ i, lt_mk_of_le (le_refl _), λ i, mk_lt_of_le (le_refl _)⟩

protected theorem lt_irrefl (x : pgame) : ¬ x < x :=
not_lt.2 (pgame.le_refl _)

protected theorem ne_of_lt : ∀ {x y : pgame}, x < y → x ≠ y
| x _ h rfl := pgame.lt_irrefl x h

theorem le_trans_aux
  {xl xr} {xL : xl → pgame} {xR : xr → pgame}
  {yl yr} {yL : yl → pgame} {yR : yr → pgame}
  {zl zr} {zL : zl → pgame} {zR : zr → pgame}
  (h₁ : ∀ i, mk yl yr yL yR ≤ mk zl zr zL zR → mk zl zr zL zR ≤ xL i → mk yl yr yL yR ≤ xL i)
  (h₂ : ∀ i, zR i ≤ mk xl xr xL xR → mk xl xr xL xR ≤ mk yl yr yL yR → zR i ≤ mk yl yr yL yR) :
  mk xl xr xL xR ≤ mk yl yr yL yR →
  mk yl yr yL yR ≤ mk zl zr zL zR →
  mk xl xr xL xR ≤ mk zl zr zL zR :=
by simp only [mk_le_mk] at *; exact
λ ⟨xLy, xyR⟩ ⟨yLz, yzR⟩, ⟨
  λ i, not_le.1 (λ h, not_lt.2 (h₁ _ ⟨yLz, yzR⟩ h) (xLy _)),
  λ i, not_le.1 (λ h, not_lt.2 (h₂ _ h ⟨xLy, xyR⟩) (yzR _))⟩

@[trans] theorem le_trans {x y z : pgame} : x ≤ y → y ≤ z → x ≤ z :=
suffices ∀ {x y z : pgame},
  (x ≤ y → y ≤ z → x ≤ z) ∧ (y ≤ z → z ≤ x → y ≤ x) ∧ (z ≤ x → x ≤ y → z ≤ y),
from this.1, begin
  clear x y z, intros,
  induction x with xl xr xL xR IHxl IHxr generalizing y z,
  induction y with yl yr yL yR IHyl IHyr generalizing z,
  induction z with zl zr zL zR IHzl IHzr,
  exact ⟨
    le_trans_aux (λ i, (IHxl _).2.1) (λ i, (IHzr _).2.2),
    le_trans_aux (λ i, (IHyl _).2.2) (λ i, (IHxr _).1),
    le_trans_aux (λ i, (IHzl _).1) (λ i, (IHyr _).2.1)⟩,
end

@[trans] theorem lt_of_le_of_lt {x y z : pgame} (hxy : x ≤ y) (hyz : y < z) : x < z :=
begin
  rw ←not_le at ⊢ hyz,
  exact mt (λ H, le_trans H hxy) hyz
end

@[trans] theorem lt_of_lt_of_le {x y z : pgame} (hxy : x < y) (hyz : y ≤ z) : x < z :=
begin
  rw ←not_le at ⊢ hxy,
  exact mt (λ H, le_trans hyz H) hxy
end

/-- Define the equivalence relation on pre-games. Two pre-games
  `x`, `y` are equivalent if `x ≤ y` and `y ≤ x`. -/
def equiv (x y : pgame) : Prop := x ≤ y ∧ y ≤ x

local infix ` ≈ ` := pgame.equiv

@[refl, simp] theorem equiv_refl (x) : x ≈ x := ⟨pgame.le_refl _, pgame.le_refl _⟩
@[symm] theorem equiv_symm {x y} : x ≈ y → y ≈ x | ⟨xy, yx⟩ := ⟨yx, xy⟩
@[trans] theorem equiv_trans {x y z} : x ≈ y → y ≈ z → x ≈ z
| ⟨xy, yx⟩ ⟨yz, zy⟩ := ⟨le_trans xy yz, le_trans zy yx⟩

@[trans]
theorem lt_of_lt_of_equiv {x y z} (h₁ : x < y) (h₂ : y ≈ z) : x < z := lt_of_lt_of_le h₁ h₂.1
@[trans]
theorem le_of_le_of_equiv {x y z} (h₁ : x ≤ y) (h₂ : y ≈ z) : x ≤ z := le_trans h₁ h₂.1
@[trans]
theorem lt_of_equiv_of_lt {x y z} (h₁ : x ≈ y) (h₂ : y < z) : x < z := lt_of_le_of_lt h₁.1 h₂
@[trans]
theorem le_of_equiv_of_le {x y z} (h₁ : x ≈ y) (h₂ : y ≤ z) : x ≤ z := le_trans h₁.1 h₂

theorem le_congr {x₁ y₁ x₂ y₂} : x₁ ≈ x₂ → y₁ ≈ y₂ → (x₁ ≤ y₁ ↔ x₂ ≤ y₂)
| ⟨x12, x21⟩ ⟨y12, y21⟩ := ⟨λ h, le_trans x21 (le_trans h y12), λ h, le_trans x12 (le_trans h y21)⟩

theorem lt_congr {x₁ y₁ x₂ y₂} (hx : x₁ ≈ x₂) (hy : y₁ ≈ y₂) : x₁ < y₁ ↔ x₂ < y₂ :=
not_le.symm.trans $ (not_congr (le_congr hy hx)).trans not_le

theorem equiv_congr_left {y₁ y₂} : y₁ ≈ y₂ ↔ ∀ x₁, x₁ ≈ y₁ ↔ x₁ ≈ y₂ :=
⟨λ h x₁, ⟨λ h', equiv_trans h' h, λ h', equiv_trans h' (equiv_symm h)⟩,
 λ h, (h y₁).1 $ equiv_refl _⟩

theorem equiv_congr_right {x₁ x₂} : x₁ ≈ x₂ ↔ ∀ y₁, x₁ ≈ y₁ ↔ x₂ ≈ y₁ :=
⟨λ h y₁, ⟨λ h', equiv_trans (equiv_symm h) h', λ h', equiv_trans h h'⟩,
 λ h, (h x₂).2 $ equiv_refl _⟩

theorem equiv_of_mk_equiv {x y : pgame}
  (L : x.left_moves ≃ y.left_moves) (R : x.right_moves ≃ y.right_moves)
  (hl : ∀ (i : x.left_moves), x.move_left i ≈ y.move_left (L i))
  (hr : ∀ (j : y.right_moves), x.move_right (R.symm j) ≈ y.move_right j) :
  x ≈ y :=
begin
  fsplit; rw le_def,
  { exact ⟨λ i, or.inl ⟨L i, (hl i).1⟩, λ j, or.inr ⟨R.symm j, (hr j).1⟩⟩ },
  { fsplit,
    { intro i,
      left,
      specialize hl (L.symm i),
      simp only [move_left_mk, equiv.apply_symm_apply] at hl,
      use ⟨L.symm i, hl.2⟩ },
    { intro j,
      right,
      specialize hr (R j),
      simp only [move_right_mk, equiv.symm_apply_apply] at hr,
      use ⟨R j, hr.2⟩ } }
end

/-- `restricted x y` says that Left always has no more moves in `x` than in `y`,
     and Right always has no more moves in `y` than in `x` -/
inductive restricted : pgame.{u} → pgame.{u} → Type (u+1)
| mk : Π {x y : pgame} (L : x.left_moves → y.left_moves) (R : y.right_moves → x.right_moves),
         (∀ (i : x.left_moves), restricted (x.move_left i) (y.move_left (L i))) →
         (∀ (j : y.right_moves), restricted (x.move_right (R j)) (y.move_right j)) → restricted x y

/-- The identity restriction. -/
@[refl] def restricted.refl : Π (x : pgame), restricted x x
| (mk xl xr xL xR) :=
  restricted.mk
    id id
    (λ i, restricted.refl _) (λ j, restricted.refl _)
using_well_founded { dec_tac := pgame_wf_tac }

instance (x : pgame) : inhabited (restricted x x) := ⟨restricted.refl _⟩

-- TODO trans for restricted

theorem restricted.le : Π {x y : pgame} (r : restricted x y), x ≤ y
| (mk xl xr xL xR) (mk yl yr yL yR)
  (restricted.mk L_embedding R_embedding L_restriction R_restriction) :=
begin
  rw le_def,
  exact
    ⟨λ i, or.inl ⟨L_embedding i, (L_restriction i).le⟩,
     λ i, or.inr ⟨R_embedding i, (R_restriction i).le⟩⟩
end

/--
`relabelling x y` says that `x` and `y` are really the same game, just dressed up differently.
Specifically, there is a bijection between the moves for Left in `x` and in `y`, and similarly
for Right, and under these bijections we inductively have `relabelling`s for the consequent games.
-/
inductive relabelling : pgame.{u} → pgame.{u} → Type (u+1)
| mk : Π {x y : pgame} (L : x.left_moves ≃ y.left_moves) (R : x.right_moves ≃ y.right_moves),
         (∀ (i : x.left_moves), relabelling (x.move_left i) (y.move_left (L i))) →
         (∀ (j : y.right_moves), relabelling (x.move_right (R.symm j)) (y.move_right j)) →
       relabelling x y

/-- If `x` is a relabelling of `y`, then Left and Right have the same moves in either game,
    so `x` is a restriction of `y`. -/
def relabelling.restricted : Π {x y : pgame} (r : relabelling x y), restricted x y
| (mk xl xr xL xR) (mk yl yr yL yR) (relabelling.mk L_equiv R_equiv L_relabelling R_relabelling) :=
restricted.mk L_equiv.to_embedding R_equiv.symm.to_embedding
  (λ i, (L_relabelling i).restricted)
  (λ j, (R_relabelling j).restricted)

-- It's not the case that `restricted x y → restricted y x → relabelling x y`,
-- but if we insisted that the maps in a restriction were injective, then one
-- could use Schröder-Bernstein for do this.

/-- The identity relabelling. -/
@[refl] def relabelling.refl : Π (x : pgame), relabelling x x
| (mk xl xr xL xR) :=
  relabelling.mk (equiv.refl _) (equiv.refl _)
    (λ i, relabelling.refl _) (λ j, relabelling.refl _)
using_well_founded { dec_tac := pgame_wf_tac }

instance (x : pgame) : inhabited (relabelling x x) := ⟨relabelling.refl _⟩

/-- Reverse a relabelling. -/
@[symm] def relabelling.symm : Π {x y : pgame}, relabelling x y → relabelling y x
| (mk xl xr xL xR) (mk yl yr yL yR) (relabelling.mk L_equiv R_equiv L_relabelling R_relabelling) :=
begin
  refine relabelling.mk L_equiv.symm R_equiv.symm _ _,
  { intro i, simpa using (L_relabelling (L_equiv.symm i)).symm },
  { intro j, simpa using (R_relabelling (R_equiv j)).symm }
end

/-- Transitivity of relabelling -/
@[trans] def relabelling.trans :
  Π {x y z : pgame}, relabelling x y → relabelling y z → relabelling x z
| (mk xl xr xL xR) (mk yl yr yL yR) (mk zl zr zL zR)
  (relabelling.mk L_equiv₁ R_equiv₁ L_relabelling₁ R_relabelling₁)
  (relabelling.mk L_equiv₂ R_equiv₂ L_relabelling₂ R_relabelling₂) :=
begin
  refine relabelling.mk (L_equiv₁.trans L_equiv₂) (R_equiv₁.trans R_equiv₂) _ _,
  { intro i, simpa using (L_relabelling₁ _).trans (L_relabelling₂ _) },
  { intro j, simpa using (R_relabelling₁ _).trans (R_relabelling₂ _) },
end

theorem relabelling.le {x y : pgame} (r : relabelling x y) : x ≤ y :=
r.restricted.le

/-- A relabelling lets us prove equivalence of games. -/
theorem relabelling.equiv {x y : pgame} (r : relabelling x y) : x ≈ y :=
⟨r.le, r.symm.le⟩

instance {x y : pgame} : has_coe (relabelling x y) (x ≈ y) := ⟨relabelling.equiv⟩

/-- Replace the types indexing the next moves for Left and Right by equivalent types. -/
def relabel {x : pgame} {xl' xr'} (el : x.left_moves ≃ xl') (er : x.right_moves ≃ xr') :=
pgame.mk xl' xr' (λ i, x.move_left (el.symm i)) (λ j, x.move_right (er.symm j))

@[simp] lemma relabel_move_left' {x : pgame} {xl' xr'}
  (el : x.left_moves ≃ xl') (er : x.right_moves ≃ xr') (i : xl') :
  move_left (relabel el er) i = x.move_left (el.symm i) :=
rfl
@[simp] lemma relabel_move_left {x : pgame} {xl' xr'}
  (el : x.left_moves ≃ xl') (er : x.right_moves ≃ xr') (i : x.left_moves) :
  move_left (relabel el er) (el i) = x.move_left i :=
by simp

@[simp] lemma relabel_move_right' {x : pgame} {xl' xr'}
  (el : x.left_moves ≃ xl') (er : x.right_moves ≃ xr') (j : xr') :
  move_right (relabel el er) j = x.move_right (er.symm j) :=
rfl
@[simp] lemma relabel_move_right {x : pgame} {xl' xr'}
  (el : x.left_moves ≃ xl') (er : x.right_moves ≃ xr') (j : x.right_moves) :
  move_right (relabel el er) (er j) = x.move_right j :=
by simp

/-- The game obtained by relabelling the next moves is a relabelling of the original game. -/
def relabel_relabelling {x : pgame} {xl' xr'} (el : x.left_moves ≃ xl') (er : x.right_moves ≃ xr') :
  relabelling x (relabel el er) :=
relabelling.mk el er (λ i, by simp) (λ j, by simp)

/-- The negation of `{L | R}` is `{-R | -L}`. -/
def neg : pgame → pgame
| ⟨l, r, L, R⟩ := ⟨r, l, λ i, neg (R i), λ i, neg (L i)⟩

instance : has_neg pgame := ⟨neg⟩

@[simp] lemma neg_def {xl xr xL xR} : -(mk xl xr xL xR) = mk xr xl (λ j, -(xR j)) (λ i, -(xL i)) :=
rfl

instance : has_involutive_neg pgame :=
{ neg_neg := λ x, begin
    induction x with xl xr xL xR ihL ihR,
    simp_rw [neg_def, ihL, ihR],
    exact ⟨rfl, rfl, heq.rfl, heq.rfl⟩,
  end,
  ..pgame.has_neg }

@[simp] protected lemma neg_zero : -(0 : pgame) = 0 :=
begin
  dsimp [has_zero.zero, has_neg.neg, neg],
  congr; funext i; cases i
end

/-- An explicit equivalence between the moves for Left in `-x` and the moves for Right in `x`. -/
-- This equivalence is useful to avoid having to use `cases` unnecessarily.
def left_moves_neg (x : pgame) : (-x).left_moves ≃ x.right_moves :=
by { cases x, refl }

/-- An explicit equivalence between the moves for Right in `-x` and the moves for Left in `x`. -/
def right_moves_neg (x : pgame) : (-x).right_moves ≃ x.left_moves :=
by { cases x, refl }

@[simp] lemma move_right_left_moves_neg {x : pgame} (i : left_moves (-x)) :
  move_right x ((left_moves_neg x) i) = -(move_left (-x) i) :=
begin
  induction x,
  exact (neg_neg _).symm
end
@[simp] lemma move_left_left_moves_neg_symm {x : pgame} (i : right_moves x) :
  move_left (-x) ((left_moves_neg x).symm i) = -(move_right x i) :=
by { cases x, refl }
@[simp] lemma move_left_right_moves_neg {x : pgame} (i : right_moves (-x)) :
  move_left x ((right_moves_neg x) i) = -(move_right (-x) i) :=
begin
  induction x,
  exact (neg_neg _).symm
end
@[simp] lemma move_right_right_moves_neg_symm {x : pgame} (i : left_moves x) :
  move_right (-x) ((right_moves_neg x).symm i) = -(move_left x i) :=
by { cases x, refl }

/-- If `x` has the same moves as `y`, then `-x` has the sames moves as `-y`. -/
def relabelling.neg_congr : ∀ {x y : pgame}, x.relabelling y → (-x).relabelling (-y)
| (mk xl xr xL xR) (mk yl yr yL yR) ⟨L_equiv, R_equiv, L_relabelling, R_relabelling⟩ :=
  ⟨R_equiv, L_equiv,
    λ i, relabelling.neg_congr (by simpa using R_relabelling (R_equiv i)),
    λ i, relabelling.neg_congr (by simpa using L_relabelling (L_equiv.symm i))⟩

theorem le_iff_neg_ge : Π {x y : pgame}, x ≤ y ↔ -y ≤ -x
| (mk xl xr xL xR) (mk yl yr yL yR) :=
begin
  rw [le_def],
  rw [le_def],
  dsimp [neg],
  split,
  { intro h,
    split,
    { intro i, have t := h.right i, cases t,
      { right, cases t,
        use (@right_moves_neg (yR i)).symm t_w, convert le_iff_neg_ge.1 t_h, simp },
      { left, cases t,
        use t_w, exact le_iff_neg_ge.1 t_h, } },
    { intro j, have t := h.left j, cases t,
      { right, cases t,
        use t_w, exact le_iff_neg_ge.1 t_h, },
      { left, cases t,
        use (@left_moves_neg (xL j)).symm t_w, convert le_iff_neg_ge.1 t_h, simp, } } },
  { intro h,
    split,
    { intro i, have t := h.right i, cases t,
      { right, cases t,
        use (@left_moves_neg (xL i)) t_w, convert le_iff_neg_ge.2 _, convert t_h, simp, },
      { left, cases t,
        use t_w, exact le_iff_neg_ge.2 t_h, } },
    { intro j, have t := h.left j, cases t,
      { right, cases t,
        use t_w, exact le_iff_neg_ge.2 t_h, },
      { left, cases t,
        use (@right_moves_neg (yR j)) t_w, convert le_iff_neg_ge.2 _, convert t_h, simp } } },
end
using_well_founded { dec_tac := pgame_wf_tac }

theorem neg_congr {x y : pgame} (h : x ≈ y) : -x ≈ -y :=
⟨le_iff_neg_ge.1 h.2, le_iff_neg_ge.1 h.1⟩

theorem lt_iff_neg_gt : Π {x y : pgame}, x < y ↔ -y < -x :=
begin
  classical,
  intros,
  rw [←not_le, ←not_le, not_iff_not],
  apply le_iff_neg_ge
end

theorem zero_le_iff_neg_le_zero {x : pgame} : 0 ≤ x ↔ -x ≤ 0 :=
begin
  convert le_iff_neg_ge,
  rw pgame.neg_zero
end

theorem le_zero_iff_zero_le_neg {x : pgame} : x ≤ 0 ↔ 0 ≤ -x :=
begin
  convert le_iff_neg_ge,
  rw pgame.neg_zero
end

/-- The sum of `x = {xL | xR}` and `y = {yL | yR}` is `{xL + y, x + yL | xR + y, x + yR}`. -/
instance : has_add pgame.{u} := ⟨λ x y, begin
  induction x with xl xr xL xR IHxl IHxr generalizing y,
  induction y with yl yr yL yR IHyl IHyr,
  have y := mk yl yr yL yR,
  refine ⟨xl ⊕ yl, xr ⊕ yr, sum.rec _ _, sum.rec _ _⟩,
  { exact λ i, IHxl i y },
  { exact IHyl },
  { exact λ i, IHxr i y },
  { exact IHyr }
end⟩

/-- `x + 0` has exactly the same moves as `x`. -/
def add_zero_relabelling : Π (x : pgame.{u}), relabelling (x + 0) x
| (mk xl xr xL xR) :=
begin
  refine ⟨equiv.sum_empty xl pempty, equiv.sum_empty xr pempty, _, _⟩,
  { rintro (⟨i⟩|⟨⟨⟩⟩),
    apply add_zero_relabelling, },
  { rintro j,
    apply add_zero_relabelling, }
end

/-- `x + 0` is equivalent to `x`. -/
lemma add_zero_equiv (x : pgame.{u}) : x + 0 ≈ x :=
(add_zero_relabelling x).equiv

/-- `0 + x` has exactly the same moves as `x`. -/
def zero_add_relabelling : Π (x : pgame.{u}), relabelling (0 + x) x
| (mk xl xr xL xR) :=
begin
  refine ⟨equiv.empty_sum pempty xl, equiv.empty_sum pempty xr, _, _⟩,
  { rintro (⟨⟨⟩⟩|⟨i⟩),
    apply zero_add_relabelling, },
  { rintro j,
    apply zero_add_relabelling, }
end

/-- `0 + x` is equivalent to `x`. -/
lemma zero_add_equiv (x : pgame.{u}) : 0 + x ≈ x :=
(zero_add_relabelling x).equiv

@[simp] theorem left_moves_add (x y : pgame.{u}) :
  (x + y).left_moves = (x.left_moves ⊕ y.left_moves) :=
by { cases x, cases y, refl }

@[simp] theorem right_moves_add (x y : pgame.{u}) :
  (x + y).right_moves = (x.right_moves ⊕ y.right_moves) :=
by { cases x, cases y, refl }

/-- Converts a left move for `x` or `y` into a left move for `x + y` and viceversa.

Even though these types are the same (not definitionally so), this is the preferred way to convert
between them. -/
def to_left_moves_add {x y : pgame} :
  x.left_moves ⊕ y.left_moves ≃ (x + y).left_moves :=
equiv.cast (left_moves_add x y).symm

/-- Converts a right move for `x` or `y` into a right move for `x + y` and viceversa.

Even though these types are the same (not definitionally so), this is the preferred way to convert
between them. -/
def to_right_moves_add {x y : pgame} :
  x.right_moves ⊕ y.right_moves ≃ (x + y).right_moves :=
equiv.cast (right_moves_add x y).symm

@[simp] lemma mk_add_move_left_inl {xl xr yl yr} {xL xR yL yR} {i} :
  (mk xl xr xL xR + mk yl yr yL yR).move_left (sum.inl i) =
    (mk xl xr xL xR).move_left i + (mk yl yr yL yR) :=
rfl
@[simp] lemma add_move_left_inl {x : pgame} (y : pgame) (i) :
  (x + y).move_left (to_left_moves_add (sum.inl i)) = x.move_left i + y :=
by { cases x, cases y, refl }

@[simp] lemma mk_add_move_right_inl {xl xr yl yr} {xL xR yL yR} {i} :
  (mk xl xr xL xR + mk yl yr yL yR).move_right (sum.inl i) =
    (mk xl xr xL xR).move_right i + (mk yl yr yL yR) :=
rfl
@[simp] lemma add_move_right_inl {x : pgame} (y : pgame) (i) :
  (x + y).move_right (to_right_moves_add (sum.inl i)) = x.move_right i + y :=
by { cases x, cases y, refl }

@[simp] lemma mk_add_move_left_inr {xl xr yl yr} {xL xR yL yR} {i} :
  (mk xl xr xL xR + mk yl yr yL yR).move_left (sum.inr i) =
    (mk xl xr xL xR) + (mk yl yr yL yR).move_left i :=
rfl
@[simp] lemma add_move_left_inr (x : pgame) {y : pgame} (i) :
  (x + y).move_left (to_left_moves_add (sum.inr i)) = x + y.move_left i :=
by { cases x, cases y, refl }

@[simp] lemma mk_add_move_right_inr {xl xr yl yr} {xL xR yL yR} {i} :
  (mk xl xr xL xR + mk yl yr yL yR).move_right (sum.inr i) =
    (mk xl xr xL xR) + (mk yl yr yL yR).move_right i :=
rfl
@[simp] lemma add_move_right_inr (x : pgame) {y : pgame} (i) :
  (x + y).move_right (to_right_moves_add (sum.inr i)) = x + y.move_right i :=
by { cases x, cases y, refl }

/-- If `w` has the same moves as `x` and `y` has the same moves as `z`,
then `w + y` has the same moves as `x + z`. -/
def relabelling.add_congr : ∀ {w x y z : pgame.{u}},
  w.relabelling x → y.relabelling z → (w + y).relabelling (x + z)
| (mk wl wr wL wR) (mk xl xr xL xR) (mk yl yr yL yR) (mk zl zr zL zR)
  ⟨L_equiv₁, R_equiv₁, L_relabelling₁, R_relabelling₁⟩
  ⟨L_equiv₂, R_equiv₂, L_relabelling₂, R_relabelling₂⟩ :=
begin
  refine ⟨equiv.sum_congr L_equiv₁ L_equiv₂, equiv.sum_congr R_equiv₁ R_equiv₂, _, _⟩,
  { rintro (i|j),
    { exact relabelling.add_congr
        (L_relabelling₁ i)
        (⟨L_equiv₂, R_equiv₂, L_relabelling₂, R_relabelling₂⟩) },
    { exact relabelling.add_congr
        (⟨L_equiv₁, R_equiv₁, L_relabelling₁, R_relabelling₁⟩)
        (L_relabelling₂ j) }},
  { rintro (i|j),
    { exact relabelling.add_congr
        (R_relabelling₁ i)
        (⟨L_equiv₂, R_equiv₂, L_relabelling₂, R_relabelling₂⟩) },
    { exact relabelling.add_congr
        (⟨L_equiv₁, R_equiv₁, L_relabelling₁, R_relabelling₁⟩)
        (R_relabelling₂ j) }}
end
using_well_founded { dec_tac := pgame_wf_tac }

instance : has_sub pgame := ⟨λ x y, x + -y⟩

/-- If `w` has the same moves as `x` and `y` has the same moves as `z`,
then `w - y` has the same moves as `x - z`. -/
def relabelling.sub_congr {w x y z : pgame}
  (h₁ : w.relabelling x) (h₂ : y.relabelling z) : (w - y).relabelling (x - z) :=
h₁.add_congr h₂.neg_congr

/-- `-(x+y)` has exactly the same moves as `-x + -y`. -/
def neg_add_relabelling : Π (x y : pgame), relabelling (-(x + y)) (-x + -y)
| (mk xl xr xL xR) (mk yl yr yL yR) :=
⟨equiv.refl _, equiv.refl _,
 λ j, sum.cases_on j
   (λ j, neg_add_relabelling (xR j) (mk yl yr yL yR))
   (λ j, neg_add_relabelling (mk xl xr xL xR) (yR j)),
 λ i, sum.cases_on i
   (λ i, neg_add_relabelling (xL i) (mk yl yr yL yR))
   (λ i, neg_add_relabelling (mk xl xr xL xR) (yL i))⟩
using_well_founded { dec_tac := pgame_wf_tac }

theorem neg_add_le {x y : pgame} : -(x + y) ≤ -x + -y :=
(neg_add_relabelling x y).le

/-- `x+y` has exactly the same moves as `y+x`. -/
def add_comm_relabelling : Π (x y : pgame.{u}), relabelling (x + y) (y + x)
| (mk xl xr xL xR) (mk yl yr yL yR) :=
begin
  refine ⟨equiv.sum_comm _ _, equiv.sum_comm _ _, _, _⟩;
  rintros (_|_);
  { simp [left_moves_add, right_moves_add], apply add_comm_relabelling }
end
using_well_founded { dec_tac := pgame_wf_tac }

theorem add_comm_le {x y : pgame} : x + y ≤ y + x :=
(add_comm_relabelling x y).le

theorem add_comm_equiv {x y : pgame} : x + y ≈ y + x :=
(add_comm_relabelling x y).equiv

/-- `(x + y) + z` has exactly the same moves as `x + (y + z)`. -/
def add_assoc_relabelling : Π (x y z : pgame.{u}), relabelling ((x + y) + z) (x + (y + z))
| (mk xl xr xL xR) (mk yl yr yL yR) (mk zl zr zL zR) :=
begin
  refine ⟨equiv.sum_assoc _ _ _, equiv.sum_assoc _ _ _, _, _⟩,
  { rintro (⟨i|i⟩|i),
    { apply add_assoc_relabelling, },
    { change relabelling
        (mk xl xr xL xR + yL i + mk zl zr zL zR) (mk xl xr xL xR + (yL i + mk zl zr zL zR)),
      apply add_assoc_relabelling, },
    { change relabelling
        (mk xl xr xL xR + mk yl yr yL yR + zL i) (mk xl xr xL xR + (mk yl yr yL yR + zL i)),
      apply add_assoc_relabelling, } },
  { rintro (j|⟨j|j⟩),
    { apply add_assoc_relabelling, },
    { change relabelling
        (mk xl xr xL xR + yR j + mk zl zr zL zR) (mk xl xr xL xR + (yR j + mk zl zr zL zR)),
      apply add_assoc_relabelling, },
    { change relabelling
        (mk xl xr xL xR + mk yl yr yL yR + zR j) (mk xl xr xL xR + (mk yl yr yL yR + zR j)),
      apply add_assoc_relabelling, } },
end
using_well_founded { dec_tac := pgame_wf_tac }

theorem add_assoc_equiv {x y z : pgame} : (x + y) + z ≈ x + (y + z) :=
(add_assoc_relabelling x y z).equiv

private lemma add_le_add_right : Π {x y z : pgame.{u}} (h : x ≤ y), x + z ≤ y + z
| (mk xl xr xL xR) (mk yl yr yL yR) (mk zl zr zL zR) :=
λ h, begin
  rw le_def,
  refine ⟨λ i : xl ⊕ zl, _, λ j : yr ⊕ zr, _⟩,
  { -- if Left plays first
    cases i,
    { -- either they play in x
      rw le_def at h,
      cases h,
      have t := h_left i,
      rcases t with ⟨i', ih⟩ | ⟨j, jh⟩,
      { exact or.inl ⟨to_left_moves_add (sum.inl i'), add_le_add_right ih⟩ },
      { refine or.inr ⟨to_right_moves_add (sum.inl j), _⟩,
        convert add_le_add_right jh,
        apply add_move_right_inl } },
    { -- or play in z
      exact or.inl ⟨@to_left_moves_add _ ⟨_, _, _, _⟩ (sum.inr i), add_le_add_right h⟩ } },
  { -- if Right plays first
    cases j,
    { -- either they play in y
      rw le_def at h,
      cases h,
      have t := h_right j,
      rcases t with ⟨i, ih⟩ | ⟨j', jh⟩,
      { refine or.inl ⟨to_left_moves_add (sum.inl i), _⟩,
        convert add_le_add_right ih,
        apply add_move_left_inl },
      { exact or.inr ⟨to_right_moves_add (sum.inl j'), add_le_add_right jh⟩ } },
    { -- or play in z
      exact or.inr ⟨@to_right_moves_add _ ⟨_, _, _, _⟩ (sum.inr j), add_le_add_right h⟩ } }
end
using_well_founded { dec_tac := pgame_wf_tac }

instance covariant_class_swap_add_le : covariant_class pgame pgame (swap (+)) (≤) :=
⟨λ x y z, add_le_add_right⟩

instance covariant_class_add_le : covariant_class pgame pgame (+) (≤) :=
⟨λ x y z h, calc x + y ≤ y + x : add_comm_le
                   ... ≤ z + x : add_le_add_right h _
                   ... ≤ x + z : add_comm_le⟩

theorem add_congr {w x y z : pgame} (h₁ : w ≈ x) (h₂ : y ≈ z) : w + y ≈ x + z :=
⟨calc w + y ≤ w + z : add_le_add_left h₂.1 _
        ... ≤ x + z : add_le_add_right h₁.1 _,
 calc x + z ≤ x + y : add_le_add_left h₂.2 _
        ... ≤ w + y : add_le_add_right h₁.2 _⟩

theorem sub_congr {w x y z : pgame} (h₁ : w ≈ x) (h₂ : y ≈ z) : w - y ≈ x - z :=
add_congr h₁ (neg_congr h₂)

theorem add_left_neg_le_zero : Π {x : pgame}, (-x) + x ≤ 0
| ⟨xl, xr, xL, xR⟩ :=
begin
  rw le_def,
  refine ⟨λ i : xr ⊕ xl, _, is_empty_elim⟩,
  cases i,
  { -- If Left played in -x, Right responds with the same move in x.
    refine or.inr ⟨@to_right_moves_add _ ⟨_, _, _, _⟩ (sum.inr i), _⟩,
    convert @add_left_neg_le_zero (xR i),
    apply add_move_right_inr },
  { -- If Left in x, Right responds with the same move in -x.
    dsimp,
    refine or.inr ⟨@to_right_moves_add ⟨_, _, _, _⟩ _ (sum.inl i), _⟩,
    convert @add_left_neg_le_zero (xL i),
    apply add_move_right_inl }
end
using_well_founded { dec_tac := pgame_wf_tac }

theorem zero_le_add_left_neg : Π {x : pgame}, 0 ≤ (-x) + x :=
begin
  intro x,
  rw [le_iff_neg_ge, pgame.neg_zero],
  exact le_trans neg_add_le add_left_neg_le_zero
end

theorem add_left_neg_equiv {x : pgame} : (-x) + x ≈ 0 :=
⟨add_left_neg_le_zero, zero_le_add_left_neg⟩

theorem add_right_neg_le_zero {x : pgame} : x + (-x) ≤ 0 :=
calc x + (-x) ≤ (-x) + x : add_comm_le
     ... ≤ 0 : add_left_neg_le_zero

theorem zero_le_add_right_neg {x : pgame} : 0 ≤ x + (-x) :=
calc 0 ≤ (-x) + x : zero_le_add_left_neg
     ... ≤ x + (-x) : add_comm_le

theorem add_right_neg_equiv {x : pgame} : x + (-x) ≈ 0 :=
⟨add_right_neg_le_zero, zero_le_add_right_neg⟩

instance covariant_class_swap_add_lt : covariant_class pgame pgame (swap (+)) (<) :=
⟨λ x y z h, suffices z + x ≤ y + x → z ≤ y, by { rw ←not_le at ⊢ h, exact mt this h }, λ w,
  calc z ≤ z + 0        : (add_zero_relabelling _).symm.le
     ... ≤ z + (x + -x) : add_le_add_left zero_le_add_right_neg _
     ... ≤ z + x + -x   : (add_assoc_relabelling _ _ _).symm.le
     ... ≤ y + x + -x   : add_le_add_right w _
     ... ≤ y + (x + -x) : (add_assoc_relabelling _ _ _).le
     ... ≤ y + 0        : add_le_add_left add_right_neg_le_zero _
     ... ≤ y            : (add_zero_relabelling _).le⟩

instance covariant_class_add_lt : covariant_class pgame pgame (+) (<) :=
⟨λ x y z h, calc x + y ≤ y + x : add_comm_le
                   ... < z + x   : add_lt_add_right h _
                   ... ≤ x + z   : add_comm_le⟩

theorem le_iff_sub_nonneg {x y : pgame} : x ≤ y ↔ 0 ≤ y - x :=
⟨λ h, le_trans zero_le_add_right_neg (add_le_add_right h _),
 λ h,
  calc x ≤ 0 + x : (zero_add_relabelling x).symm.le
     ... ≤ y - x + x : add_le_add_right h _
     ... ≤ y + (-x + x) : (add_assoc_relabelling _ _ _).le
     ... ≤ y + 0 : add_le_add_left (add_left_neg_le_zero) _
     ... ≤ y : (add_zero_relabelling y).le⟩
theorem lt_iff_sub_pos {x y : pgame} : x < y ↔ 0 < y - x :=
⟨λ h, lt_of_le_of_lt zero_le_add_right_neg (add_lt_add_right h _),
 λ h,
  calc x ≤ 0 + x : (zero_add_relabelling x).symm.le
     ... < y - x + x : add_lt_add_right h _
     ... ≤ y + (-x + x) : (add_assoc_relabelling _ _ _).le
     ... ≤ y + 0 : add_le_add_left (add_left_neg_le_zero) _
     ... ≤ y : (add_zero_relabelling y).le⟩

/-- The pre-game `star`, which is fuzzy/confused with zero. -/
def star : pgame := pgame.of_lists [0] [0]

theorem star_lt_zero : star < 0 :=
by rw lt_def; exact
or.inr ⟨⟨0, zero_lt_one⟩, (by split; rintros ⟨⟩)⟩

theorem zero_lt_star : 0 < star :=
by rw lt_def; exact
or.inl ⟨⟨0, zero_lt_one⟩, (by split; rintros ⟨⟩)⟩

/-- The pre-game `ω`. (In fact all ordinals have game and surreal representatives.) -/
def omega : pgame := ⟨ulift ℕ, pempty, λ n, ↑n.1, pempty.elim⟩

theorem zero_lt_one : (0 : pgame) < 1 :=
begin
  rw lt_def,
  left,
  use ⟨punit.star, by split; rintro ⟨ ⟩⟩,
end

/-- The pre-game `half` is defined as `{0 | 1}`. -/
def half : pgame := ⟨punit, punit, 0, 1⟩

@[simp] lemma half_move_left : half.move_left punit.star = 0 := rfl

@[simp] lemma half_move_right : half.move_right punit.star = 1 := rfl

protected theorem zero_lt_half : 0 < half :=
begin
  rw lt_def,
  left,
  use punit.star,
  split; rintro ⟨ ⟩,
end

theorem half_lt_one : half < 1 :=
begin
  rw lt_def,
  right,
  use punit.star,
  split; rintro ⟨ ⟩,
  exact zero_lt_one,
end

end pgame<|MERGE_RESOLUTION|>--- conflicted
+++ resolved
@@ -193,13 +193,8 @@
 @[simp] lemma zero_left_moves : (0 : pgame).left_moves = pempty := rfl
 @[simp] lemma zero_right_moves : (0 : pgame).right_moves = pempty := rfl
 
-<<<<<<< HEAD
-instance : is_empty (0 : pgame).left_moves := pempty.is_empty
-instance : is_empty (0 : pgame).right_moves := pempty.is_empty
-=======
 instance is_empty_zero_left_moves : is_empty (0 : pgame).left_moves := pempty.is_empty
 instance is_empty_zero_right_moves : is_empty (0 : pgame).right_moves := pempty.is_empty
->>>>>>> afd8a525
 
 instance : inhabited pgame := ⟨0⟩
 
