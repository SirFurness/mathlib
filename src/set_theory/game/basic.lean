--- conflicted
+++ resolved
@@ -59,22 +59,14 @@
 theorem le_antisymm : ∀ x y : game, x ≤ y → y ≤ x → x = y :=
 by { rintro ⟨x⟩ ⟨y⟩ h₁ h₂, apply quot.sound, exact ⟨h₁, h₂⟩ }
 
-<<<<<<< HEAD
 instance : is_preorder game (≤) :=
 { refl := le_refl,
   trans := le_trans }
 
-/-- The relation `x < y` on games. -/
--- We don't yet make this into an instance, because it will conflict with the (incorrect) notion
--- of `<` provided by `partial_order` later.
-def lt : game → game → Prop :=
-quotient.lift₂ (λ x y, x < y) (λ x₁ y₁ x₂ y₂ hx hy, propext (lt_congr hx hy))
-=======
 /-- This instance is incompatible with that provided by `game.partial_order`, which is why it's made
 into a `def` instead. -/
 instance : has_lt game :=
 ⟨quotient.lift₂ (λ x y, x < y) (λ x₁ y₁ x₂ y₂ hx hy, propext (lt_congr hx hy))⟩
->>>>>>> 7d287537
 
 @[simp] theorem not_le : ∀ {x y : game}, ¬ x ≤ y ↔ y < x :=
 by { rintro ⟨x⟩ ⟨y⟩, exact not_le }
