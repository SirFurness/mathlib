--- conflicted
+++ resolved
@@ -702,7 +702,6 @@
 lift (λ x ox, lift (λ y oy, f x y ox oy) (λ y₁ y₂ oy₁ oy₂, H _ _ _ _ equiv_rfl))
   (λ x₁ x₂ ox₁ ox₂ h, funext $ quotient.ind $ by exact λ ⟨y, oy⟩, H _ _ _ _ h equiv_rfl)
 
-<<<<<<< HEAD
 /-! All the surreal operations (`+`, `-`, `*`) and relations (`≤`, `<`) are inherited from
   `pgame`. -/
 
@@ -713,7 +712,7 @@
   zero := mk 0 numeric_zero,
   zero_add := by { rintros ⟨a⟩, exact quotient.sound (zero_add_equiv a) },
   add_zero := by { rintros ⟨a⟩, exact quotient.sound (add_zero_equiv a) },
-  neg := lift (λ x ox, ⟦⟨-x, ox.neg⟩⟧) (λ _ _ _ _ a, quotient.sound $ neg_congr a),
+  neg := lift (λ x ox, ⟦⟨-x, ox.neg⟩⟧) (λ _ _ _ _ a, quotient.sound $ neg_equiv_neg_iff.2 a),
   add_left_neg := by { rintros ⟨a⟩, exact quotient.sound (add_left_neg_equiv a) },
   add_comm := by { rintros ⟨_⟩ ⟨_⟩, exact quotient.sound add_comm_equiv } }
 
@@ -741,48 +740,6 @@
 noncomputable instance : linear_ordered_comm_ring surreal :=
 { exists_pair_ne := ⟨0, 1, ne_of_lt zero_lt_one⟩,
   le_total := by { rintro ⟨x⟩ ⟨y⟩, exact (le_or_gf x.1 y.1).imp id (λ h, h.le y.2 x.2) },
-=======
-instance : has_le surreal :=
-⟨lift₂ (λ x y _ _, x ≤ y) (λ x₁ y₁ x₂ y₂ _ _ _ _ hx hy, propext (le_congr hx hy))⟩
-
-instance : has_lt surreal :=
-⟨lift₂ (λ x y _ _, x < y) (λ x₁ y₁ x₂ y₂ _ _ _ _ hx hy, propext (lt_congr hx hy))⟩
-
-/-- Addition on surreals is inherited from pre-game addition:
-the sum of `x = {xL | xR}` and `y = {yL | yR}` is `{xL + y, x + yL | xR + y, x + yR}`. -/
-instance : has_add surreal  :=
-⟨surreal.lift₂
-  (λ (x y : pgame) (ox) (oy), ⟦⟨x + y, ox.add oy⟩⟧)
-  (λ x₁ y₁ x₂ y₂ _ _ _ _ hx hy, quotient.sound (pgame.add_congr hx hy))⟩
-
-/-- Negation for surreal numbers is inherited from pre-game negation:
-the negation of `{L | R}` is `{-R | -L}`. -/
-instance : has_neg surreal  :=
-⟨surreal.lift
-  (λ x ox, ⟦⟨-x, ox.neg⟩⟧)
-  (λ _ _ _ _ a, quotient.sound (pgame.neg_equiv_neg_iff.2 a))⟩
-
-instance : ordered_add_comm_group surreal :=
-{ add               := (+),
-  add_assoc         := by { rintros ⟨_⟩ ⟨_⟩ ⟨_⟩, exact quotient.sound add_assoc_equiv },
-  zero              := 0,
-  zero_add          := by { rintros ⟨_⟩, exact quotient.sound (pgame.zero_add_equiv a) },
-  add_zero          := by { rintros ⟨_⟩, exact quotient.sound (pgame.add_zero_equiv a) },
-  neg               := has_neg.neg,
-  add_left_neg      := by { rintros ⟨_⟩, exact quotient.sound (pgame.add_left_neg_equiv a) },
-  add_comm          := by { rintros ⟨_⟩ ⟨_⟩, exact quotient.sound pgame.add_comm_equiv },
-  le                := (≤),
-  lt                := (<),
-  le_refl           := by { rintros ⟨_⟩, apply @le_rfl pgame },
-  le_trans          := by { rintros ⟨_⟩ ⟨_⟩ ⟨_⟩, apply @le_trans pgame },
-  lt_iff_le_not_le  := by { rintros ⟨_, ox⟩ ⟨_, oy⟩, exact lt_iff_le_not_le },
-  le_antisymm       := by { rintros ⟨_⟩ ⟨_⟩ h₁ h₂, exact quotient.sound ⟨h₁, h₂⟩ },
-  add_le_add_left   := by { rintros ⟨_⟩ ⟨_⟩ hx ⟨_⟩, exact @add_le_add_left pgame _ _ _ _ _ hx _ } }
-
-noncomputable instance : linear_ordered_add_comm_group surreal :=
-{ le_total := by rintro ⟨⟨x, ox⟩⟩ ⟨⟨y, oy⟩⟩; classical; exact
-    or_iff_not_imp_left.2 (λ h, (pgame.not_le.1 h).le oy ox),
->>>>>>> 2967fae8
   decidable_le := classical.dec_rel _,
   .. surreal.ordered_comm_ring }
 
