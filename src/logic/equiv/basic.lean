/-
Copyright (c) 2015 Microsoft Corporation. All rights reserved.
Released under Apache 2.0 license as described in the file LICENSE.
Authors: Leonardo de Moura, Mario Carneiro
-/
import data.fun_like.equiv
import data.option.basic
import data.prod
import data.quot
import data.sigma.basic
import data.sum.basic
import data.subtype
import logic.function.conjugate
import logic.unique
import tactic.norm_cast
import tactic.simps

/-!
# Equivalence between types

In this file we define two types:

* `equiv α β` a.k.a. `α ≃ β`: a bijective map `α → β` bundled with its inverse map; we use this (and
  not equality!) to express that various `Type`s or `Sort`s are equivalent.

* `equiv.perm α`: the group of permutations `α ≃ α`. More lemmas about `equiv.perm` can be found in
  `group_theory/perm`.

Then we define

* canonical isomorphisms between various types: e.g.,

  - `equiv.refl α` is the identity map interpreted as `α ≃ α`;

  - `equiv.sum_equiv_sigma_bool` is the canonical equivalence between the sum of two types `α ⊕ β`
    and the sigma-type `Σ b : bool, cond b α β`;

  - `equiv.prod_sum_distrib : α × (β ⊕ γ) ≃ (α × β) ⊕ (α × γ)` shows that type product and type sum
    satisfy the distributive law up to a canonical equivalence;

* operations on equivalences: e.g.,

  - `equiv.symm e : β ≃ α` is the inverse of `e : α ≃ β`;

  - `equiv.trans e₁ e₂ : α ≃ γ` is the composition of `e₁ : α ≃ β` and `e₂ : β ≃ γ` (note the order
    of the arguments!);

  - `equiv.prod_congr ea eb : α₁ × β₁ ≃ α₂ × β₂`: combine two equivalences `ea : α₁ ≃ α₂` and
    `eb : β₁ ≃ β₂` using `prod.map`.

* definitions that transfer some instances along an equivalence. By convention, we transfer
  instances from right to left.

  - `equiv.inhabited` takes `e : α ≃ β` and `[inhabited β]` and returns `inhabited α`;
  - `equiv.unique` takes `e : α ≃ β` and `[unique β]` and returns `unique α`;
  - `equiv.decidable_eq` takes `e : α ≃ β` and `[decidable_eq β]` and returns `decidable_eq α`.

  More definitions of this kind can be found in other files. E.g., `data/equiv/transfer_instance`
  does it for many algebraic type classes like `group`, `module`, etc.

## Tags

equivalence, congruence, bijective map
-/

open function

universes u v w z
variables {α : Sort u} {β : Sort v} {γ : Sort w}

/-- `α ≃ β` is the type of functions from `α → β` with a two-sided inverse. -/
@[nolint has_inhabited_instance]
structure equiv (α : Sort*) (β : Sort*) :=
(to_fun    : α → β)
(inv_fun   : β → α)
(left_inv  : left_inverse inv_fun to_fun)
(right_inv : right_inverse inv_fun to_fun)

infix ` ≃ `:25 := equiv

instance {F} [equiv_like F α β] : has_coe_t F (α ≃ β) :=
⟨λ f, { to_fun := f, inv_fun := equiv_like.inv f, left_inv := equiv_like.left_inv f,
  right_inv := equiv_like.right_inv f }⟩

/-- `perm α` is the type of bijections from `α` to itself. -/
@[reducible] def equiv.perm (α : Sort*) := equiv α α

namespace equiv

instance : equiv_like (α ≃ β) α β :=
{ coe := to_fun, inv := inv_fun, left_inv := left_inv, right_inv := right_inv,
  coe_injective' := λ e₁ e₂ h₁ h₂, by { cases e₁, cases e₂, congr' } }

instance : has_coe_to_fun (α ≃ β) (λ _, α → β) := ⟨to_fun⟩

@[simp] theorem coe_fn_mk (f : α → β) (g l r) : (equiv.mk f g l r : α → β) = f :=
rfl

/-- The map `coe_fn : (r ≃ s) → (r → s)` is injective. -/
theorem coe_fn_injective : @function.injective (α ≃ β) (α → β) coe_fn := fun_like.coe_injective
protected lemma coe_inj {e₁ e₂ : α ≃ β} : (e₁ : α → β) = e₂ ↔ e₁ = e₂ := fun_like.coe_fn_eq
@[ext] lemma ext {f g : equiv α β} (H : ∀ x, f x = g x) : f = g := fun_like.ext f g H
protected lemma congr_arg {f : equiv α β} {x x' : α} : x = x' → f x = f x' := fun_like.congr_arg f
protected lemma congr_fun {f g : equiv α β} (h : f = g) (x : α) : f x = g x :=
fun_like.congr_fun h x
lemma ext_iff {f g : equiv α β} : f = g ↔ ∀ x, f x = g x := fun_like.ext_iff

@[ext] lemma perm.ext {σ τ : equiv.perm α} (H : ∀ x, σ x = τ x) : σ = τ :=
equiv.ext H

protected lemma perm.congr_arg {f : equiv.perm α} {x x' : α} : x = x' → f x = f x' :=
equiv.congr_arg

protected lemma perm.congr_fun {f g : equiv.perm α} (h : f = g) (x : α) : f x = g x :=
equiv.congr_fun h x

lemma perm.ext_iff {σ τ : equiv.perm α} : σ = τ ↔ ∀ x, σ x = τ x :=
ext_iff

/-- Any type is equivalent to itself. -/
@[refl] protected def refl (α : Sort*) : α ≃ α := ⟨id, id, λ x, rfl, λ x, rfl⟩

instance inhabited' : inhabited (α ≃ α) := ⟨equiv.refl α⟩

/-- Inverse of an equivalence `e : α ≃ β`. -/
@[symm] protected def symm (e : α ≃ β) : β ≃ α := ⟨e.inv_fun, e.to_fun, e.right_inv, e.left_inv⟩

/-- See Note [custom simps projection] -/
def simps.symm_apply (e : α ≃ β) : β → α := e.symm

initialize_simps_projections equiv (to_fun → apply, inv_fun → symm_apply)

/-- Composition of equivalences `e₁ : α ≃ β` and `e₂ : β ≃ γ`. -/
@[trans] protected def trans (e₁ : α ≃ β) (e₂ : β ≃ γ) : α ≃ γ :=
⟨e₂ ∘ e₁, e₁.symm ∘ e₂.symm, e₂.left_inv.comp e₁.left_inv, e₂.right_inv.comp e₁.right_inv⟩

@[simp]
lemma to_fun_as_coe (e : α ≃ β) : e.to_fun = e := rfl

@[simp]
lemma inv_fun_as_coe (e : α ≃ β) : e.inv_fun = e.symm := rfl

protected theorem injective (e : α ≃ β) : injective e := equiv_like.injective e
protected theorem surjective (e : α ≃ β) : surjective e := equiv_like.surjective e
protected theorem bijective (e : α ≃ β) : bijective e := equiv_like.bijective e

protected theorem subsingleton (e : α ≃ β) [subsingleton β] : subsingleton α :=
e.injective.subsingleton

protected theorem subsingleton.symm (e : α ≃ β) [subsingleton α] : subsingleton β :=
e.symm.injective.subsingleton

lemma subsingleton_congr (e : α ≃ β) : subsingleton α ↔ subsingleton β :=
⟨λ h, by exactI e.symm.subsingleton, λ h, by exactI e.subsingleton⟩

instance equiv_subsingleton_cod [subsingleton β] :
  subsingleton (α ≃ β) :=
⟨λ f g, equiv.ext $ λ x, subsingleton.elim _ _⟩

instance equiv_subsingleton_dom [subsingleton α] :
  subsingleton (α ≃ β) :=
⟨λ f g, equiv.ext $ λ x, @subsingleton.elim _ (equiv.subsingleton.symm f) _ _⟩

instance perm_unique [subsingleton α] : unique (perm α) :=
unique_of_subsingleton (equiv.refl α)

lemma perm.subsingleton_eq_refl [subsingleton α] (e : perm α) :
  e = equiv.refl α := subsingleton.elim _ _

/-- Transfer `decidable_eq` across an equivalence. -/
protected def decidable_eq (e : α ≃ β) [decidable_eq β] : decidable_eq α :=
e.injective.decidable_eq

lemma nonempty_congr (e : α ≃ β) : nonempty α ↔ nonempty β :=
nonempty.congr e e.symm

protected lemma nonempty (e : α ≃ β) [nonempty β] : nonempty α :=
e.nonempty_congr.mpr ‹_›

/-- If `α ≃ β` and `β` is inhabited, then so is `α`. -/
protected def inhabited [inhabited β] (e : α ≃ β) : inhabited α :=
⟨e.symm default⟩

/-- If `α ≃ β` and `β` is a singleton type, then so is `α`. -/
protected def unique [unique β] (e : α ≃ β) : unique α :=
e.symm.surjective.unique

/-- Equivalence between equal types. -/
protected def cast {α β : Sort*} (h : α = β) : α ≃ β :=
⟨cast h, cast h.symm, λ x, by { cases h, refl }, λ x, by { cases h, refl }⟩

@[simp] theorem coe_fn_symm_mk (f : α → β) (g l r) : ((equiv.mk f g l r).symm : β → α) = g :=
rfl

@[simp] theorem coe_refl : ⇑(equiv.refl α) = id := rfl

@[simp] theorem perm.coe_subsingleton {α : Type*} [subsingleton α] (e : perm α) : ⇑(e) = id :=
by rw [perm.subsingleton_eq_refl e, coe_refl]

theorem refl_apply (x : α) : equiv.refl α x = x := rfl

@[simp] theorem coe_trans (f : α ≃ β) (g : β ≃ γ) : ⇑(f.trans g) = g ∘ f := rfl

theorem trans_apply (f : α ≃ β) (g : β ≃ γ) (a : α) : (f.trans g) a = g (f a) := rfl

@[simp] theorem apply_symm_apply  (e : α ≃ β) (x : β) : e (e.symm x) = x :=
e.right_inv x

@[simp] theorem symm_apply_apply (e : α ≃ β) (x : α) : e.symm (e x) = x :=
e.left_inv x

@[simp] theorem symm_comp_self (e : α ≃ β) : e.symm ∘ e = id := funext e.symm_apply_apply

@[simp] theorem self_comp_symm (e : α ≃ β) : e ∘ e.symm = id := funext e.apply_symm_apply

@[simp] lemma symm_trans_apply (f : α ≃ β) (g : β ≃ γ) (a : γ) :
  (f.trans g).symm a = f.symm (g.symm a) := rfl

-- The `simp` attribute is needed to make this a `dsimp` lemma.
-- `simp` will always rewrite with `equiv.symm_symm` before this has a chance to fire.
@[simp, nolint simp_nf] theorem symm_symm_apply (f : α ≃ β) (b : α) : f.symm.symm b = f b := rfl

theorem apply_eq_iff_eq (f : α ≃ β) {x y : α} : f x = f y ↔ x = y := equiv_like.apply_eq_iff_eq f

theorem apply_eq_iff_eq_symm_apply {α β : Sort*} (f : α ≃ β) {x : α} {y : β} :
  f x = y ↔ x = f.symm y :=
begin
  conv_lhs { rw ←apply_symm_apply f y, },
  rw apply_eq_iff_eq,
end

@[simp] theorem cast_apply {α β} (h : α = β) (x : α) : equiv.cast h x = cast h x := rfl

@[simp] theorem cast_symm {α β} (h : α = β) : (equiv.cast h).symm = equiv.cast h.symm := rfl

@[simp] theorem cast_refl {α} (h : α = α := rfl) : equiv.cast h = equiv.refl α := rfl

@[simp] theorem cast_trans {α β γ} (h : α = β) (h2 : β = γ) :
  (equiv.cast h).trans (equiv.cast h2) = equiv.cast (h.trans h2) :=
ext $ λ x, by { substs h h2, refl }

lemma cast_eq_iff_heq {α β} (h : α = β) {a : α} {b : β} : equiv.cast h a = b ↔ a == b :=
by { subst h, simp }

lemma symm_apply_eq {α β} (e : α ≃ β) {x y} : e.symm x = y ↔ x = e y :=
⟨λ H, by simp [H.symm], λ H, by simp [H]⟩

lemma eq_symm_apply {α β} (e : α ≃ β) {x y} : y = e.symm x ↔ e y = x :=
(eq_comm.trans e.symm_apply_eq).trans eq_comm

@[simp] theorem symm_symm (e : α ≃ β) : e.symm.symm = e := by { cases e, refl }

@[simp] theorem trans_refl (e : α ≃ β) : e.trans (equiv.refl β) = e := by { cases e, refl }

@[simp] theorem refl_symm : (equiv.refl α).symm = equiv.refl α := rfl

@[simp] theorem refl_trans (e : α ≃ β) : (equiv.refl α).trans e = e := by { cases e, refl }

@[simp] theorem symm_trans_self (e : α ≃ β) : e.symm.trans e = equiv.refl β := ext (by simp)

@[simp] theorem self_trans_symm (e : α ≃ β) : e.trans e.symm = equiv.refl α := ext (by simp)

lemma trans_assoc {δ} (ab : α ≃ β) (bc : β ≃ γ) (cd : γ ≃ δ) :
  (ab.trans bc).trans cd = ab.trans (bc.trans cd) :=
equiv.ext $ assume a, rfl

theorem left_inverse_symm (f : equiv α β) : left_inverse f.symm f := f.left_inv

theorem right_inverse_symm (f : equiv α β) : function.right_inverse f.symm f := f.right_inv

lemma injective_comp (e : α ≃ β) (f : β → γ) : injective (f ∘ e) ↔ injective f :=
equiv_like.injective_comp e f

lemma comp_injective (f : α → β) (e : β ≃ γ) : injective (e ∘ f) ↔ injective f :=
equiv_like.comp_injective f e

lemma surjective_comp (e : α ≃ β) (f : β → γ) : surjective (f ∘ e) ↔ surjective f :=
equiv_like.surjective_comp e f

lemma comp_surjective (f : α → β) (e : β ≃ γ) : surjective (e ∘ f) ↔ surjective f :=
equiv_like.comp_surjective f e

lemma bijective_comp (e : α ≃ β) (f : β → γ) : bijective (f ∘ e) ↔ bijective f :=
equiv_like.bijective_comp e f

lemma comp_bijective (f : α → β) (e : β ≃ γ) : bijective (e ∘ f) ↔ bijective f :=
equiv_like.comp_bijective f e

/-- If `α` is equivalent to `β` and `γ` is equivalent to `δ`, then the type of equivalences `α ≃ γ`
is equivalent to the type of equivalences `β ≃ δ`. -/
def equiv_congr {δ} (ab : α ≃ β) (cd : γ ≃ δ) : (α ≃ γ) ≃ (β ≃ δ) :=
⟨ λac, (ab.symm.trans ac).trans cd, λbd, ab.trans $ bd.trans $ cd.symm,
  assume ac, by { ext x, simp }, assume ac, by { ext x, simp } ⟩

@[simp] lemma equiv_congr_refl {α β} :
  (equiv.refl α).equiv_congr (equiv.refl β) = equiv.refl (α ≃ β) := by { ext, refl }

@[simp] lemma equiv_congr_symm {δ} (ab : α ≃ β) (cd : γ ≃ δ) :
  (ab.equiv_congr cd).symm = ab.symm.equiv_congr cd.symm := by { ext, refl }

@[simp] lemma equiv_congr_trans {δ ε ζ} (ab : α ≃ β) (de : δ ≃ ε) (bc : β ≃ γ) (ef : ε ≃ ζ) :
  (ab.equiv_congr de).trans (bc.equiv_congr ef) = (ab.trans bc).equiv_congr (de.trans ef) :=
by { ext, refl }

@[simp] lemma equiv_congr_refl_left {α β γ} (bg : β ≃ γ) (e : α ≃ β) :
  (equiv.refl α).equiv_congr bg e = e.trans bg := rfl

@[simp] lemma equiv_congr_refl_right {α β} (ab e : α ≃ β) :
  ab.equiv_congr (equiv.refl β) e = ab.symm.trans e := rfl

@[simp] lemma equiv_congr_apply_apply {δ} (ab : α ≃ β) (cd : γ ≃ δ) (e : α ≃ γ) (x) :
  ab.equiv_congr cd e x = cd (e (ab.symm x)) := rfl

section perm_congr

variables {α' β' : Type*} (e : α' ≃ β')

/-- If `α` is equivalent to `β`, then `perm α` is equivalent to `perm β`. -/
def perm_congr : perm α' ≃ perm β' :=
equiv_congr e e

lemma perm_congr_def (p : equiv.perm α') :
  e.perm_congr p = (e.symm.trans p).trans e := rfl

@[simp] lemma perm_congr_refl :
  e.perm_congr (equiv.refl _) = equiv.refl _ :=
by simp [perm_congr_def]

@[simp] lemma perm_congr_symm :
  e.perm_congr.symm = e.symm.perm_congr := rfl

@[simp] lemma perm_congr_apply (p : equiv.perm α') (x) :
  e.perm_congr p x = e (p (e.symm x)) := rfl

lemma perm_congr_symm_apply (p : equiv.perm β') (x) :
  e.perm_congr.symm p x = e.symm (p (e x)) := rfl

lemma perm_congr_trans (p p' : equiv.perm α') :
  (e.perm_congr p).trans (e.perm_congr p') = e.perm_congr (p.trans p') :=
by { ext, simp }

end perm_congr

/-- If `α` is an empty type, then it is equivalent to the `empty` type. -/
def equiv_empty (α : Sort u) [is_empty α] : α ≃ empty :=
⟨is_empty_elim, λ e, e.rec _, is_empty_elim, λ e, e.rec _⟩

/-- `α` is equivalent to an empty type iff `α` is empty. -/
def equiv_empty_equiv (α : Sort u) : (α ≃ empty) ≃ is_empty α :=
⟨λ e, function.is_empty e, @equiv_empty α, λ e, ext $ λ x, (e x).elim, λ p, rfl⟩

/-- `false` is equivalent to `empty`. -/
def false_equiv_empty : false ≃ empty :=
equiv_empty _

/-- If `α` is an empty type, then it is equivalent to the `pempty` type in any universe. -/
def {u' v'} equiv_pempty (α : Sort v') [is_empty α] : α ≃ pempty.{u'} :=
⟨is_empty_elim, λ e, e.rec _, is_empty_elim, λ e, e.rec _⟩

/-- `false` is equivalent to `pempty`. -/
def false_equiv_pempty : false ≃ pempty :=
equiv_pempty _

/-- `empty` is equivalent to `pempty`. -/
def empty_equiv_pempty : empty ≃ pempty :=
equiv_pempty _

/-- `pempty` types from any two universes are equivalent. -/
def pempty_equiv_pempty : pempty.{v} ≃ pempty.{w} :=
equiv_pempty _

/-- The `Sort` of proofs of a true proposition is equivalent to `punit`. -/
def prop_equiv_punit {p : Prop} (h : p) : p ≃ punit :=
⟨λ x, (), λ x, h, λ _, rfl, λ ⟨⟩, rfl⟩

/-- The `Sort` of proofs of a false proposition is equivalent to `pempty`. -/
def prop_equiv_pempty {p : Prop} (h : ¬p) : p ≃ pempty :=
⟨λ x, absurd x h, λ x, by cases x, λ x, absurd x h, λ x, by cases x⟩

/-- `true` is equivalent to `punit`. -/
def true_equiv_punit : true ≃ punit := prop_equiv_punit trivial

/-- `ulift α` is equivalent to `α`. -/
@[simps apply symm_apply {fully_applied := ff}]
protected def ulift {α : Type v} : ulift.{u} α ≃ α :=
⟨ulift.down, ulift.up, ulift.up_down, λ a, rfl⟩

/-- `plift α` is equivalent to `α`. -/
@[simps apply symm_apply {fully_applied := ff}]
protected def plift : plift α ≃ α :=
⟨plift.down, plift.up, plift.up_down, plift.down_up⟩

/-- `pprod α β` is equivalent to `α × β` -/
@[simps apply symm_apply]
def pprod_equiv_prod {α β : Type*} : pprod α β ≃ α × β :=
{ to_fun := λ x, (x.1, x.2),
  inv_fun := λ x, ⟨x.1, x.2⟩,
  left_inv := λ ⟨x, y⟩, rfl,
  right_inv := λ ⟨x, y⟩, rfl }

/-- equivalence of propositions is the same as iff -/
def of_iff {P Q : Prop} (h : P ↔ Q) : P ≃ Q :=
{ to_fun := h.mp,
  inv_fun := h.mpr,
  left_inv := λ x, rfl,
  right_inv := λ y, rfl }

/-- If `α₁` is equivalent to `α₂` and `β₁` is equivalent to `β₂`, then the type of maps `α₁ → β₁`
is equivalent to the type of maps `α₂ → β₂`. -/
@[congr, simps apply] def arrow_congr {α₁ β₁ α₂ β₂ : Sort*} (e₁ : α₁ ≃ α₂) (e₂ : β₁ ≃ β₂) :
  (α₁ → β₁) ≃ (α₂ → β₂) :=
{ to_fun := λ f, e₂ ∘ f ∘ e₁.symm,
  inv_fun := λ f, e₂.symm ∘ f ∘ e₁,
  left_inv := λ f, funext $ λ x, by simp,
  right_inv := λ f, funext $ λ x, by simp }

lemma arrow_congr_comp {α₁ β₁ γ₁ α₂ β₂ γ₂ : Sort*}
  (ea : α₁ ≃ α₂) (eb : β₁ ≃ β₂) (ec : γ₁ ≃ γ₂) (f : α₁ → β₁) (g : β₁ → γ₁) :
  arrow_congr ea ec (g ∘ f) = (arrow_congr eb ec g) ∘ (arrow_congr ea eb f) :=
by { ext, simp only [comp, arrow_congr_apply, eb.symm_apply_apply] }

@[simp] lemma arrow_congr_refl {α β : Sort*} :
  arrow_congr (equiv.refl α) (equiv.refl β) = equiv.refl (α → β) := rfl

@[simp] lemma arrow_congr_trans {α₁ β₁ α₂ β₂ α₃ β₃ : Sort*}
  (e₁ : α₁ ≃ α₂) (e₁' : β₁ ≃ β₂) (e₂ : α₂ ≃ α₃) (e₂' : β₂ ≃ β₃) :
  arrow_congr (e₁.trans e₂) (e₁'.trans e₂') = (arrow_congr e₁ e₁').trans (arrow_congr e₂ e₂') :=
rfl

@[simp] lemma arrow_congr_symm {α₁ β₁ α₂ β₂ : Sort*} (e₁ : α₁ ≃ α₂) (e₂ : β₁ ≃ β₂) :
  (arrow_congr e₁ e₂).symm = arrow_congr e₁.symm e₂.symm :=
rfl

/--
A version of `equiv.arrow_congr` in `Type`, rather than `Sort`.

The `equiv_rw` tactic is not able to use the default `Sort` level `equiv.arrow_congr`,
because Lean's universe rules will not unify `?l_1` with `imax (1 ?m_1)`.
-/
@[congr, simps apply]
def arrow_congr' {α₁ β₁ α₂ β₂ : Type*} (hα : α₁ ≃ α₂) (hβ : β₁ ≃ β₂) : (α₁ → β₁) ≃ (α₂ → β₂) :=
equiv.arrow_congr hα hβ

@[simp] lemma arrow_congr'_refl {α β : Type*} :
  arrow_congr' (equiv.refl α) (equiv.refl β) = equiv.refl (α → β) := rfl

@[simp] lemma arrow_congr'_trans {α₁ β₁ α₂ β₂ α₃ β₃ : Type*}
  (e₁ : α₁ ≃ α₂) (e₁' : β₁ ≃ β₂) (e₂ : α₂ ≃ α₃) (e₂' : β₂ ≃ β₃) :
  arrow_congr' (e₁.trans e₂) (e₁'.trans e₂') = (arrow_congr' e₁ e₁').trans (arrow_congr' e₂ e₂') :=
rfl

@[simp] lemma arrow_congr'_symm {α₁ β₁ α₂ β₂ : Type*} (e₁ : α₁ ≃ α₂) (e₂ : β₁ ≃ β₂) :
  (arrow_congr' e₁ e₂).symm = arrow_congr' e₁.symm e₂.symm :=
rfl

/-- Conjugate a map `f : α → α` by an equivalence `α ≃ β`. -/
@[simps apply]
def conj (e : α ≃ β) : (α → α) ≃ (β → β) := arrow_congr e e

@[simp] lemma conj_refl : conj (equiv.refl α) = equiv.refl (α → α) := rfl

@[simp] lemma conj_symm (e : α ≃ β) : e.conj.symm = e.symm.conj := rfl

@[simp] lemma conj_trans (e₁ : α ≃ β) (e₂ : β ≃ γ) :
  (e₁.trans e₂).conj = e₁.conj.trans e₂.conj :=
rfl

-- This should not be a simp lemma as long as `(∘)` is reducible:
-- when `(∘)` is reducible, Lean can unify `f₁ ∘ f₂` with any `g` using
-- `f₁ := g` and `f₂ := λ x, x`.  This causes nontermination.
lemma conj_comp (e : α ≃ β) (f₁ f₂ : α → α) :
  e.conj (f₁ ∘ f₂) = (e.conj f₁) ∘ (e.conj f₂) :=
by apply arrow_congr_comp

lemma eq_comp_symm {α β γ} (e : α ≃ β) (f : β → γ) (g : α → γ) :
  f = g ∘ e.symm ↔ f ∘ e = g :=
(e.arrow_congr (equiv.refl γ)).symm_apply_eq.symm

lemma comp_symm_eq {α β γ} (e : α ≃ β) (f : β → γ) (g : α → γ) :
  g ∘ e.symm = f ↔ g = f ∘ e :=
(e.arrow_congr (equiv.refl γ)).eq_symm_apply.symm

lemma eq_symm_comp {α β γ} (e : α ≃ β) (f : γ → α) (g : γ → β) :
  f = e.symm ∘ g ↔ e ∘ f = g :=
((equiv.refl γ).arrow_congr e).eq_symm_apply

lemma symm_comp_eq {α β γ} (e : α ≃ β) (f : γ → α) (g : γ → β) :
  e.symm ∘ g = f ↔ g = e ∘ f :=
((equiv.refl γ).arrow_congr e).symm_apply_eq

section binary_op

variables {α₁ β₁ : Type*} (e : α₁ ≃ β₁) (f : α₁ → α₁ → α₁)

lemma semiconj_conj (f : α₁ → α₁) : semiconj e f (e.conj f) := λ x, by simp

lemma semiconj₂_conj : semiconj₂ e f (e.arrow_congr e.conj f) := λ x y, by simp

instance [is_associative α₁ f] :
  is_associative β₁ (e.arrow_congr (e.arrow_congr e) f) :=
(e.semiconj₂_conj f).is_associative_right e.surjective

instance [is_idempotent α₁ f] :
  is_idempotent β₁ (e.arrow_congr (e.arrow_congr e) f) :=
(e.semiconj₂_conj f).is_idempotent_right e.surjective

instance [is_left_cancel α₁ f] :
  is_left_cancel β₁ (e.arrow_congr (e.arrow_congr e) f) :=
⟨e.surjective.forall₃.2 $ λ x y z, by simpa using @is_left_cancel.left_cancel _ f _ x y z⟩

instance [is_right_cancel α₁ f] :
  is_right_cancel β₁ (e.arrow_congr (e.arrow_congr e) f) :=
⟨e.surjective.forall₃.2 $ λ x y z, by simpa using @is_right_cancel.right_cancel _ f _ x y z⟩

end binary_op

/-- `punit` sorts in any two universes are equivalent. -/
def punit_equiv_punit : punit.{v} ≃ punit.{w} :=
⟨λ _, punit.star, λ _, punit.star, λ u, by { cases u, refl }, λ u, by { cases u, reflexivity }⟩

section
/-- The sort of maps to `punit.{v}` is equivalent to `punit.{w}`. -/
def arrow_punit_equiv_punit (α : Sort*) : (α → punit.{v}) ≃ punit.{w} :=
⟨λ f, punit.star, λ u f, punit.star,
  λ f, by { funext x, cases f x, refl }, λ u, by { cases u, reflexivity }⟩

/-- If `α` is `subsingleton` and `a : α`, then the type of dependent functions `Π (i : α), β
i` is equivalent to `β i`. -/
@[simps]
def Pi_subsingleton {α} (β : α → Sort*) [subsingleton α] (a : α) : (Π a', β a') ≃ β a :=
{ to_fun := eval a,
  inv_fun := λ x b, cast (congr_arg β $ subsingleton.elim a b) x,
  left_inv := λ f, funext $ λ b, by { rw subsingleton.elim b a, reflexivity },
  right_inv := λ b, rfl }

/-- If `α` has a unique term, then the type of function `α → β` is equivalent to `β`. -/
@[simps { fully_applied := ff }] def fun_unique (α β) [unique α] : (α → β) ≃ β :=
Pi_subsingleton _ default

/-- The sort of maps from `punit` is equivalent to the codomain. -/
def punit_arrow_equiv (α : Sort*) : (punit.{u} → α) ≃ α :=
fun_unique _ _

/-- The sort of maps from `true` is equivalent to the codomain. -/
def true_arrow_equiv (α : Sort*) : (true → α) ≃ α :=
fun_unique _ _

/-- The sort of maps from a type that `is_empty` is equivalent to `punit`. -/
def arrow_punit_of_is_empty (α β : Sort*) [is_empty α] : (α → β) ≃ punit.{u} :=
⟨λ f, punit.star, λ u, is_empty_elim, λ f, funext is_empty_elim, λ u, by { cases u, refl }⟩

/-- The sort of maps from `empty` is equivalent to `punit`. -/
def empty_arrow_equiv_punit (α : Sort*) : (empty → α) ≃ punit.{u} :=
arrow_punit_of_is_empty _ _

/-- The sort of maps from `pempty` is equivalent to `punit`. -/
def pempty_arrow_equiv_punit (α : Sort*) : (pempty → α) ≃ punit.{u} :=
arrow_punit_of_is_empty _ _

/-- The sort of maps from `false` is equivalent to `punit`. -/
def false_arrow_equiv_punit (α : Sort*) : (false → α) ≃ punit.{u} :=
arrow_punit_of_is_empty _ _

end

/-- Product of two equivalences. If `α₁ ≃ α₂` and `β₁ ≃ β₂`, then `α₁ × β₁ ≃ α₂ × β₂`. -/
@[congr, simps apply]
def prod_congr {α₁ β₁ α₂ β₂ : Type*} (e₁ : α₁ ≃ α₂) (e₂ : β₁ ≃ β₂) : α₁ × β₁ ≃ α₂ × β₂ :=
⟨prod.map e₁ e₂, prod.map e₁.symm e₂.symm, λ ⟨a, b⟩, by simp, λ ⟨a, b⟩, by simp⟩

@[simp] theorem prod_congr_symm {α₁ β₁ α₂ β₂ : Type*} (e₁ : α₁ ≃ α₂) (e₂ : β₁ ≃ β₂) :
  (prod_congr e₁ e₂).symm = prod_congr e₁.symm e₂.symm :=
rfl

/-- Type product is commutative up to an equivalence: `α × β ≃ β × α`. -/
@[simps apply] def prod_comm (α β : Type*) : α × β ≃ β × α :=
⟨prod.swap, prod.swap, λ⟨a, b⟩, rfl, λ⟨a, b⟩, rfl⟩

@[simp] lemma prod_comm_symm (α β) : (prod_comm α β).symm = prod_comm β α := rfl

/-- Type product is associative up to an equivalence. -/
@[simps] def prod_assoc (α β γ : Sort*) : (α × β) × γ ≃ α × (β × γ) :=
⟨λ p, (p.1.1, p.1.2, p.2), λp, ((p.1, p.2.1), p.2.2), λ ⟨⟨a, b⟩, c⟩, rfl, λ ⟨a, ⟨b, c⟩⟩, rfl⟩

/-- Functions on `α × β` are equivalent to functions `α → β → γ`. -/
@[simps {fully_applied := ff}] def curry (α β γ : Type*) :
  (α × β → γ) ≃ (α → β → γ) :=
{ to_fun := curry,
  inv_fun := uncurry,
  left_inv := uncurry_curry,
  right_inv := curry_uncurry }

section
/-- `punit` is a right identity for type product up to an equivalence. -/
@[simps] def prod_punit (α : Type*) : α × punit.{u+1} ≃ α :=
⟨λ p, p.1, λ a, (a, punit.star), λ ⟨_, punit.star⟩, rfl, λ a, rfl⟩

/-- `punit` is a left identity for type product up to an equivalence. -/
@[simps] def punit_prod (α : Type*) : punit.{u+1} × α ≃ α :=
calc punit × α ≃ α × punit : prod_comm _ _
           ... ≃ α         : prod_punit _

/-- `empty` type is a right absorbing element for type product up to an equivalence. -/
def prod_empty (α : Type*) : α × empty ≃ empty :=
equiv_empty _

/-- `empty` type is a left absorbing element for type product up to an equivalence. -/
def empty_prod (α : Type*) : empty × α ≃ empty :=
equiv_empty _

/-- `pempty` type is a right absorbing element for type product up to an equivalence. -/
def prod_pempty (α : Type*) : α × pempty ≃ pempty :=
equiv_pempty _

/-- `pempty` type is a left absorbing element for type product up to an equivalence. -/
def pempty_prod (α : Type*) : pempty × α ≃ pempty :=
equiv_pempty _
end

section
open sum
/-- `psum` is equivalent to `sum`. -/
def psum_equiv_sum (α β : Type*) : psum α β ≃ α ⊕ β :=
⟨λ s, psum.cases_on s inl inr,
 λ s, sum.cases_on s psum.inl psum.inr,
 λ s, by cases s; refl,
 λ s, by cases s; refl⟩

/-- If `α ≃ α'` and `β ≃ β'`, then `α ⊕ β ≃ α' ⊕ β'`. -/
@[simps apply]
def sum_congr {α₁ β₁ α₂ β₂ : Type*} (ea : α₁ ≃ α₂) (eb : β₁ ≃ β₂) : α₁ ⊕ β₁ ≃ α₂ ⊕ β₂ :=
⟨sum.map ea eb, sum.map ea.symm eb.symm, λ x, by simp, λ x, by simp⟩

@[simp] lemma sum_congr_trans {α₁ α₂ β₁ β₂ γ₁ γ₂ : Sort*}
  (e : α₁ ≃ β₁) (f : α₂ ≃ β₂) (g : β₁ ≃ γ₁) (h : β₂ ≃ γ₂) :
  (equiv.sum_congr e f).trans (equiv.sum_congr g h) = (equiv.sum_congr (e.trans g) (f.trans h)) :=
by { ext i, cases i; refl }

@[simp] lemma sum_congr_symm {α β γ δ : Sort*} (e : α ≃ β) (f : γ ≃ δ) :
  (equiv.sum_congr e f).symm = (equiv.sum_congr (e.symm) (f.symm)) :=
rfl

@[simp] lemma sum_congr_refl {α β : Sort*} :
  equiv.sum_congr (equiv.refl α) (equiv.refl β) = equiv.refl (α ⊕ β) :=
by { ext i, cases i; refl }

namespace perm

/-- Combine a permutation of `α` and of `β` into a permutation of `α ⊕ β`. -/
@[reducible]
def sum_congr {α β : Type*} (ea : equiv.perm α) (eb : equiv.perm β) : equiv.perm (α ⊕ β) :=
equiv.sum_congr ea eb

@[simp] lemma sum_congr_apply {α β : Type*} (ea : equiv.perm α) (eb : equiv.perm β) (x : α ⊕ β) :
  sum_congr ea eb x = sum.map ⇑ea ⇑eb x := equiv.sum_congr_apply ea eb x

@[simp] lemma sum_congr_trans {α β : Sort*}
  (e : equiv.perm α) (f : equiv.perm β) (g : equiv.perm α) (h : equiv.perm β) :
  (sum_congr e f).trans (sum_congr g h) = sum_congr (e.trans g) (f.trans h) :=
equiv.sum_congr_trans e f g h

@[simp] lemma sum_congr_symm {α β : Sort*} (e : equiv.perm α) (f : equiv.perm β) :
  (sum_congr e f).symm = sum_congr (e.symm) (f.symm) :=
equiv.sum_congr_symm e f

@[simp] lemma sum_congr_refl {α β : Sort*} :
  sum_congr (equiv.refl α) (equiv.refl β) = equiv.refl (α ⊕ β) :=
equiv.sum_congr_refl

end perm

/-- `bool` is equivalent the sum of two `punit`s. -/
def bool_equiv_punit_sum_punit : bool ≃ punit.{u+1} ⊕ punit.{v+1} :=
⟨λ b, cond b (inr punit.star) (inl punit.star),
 λ s, sum.rec_on s (λ_, ff) (λ_, tt),
 λ b, by cases b; refl,
 λ s, by rcases s with ⟨⟨⟩⟩ | ⟨⟨⟩⟩; refl⟩

/-- `Prop` is noncomputably equivalent to `bool`. -/
noncomputable def Prop_equiv_bool : Prop ≃ bool :=
⟨λ p, @to_bool p (classical.prop_decidable _),
 λ b, b, λ p, by simp, λ b, by simp⟩

/-- Sum of types is commutative up to an equivalence. -/
@[simps apply]
def sum_comm (α β : Type*) : α ⊕ β ≃ β ⊕ α :=
⟨sum.swap, sum.swap, sum.swap_swap, sum.swap_swap⟩

@[simp] lemma sum_comm_symm (α β) : (sum_comm α β).symm = sum_comm β α := rfl

/-- Sum of types is associative up to an equivalence. -/
def sum_assoc (α β γ : Type*) : (α ⊕ β) ⊕ γ ≃ α ⊕ (β ⊕ γ) :=
⟨sum.elim (sum.elim sum.inl (sum.inr ∘ sum.inl)) (sum.inr ∘ sum.inr),
  sum.elim (sum.inl ∘ sum.inl) $ sum.elim (sum.inl ∘ sum.inr) sum.inr,
  by rintros (⟨_ | _⟩ | _); refl,
  by rintros (_ | ⟨_ | _⟩); refl⟩

@[simp] lemma sum_assoc_apply_inl_inl {α β γ} (a) : sum_assoc α β γ (inl (inl a)) = inl a := rfl

@[simp] lemma sum_assoc_apply_inl_inr {α β γ} (b) : sum_assoc α β γ (inl (inr b)) = inr (inl b) :=
rfl

@[simp] lemma sum_assoc_apply_inr {α β γ} (c) : sum_assoc α β γ (inr c) = inr (inr c) := rfl

@[simp] lemma sum_assoc_symm_apply_inl {α β γ} (a) : (sum_assoc α β γ).symm (inl a) = inl (inl a) :=
rfl

@[simp] lemma sum_assoc_symm_apply_inr_inl {α β γ} (b) :
  (sum_assoc α β γ).symm (inr (inl b)) = inl (inr b) := rfl

@[simp] lemma sum_assoc_symm_apply_inr_inr {α β γ} (c) :
  (sum_assoc α β γ).symm (inr (inr c)) = inr c := rfl


/-- Sum with `empty` is equivalent to the original type. -/
@[simps symm_apply] def sum_empty (α β : Type*) [is_empty β] : α ⊕ β ≃ α :=
⟨sum.elim id is_empty_elim,
 inl,
 λ s, by { rcases s with _ | x, refl, exact is_empty_elim x },
 λ a, rfl⟩

@[simp] lemma sum_empty_apply_inl {α β : Type*} [is_empty β] (a : α) :
  sum_empty α β (sum.inl a) = a := rfl

/-- The sum of `empty` with any `Sort*` is equivalent to the right summand. -/
@[simps symm_apply] def empty_sum (α β : Type*) [is_empty α] : α ⊕ β ≃ β :=
(sum_comm _ _).trans $ sum_empty _ _

@[simp] lemma empty_sum_apply_inr {α β : Type*} [is_empty α] (b : β) :
  empty_sum α β (sum.inr b) = b := rfl

/-- `option α` is equivalent to `α ⊕ punit` -/
def option_equiv_sum_punit (α : Type*) : option α ≃ α ⊕ punit.{u+1} :=
⟨λ o, o.elim (inr punit.star) inl,
 λ s, s.elim some (λ _, none),
 λ o, by cases o; refl,
 λ s, by rcases s with _ | ⟨⟨⟩⟩; refl⟩

@[simp] lemma option_equiv_sum_punit_none {α} :
  option_equiv_sum_punit α none = sum.inr punit.star := rfl
@[simp] lemma option_equiv_sum_punit_some {α} (a) :
  option_equiv_sum_punit α (some a) = sum.inl a := rfl

@[simp] lemma option_equiv_sum_punit_coe {α} (a : α) :
  option_equiv_sum_punit α a = sum.inl a := rfl

@[simp] lemma option_equiv_sum_punit_symm_inl {α} (a) :
  (option_equiv_sum_punit α).symm (sum.inl a) = a :=
rfl

@[simp] lemma option_equiv_sum_punit_symm_inr {α} (a) :
  (option_equiv_sum_punit α).symm (sum.inr a) = none :=
rfl

/-- The set of `x : option α` such that `is_some x` is equivalent to `α`. -/
@[simps] def option_is_some_equiv (α : Type*) : {x : option α // x.is_some} ≃ α :=
{ to_fun := λ o, option.get o.2,
  inv_fun := λ x, ⟨some x, dec_trivial⟩,
  left_inv := λ o, subtype.eq $ option.some_get _,
  right_inv := λ x, option.get_some _ _ }

/-- The product over `option α` of `β a` is the binary product of the
product over `α` of `β (some α)` and `β none` -/
@[simps] def pi_option_equiv_prod {α : Type*} {β : option α → Type*} :
  (Π a : option α, β a) ≃ (β none × Π a : α, β (some a)) :=
{ to_fun := λ f, (f none, λ a, f (some a)),
  inv_fun := λ x a, option.cases_on a x.fst x.snd,
  left_inv := λ f, funext $ λ a, by cases a; refl,
  right_inv := λ x, by simp }

/-- `α ⊕ β` is equivalent to a `sigma`-type over `bool`. Note that this definition assumes `α` and
`β` to be types from the same universe, so it cannot by used directly to transfer theorems about
sigma types to theorems about sum types. In many cases one can use `ulift` to work around this
difficulty. -/
def sum_equiv_sigma_bool (α β : Type u) : α ⊕ β ≃ (Σ b: bool, cond b α β) :=
⟨λ s, s.elim (λ x, ⟨tt, x⟩) (λ x, ⟨ff, x⟩),
 λ s, match s with ⟨tt, a⟩ := inl a | ⟨ff, b⟩ := inr b end,
 λ s, by cases s; refl,
 λ s, by rcases s with ⟨_|_, _⟩; refl⟩

/-- `sigma_preimage_equiv f` for `f : α → β` is the natural equivalence between
the type of all fibres of `f` and the total space `α`. -/
@[simps]
def sigma_preimage_equiv {α β : Type*} (f : α → β) :
  (Σ y : β, {x // f x = y}) ≃ α :=
⟨λ x, ↑x.2, λ x, ⟨f x, x, rfl⟩, λ ⟨y, x, rfl⟩, rfl, λ x, rfl⟩

end

section sum_compl

/-- For any predicate `p` on `α`,
the sum of the two subtypes `{a // p a}` and its complement `{a // ¬ p a}`
is naturally equivalent to `α`.

See `subtype_or_equiv` for sum types over subtypes `{x // p x}` and `{x // q x}`
that are not necessarily `is_compl p q`.  -/
def sum_compl {α : Type*} (p : α → Prop) [decidable_pred p] :
  {a // p a} ⊕ {a // ¬ p a} ≃ α :=
{ to_fun := sum.elim coe coe,
  inv_fun := λ a, if h : p a then sum.inl ⟨a, h⟩ else sum.inr ⟨a, h⟩,
  left_inv := by { rintros (⟨x,hx⟩|⟨x,hx⟩); dsimp; [rw dif_pos, rw dif_neg], },
  right_inv := λ a, by { dsimp, split_ifs; refl } }

@[simp] lemma sum_compl_apply_inl {α : Type*} (p : α → Prop) [decidable_pred p]
  (x : {a // p a}) :
  sum_compl p (sum.inl x) = x := rfl

@[simp] lemma sum_compl_apply_inr {α : Type*} (p : α → Prop) [decidable_pred p]
  (x : {a // ¬ p a}) :
  sum_compl p (sum.inr x) = x := rfl

@[simp] lemma sum_compl_apply_symm_of_pos {α : Type*} (p : α → Prop) [decidable_pred p]
  (a : α) (h : p a) :
  (sum_compl p).symm a = sum.inl ⟨a, h⟩ := dif_pos h

@[simp] lemma sum_compl_apply_symm_of_neg {α : Type*} (p : α → Prop) [decidable_pred p]
  (a : α) (h : ¬ p a) :
  (sum_compl p).symm a = sum.inr ⟨a, h⟩ := dif_neg h

/-- Combines an `equiv` between two subtypes with an `equiv` between their complements to form a
  permutation. -/
def subtype_congr {α : Type*} {p q : α → Prop} [decidable_pred p] [decidable_pred q]
  (e : {x // p x} ≃ {x // q x}) (f : {x // ¬p x} ≃ {x // ¬q x}) : perm α :=
(sum_compl p).symm.trans ((sum_congr e f).trans
  (sum_compl q))

open equiv

variables {ε : Type*} {p : ε → Prop} [decidable_pred p]
variables (ep ep' : perm {a // p a}) (en en' : perm {a // ¬ p a})

/-- Combining permutations on `ε` that permute only inside or outside the subtype
split induced by `p : ε → Prop` constructs a permutation on `ε`. -/
def perm.subtype_congr : equiv.perm ε :=
perm_congr (sum_compl p) (sum_congr ep en)

lemma perm.subtype_congr.apply (a : ε) :
  ep.subtype_congr en a = if h : p a then ep ⟨a, h⟩ else en ⟨a, h⟩ :=
by { by_cases h : p a; simp [perm.subtype_congr, h] }

@[simp] lemma perm.subtype_congr.left_apply {a : ε} (h : p a) :
  ep.subtype_congr en a = ep ⟨a, h⟩ :=
by simp [perm.subtype_congr.apply, h]

@[simp] lemma perm.subtype_congr.left_apply_subtype (a : {a // p a}) :
  ep.subtype_congr en a = ep a :=
by { convert perm.subtype_congr.left_apply _ _ a.property, simp }

@[simp] lemma perm.subtype_congr.right_apply {a : ε} (h : ¬ p a) :
  ep.subtype_congr en a = en ⟨a, h⟩ :=
by simp [perm.subtype_congr.apply, h]

@[simp] lemma perm.subtype_congr.right_apply_subtype (a : {a // ¬ p a}) :
  ep.subtype_congr en a = en a :=
by { convert perm.subtype_congr.right_apply _ _ a.property, simp }

@[simp] lemma perm.subtype_congr.refl :
  perm.subtype_congr (equiv.refl {a // p a}) (equiv.refl {a // ¬ p a}) = equiv.refl ε :=
by { ext x, by_cases h : p x; simp [h] }

@[simp] lemma perm.subtype_congr.symm :
  (ep.subtype_congr en).symm = perm.subtype_congr ep.symm en.symm :=
begin
  ext x,
  by_cases h : p x,
  { have : p (ep.symm ⟨x, h⟩) := subtype.property _,
    simp [perm.subtype_congr.apply, h, symm_apply_eq, this] },
  { have : ¬ p (en.symm ⟨x, h⟩) := subtype.property (en.symm _),
    simp [perm.subtype_congr.apply, h, symm_apply_eq, this] }
end

@[simp] lemma perm.subtype_congr.trans :
  (ep.subtype_congr en).trans (ep'.subtype_congr en') =
    perm.subtype_congr (ep.trans ep') (en.trans en') :=
begin
  ext x,
  by_cases h : p x,
  { have : p (ep ⟨x, h⟩) := subtype.property _,
    simp [perm.subtype_congr.apply, h, this] },
  { have : ¬ p (en ⟨x, h⟩) := subtype.property (en _),
    simp [perm.subtype_congr.apply, h, symm_apply_eq, this] }
end

end sum_compl

section subtype_preimage

variables (p : α → Prop) [decidable_pred p] (x₀ : {a // p a} → β)

/-- For a fixed function `x₀ : {a // p a} → β` defined on a subtype of `α`,
the subtype of functions `x : α → β` that agree with `x₀` on the subtype `{a // p a}`
is naturally equivalent to the type of functions `{a // ¬ p a} → β`. -/
@[simps]
def subtype_preimage :
  {x : α → β // x ∘ coe = x₀} ≃ ({a // ¬ p a} → β) :=
{ to_fun := λ (x : {x : α → β // x ∘ coe = x₀}) a, (x : α → β) a,
  inv_fun := λ x, ⟨λ a, if h : p a then x₀ ⟨a, h⟩ else x ⟨a, h⟩,
    funext $ λ ⟨a, h⟩, dif_pos h⟩,
  left_inv := λ ⟨x, hx⟩, subtype.val_injective $ funext $ λ a,
    (by { dsimp, split_ifs; [ rw ← hx, skip ]; refl }),
  right_inv := λ x, funext $ λ ⟨a, h⟩,
    show dite (p a) _ _ = _, by { dsimp, rw [dif_neg h] } }

lemma subtype_preimage_symm_apply_coe_pos (x : {a // ¬ p a} → β) (a : α) (h : p a) :
  ((subtype_preimage p x₀).symm x : α → β) a = x₀ ⟨a, h⟩ :=
dif_pos h

lemma subtype_preimage_symm_apply_coe_neg (x : {a // ¬ p a} → β) (a : α) (h : ¬ p a) :
  ((subtype_preimage p x₀).symm x : α → β) a = x ⟨a, h⟩ :=
dif_neg h

end subtype_preimage

section

/-- A family of equivalences `Π a, β₁ a ≃ β₂ a` generates an equivalence between `Π a, β₁ a` and
`Π a, β₂ a`. -/
def Pi_congr_right {α} {β₁ β₂ : α → Sort*} (F : Π a, β₁ a ≃ β₂ a) : (Π a, β₁ a) ≃ (Π a, β₂ a) :=
⟨λ H a, F a (H a), λ H a, (F a).symm (H a),
 λ H, funext $ by simp, λ H, funext $ by simp⟩

/-- Dependent `curry` equivalence: the type of dependent functions on `Σ i, β i` is equivalent
to the type of dependent functions of two arguments (i.e., functions to the space of functions).

This is `sigma.curry` and `sigma.uncurry` together as an equiv. -/
def Pi_curry {α} {β : α → Sort*} (γ : Π a, β a → Sort*) :
  (Π x : Σ i, β i, γ x.1 x.2) ≃ (Π a b, γ a b) :=
{ to_fun := sigma.curry,
  inv_fun := sigma.uncurry,
  left_inv := sigma.uncurry_curry,
  right_inv := sigma.curry_uncurry }

end

section
/-- A `psigma`-type is equivalent to the corresponding `sigma`-type. -/
@[simps apply symm_apply] def psigma_equiv_sigma {α} (β : α → Type*) : (Σ' i, β i) ≃ Σ i, β i :=
⟨λ a, ⟨a.1, a.2⟩, λ a, ⟨a.1, a.2⟩, λ ⟨a, b⟩, rfl, λ ⟨a, b⟩, rfl⟩

/-- A family of equivalences `Π a, β₁ a ≃ β₂ a` generates an equivalence between `Σ' a, β₁ a` and
`Σ' a, β₂ a`. -/
@[simps apply]
def psigma_congr_right {α} {β₁ β₂ : α → Sort*} (F : Π a, β₁ a ≃ β₂ a) : (Σ' a, β₁ a) ≃ Σ' a, β₂ a :=
⟨λ a, ⟨a.1, F a.1 a.2⟩, λ a, ⟨a.1, (F a.1).symm a.2⟩,
 λ ⟨a, b⟩, congr_arg (psigma.mk a) $ symm_apply_apply (F a) b,
 λ ⟨a, b⟩, congr_arg (psigma.mk a) $ apply_symm_apply (F a) b⟩

@[simp] lemma psigma_congr_right_trans {α} {β₁ β₂ β₃ : α → Sort*}
  (F : Π a, β₁ a ≃ β₂ a) (G : Π a, β₂ a ≃ β₃ a) :
  (psigma_congr_right F).trans (psigma_congr_right G) =
    psigma_congr_right (λ a, (F a).trans (G a)) :=
by { ext1 x, cases x, refl }

@[simp] lemma psigma_congr_right_symm {α} {β₁ β₂ : α → Sort*} (F : Π a, β₁ a ≃ β₂ a) :
  (psigma_congr_right F).symm = psigma_congr_right (λ a, (F a).symm) :=
by { ext1 x, cases x, refl }

@[simp] lemma psigma_congr_right_refl {α} {β : α → Sort*} :
  (psigma_congr_right (λ a, equiv.refl (β a))) = equiv.refl (Σ' a, β a) :=
by { ext1 x, cases x, refl }

/-- A family of equivalences `Π a, β₁ a ≃ β₂ a` generates an equivalence between `Σ a, β₁ a` and
`Σ a, β₂ a`. -/
@[simps apply]
def sigma_congr_right {α} {β₁ β₂ : α → Type*} (F : Π a, β₁ a ≃ β₂ a) : (Σ a, β₁ a) ≃ Σ a, β₂ a :=
⟨λ a, ⟨a.1, F a.1 a.2⟩, λ a, ⟨a.1, (F a.1).symm a.2⟩,
 λ ⟨a, b⟩, congr_arg (sigma.mk a) $ symm_apply_apply (F a) b,
 λ ⟨a, b⟩, congr_arg (sigma.mk a) $ apply_symm_apply (F a) b⟩

@[simp] lemma sigma_congr_right_trans {α} {β₁ β₂ β₃ : α → Type*}
  (F : Π a, β₁ a ≃ β₂ a) (G : Π a, β₂ a ≃ β₃ a) :
  (sigma_congr_right F).trans (sigma_congr_right G) = sigma_congr_right (λ a, (F a).trans (G a)) :=
by { ext1 x, cases x, refl }

@[simp] lemma sigma_congr_right_symm {α} {β₁ β₂ : α → Type*} (F : Π a, β₁ a ≃ β₂ a) :
  (sigma_congr_right F).symm = sigma_congr_right (λ a, (F a).symm) :=
by { ext1 x, cases x, refl }

@[simp] lemma sigma_congr_right_refl {α} {β : α → Type*} :
  (sigma_congr_right (λ a, equiv.refl (β a))) = equiv.refl (Σ a, β a) :=
by { ext1 x, cases x, refl }

/-- A `psigma` with `Prop` fibers is equivalent to the subtype.  -/
def psigma_equiv_subtype {α : Type v} (P : α → Prop) :
  (Σ' i, P i) ≃ subtype P :=
{ to_fun := λ x, ⟨x.1, x.2⟩,
  inv_fun := λ x, ⟨x.1, x.2⟩,
  left_inv := λ x, by { cases x, refl, },
  right_inv := λ x, by { cases x, refl, }, }

/-- A `sigma` with `plift` fibers is equivalent to the subtype. -/
def sigma_plift_equiv_subtype {α : Type v} (P : α → Prop) :
  (Σ i, plift (P i)) ≃ subtype P :=
((psigma_equiv_sigma _).symm.trans (psigma_congr_right (λ a, equiv.plift))).trans
  (psigma_equiv_subtype P)

/--
A `sigma` with `λ i, ulift (plift (P i))` fibers is equivalent to `{ x // P x }`.
Variant of `sigma_plift_equiv_subtype`.
-/
def sigma_ulift_plift_equiv_subtype {α : Type v} (P : α → Prop) :
  (Σ i, ulift (plift (P i))) ≃ subtype P :=
(sigma_congr_right (λ a, equiv.ulift)).trans (sigma_plift_equiv_subtype P)

namespace perm

/-- A family of permutations `Π a, perm (β a)` generates a permuation `perm (Σ a, β₁ a)`. -/
@[reducible]
def sigma_congr_right {α} {β : α → Sort*} (F : Π a, perm (β a)) : perm (Σ a, β a) :=
equiv.sigma_congr_right F

@[simp] lemma sigma_congr_right_trans {α} {β : α → Sort*}
  (F : Π a, perm (β a)) (G : Π a, perm (β a)) :
  (sigma_congr_right F).trans (sigma_congr_right G) = sigma_congr_right (λ a, (F a).trans (G a)) :=
equiv.sigma_congr_right_trans F G

@[simp] lemma sigma_congr_right_symm {α} {β : α → Sort*} (F : Π a, perm (β a)) :
  (sigma_congr_right F).symm = sigma_congr_right (λ a, (F a).symm) :=
equiv.sigma_congr_right_symm F

@[simp] lemma sigma_congr_right_refl {α} {β : α → Sort*} :
  (sigma_congr_right (λ a, equiv.refl (β a))) = equiv.refl (Σ a, β a) :=
equiv.sigma_congr_right_refl

end perm

/-- An equivalence `f : α₁ ≃ α₂` generates an equivalence between `Σ a, β (f a)` and `Σ a, β a`. -/
@[simps apply]
def sigma_congr_left {α₁ α₂} {β : α₂ → Sort*} (e : α₁ ≃ α₂) : (Σ a:α₁, β (e a)) ≃ (Σ a:α₂, β a) :=
⟨λ a, ⟨e a.1, a.2⟩, λ a, ⟨e.symm a.1, @@eq.rec β a.2 (e.right_inv a.1).symm⟩,
 λ ⟨a, b⟩, match e.symm (e a), e.left_inv a : ∀ a' (h : a' = a),
     @sigma.mk _ (β ∘ e) _ (@@eq.rec β b (congr_arg e h.symm)) = ⟨a, b⟩ with
   | _, rfl := rfl end,
 λ ⟨a, b⟩, match e (e.symm a), _ : ∀ a' (h : a' = a),
     sigma.mk a' (@@eq.rec β b h.symm) = ⟨a, b⟩ with
   | _, rfl := rfl end⟩

/-- Transporting a sigma type through an equivalence of the base -/
def sigma_congr_left' {α₁ α₂} {β : α₁ → Sort*} (f : α₁ ≃ α₂) :
  (Σ a:α₁, β a) ≃ (Σ a:α₂, β (f.symm a)) :=
(sigma_congr_left f.symm).symm

/-- Transporting a sigma type through an equivalence of the base and a family of equivalences
of matching fibers -/
def sigma_congr {α₁ α₂} {β₁ : α₁ → Sort*} {β₂ : α₂ → Sort*} (f : α₁ ≃ α₂)
  (F : ∀ a, β₁ a ≃ β₂ (f a)) :
  sigma β₁ ≃ sigma β₂ :=
(sigma_congr_right F).trans (sigma_congr_left f)

/-- `sigma` type with a constant fiber is equivalent to the product. -/
@[simps apply symm_apply] def sigma_equiv_prod (α β : Type*) : (Σ_:α, β) ≃ α × β :=
⟨λ a, ⟨a.1, a.2⟩, λ a, ⟨a.1, a.2⟩, λ ⟨a, b⟩, rfl, λ ⟨a, b⟩, rfl⟩

/-- If each fiber of a `sigma` type is equivalent to a fixed type, then the sigma type
is equivalent to the product. -/
def sigma_equiv_prod_of_equiv {α β} {β₁ : α → Sort*} (F : Π a, β₁ a ≃ β) : sigma β₁ ≃ α × β :=
(sigma_congr_right F).trans (sigma_equiv_prod α β)

/-- Dependent product of types is associative up to an equivalence. -/
def sigma_assoc {α : Type*} {β : α → Type*} (γ : Π (a : α), β a → Type*) :
  (Σ (ab : Σ (a : α), β a), γ ab.1 ab.2) ≃ Σ (a : α), (Σ (b : β a), γ a b) :=
{ to_fun := λ x, ⟨x.1.1, ⟨x.1.2, x.2⟩⟩,
  inv_fun := λ x, ⟨⟨x.1, x.2.1⟩, x.2.2⟩,
  left_inv := λ ⟨⟨a, b⟩, c⟩, rfl,
  right_inv := λ ⟨a, ⟨b, c⟩⟩, rfl }

end

section prod_congr

variables {α₁ β₁ β₂ : Type*} (e : α₁ → β₁ ≃ β₂)

/-- A family of equivalences `Π (a : α₁), β₁ ≃ β₂` generates an equivalence
between `β₁ × α₁` and `β₂ × α₁`. -/
def prod_congr_left : β₁ × α₁ ≃ β₂ × α₁ :=
{ to_fun := λ ab, ⟨e ab.2 ab.1, ab.2⟩,
  inv_fun := λ ab, ⟨(e ab.2).symm ab.1, ab.2⟩,
  left_inv := by { rintros ⟨a, b⟩, simp },
  right_inv := by { rintros ⟨a, b⟩, simp } }

@[simp] lemma prod_congr_left_apply (b : β₁) (a : α₁) :
prod_congr_left e (b, a) = (e a b, a) := rfl

lemma prod_congr_refl_right (e : β₁ ≃ β₂) :
  prod_congr e (equiv.refl α₁) = prod_congr_left (λ _, e) :=
by { ext ⟨a, b⟩ : 1, simp }

/-- A family of equivalences `Π (a : α₁), β₁ ≃ β₂` generates an equivalence
between `α₁ × β₁` and `α₁ × β₂`. -/
def prod_congr_right : α₁ × β₁ ≃ α₁ × β₂ :=
{ to_fun := λ ab, ⟨ab.1, e ab.1 ab.2⟩,
  inv_fun := λ ab, ⟨ab.1, (e ab.1).symm ab.2⟩,
  left_inv := by { rintros ⟨a, b⟩, simp },
  right_inv := by { rintros ⟨a, b⟩, simp } }

@[simp] lemma prod_congr_right_apply (a : α₁) (b : β₁) :
  prod_congr_right e (a, b) = (a, e a b) := rfl

lemma prod_congr_refl_left (e : β₁ ≃ β₂) :
  prod_congr (equiv.refl α₁) e = prod_congr_right (λ _, e) :=
by { ext ⟨a, b⟩ : 1, simp }

@[simp] lemma prod_congr_left_trans_prod_comm :
  (prod_congr_left e).trans (prod_comm _ _) = (prod_comm _ _).trans (prod_congr_right e) :=
by { ext ⟨a, b⟩ : 1, simp }

@[simp] lemma prod_congr_right_trans_prod_comm :
  (prod_congr_right e).trans (prod_comm _ _) = (prod_comm _ _).trans (prod_congr_left e) :=
by { ext ⟨a, b⟩ : 1, simp }

lemma sigma_congr_right_sigma_equiv_prod :
  (sigma_congr_right e).trans (sigma_equiv_prod α₁ β₂) =
    (sigma_equiv_prod α₁ β₁).trans (prod_congr_right e) :=
by { ext ⟨a, b⟩ : 1, simp }

lemma sigma_equiv_prod_sigma_congr_right :
  (sigma_equiv_prod α₁ β₁).symm.trans (sigma_congr_right e) =
    (prod_congr_right e).trans (sigma_equiv_prod α₁ β₂).symm :=
by { ext ⟨a, b⟩ : 1, simp }

/-- A variation on `equiv.prod_congr` where the equivalence in the second component can depend
  on the first component. A typical example is a shear mapping, explaining the name of this
  declaration. -/
@[simps {fully_applied := ff}]
def prod_shear {α₁ β₁ α₂ β₂ : Type*} (e₁ : α₁ ≃ α₂) (e₂ : α₁ → β₁ ≃ β₂) : α₁ × β₁ ≃ α₂ × β₂ :=
{ to_fun := λ x : α₁ × β₁, (e₁ x.1, e₂ x.1 x.2),
  inv_fun := λ y : α₂ × β₂, (e₁.symm y.1, (e₂ $ e₁.symm y.1).symm y.2),
  left_inv := by { rintro ⟨x₁, y₁⟩, simp only [symm_apply_apply] },
  right_inv := by { rintro ⟨x₁, y₁⟩, simp only [apply_symm_apply] } }

end prod_congr

namespace perm

variables {α₁ β₁ β₂ : Type*} [decidable_eq α₁] (a : α₁) (e : perm β₁)

/-- `prod_extend_right a e` extends `e : perm β` to `perm (α × β)` by sending `(a, b)` to
`(a, e b)` and keeping the other `(a', b)` fixed. -/
def prod_extend_right : perm (α₁ × β₁) :=
{ to_fun := λ ab, if ab.fst = a then (a, e ab.snd) else ab,
  inv_fun := λ ab, if ab.fst = a then (a, e.symm ab.snd) else ab,
  left_inv := by { rintros ⟨k', x⟩, dsimp only, split_ifs with h; simp [h] },
  right_inv := by { rintros ⟨k', x⟩, dsimp only, split_ifs with h; simp [h] } }

@[simp] lemma prod_extend_right_apply_eq (b : β₁) :
  prod_extend_right a e (a, b) = (a, e b) := if_pos rfl

lemma prod_extend_right_apply_ne {a a' : α₁} (h : a' ≠ a) (b : β₁) :
  prod_extend_right a e (a', b) = (a', b) := if_neg h

lemma eq_of_prod_extend_right_ne {e : perm β₁} {a a' : α₁} {b : β₁}
  (h : prod_extend_right a e (a', b) ≠ (a', b)) : a' = a :=
by { contrapose! h, exact prod_extend_right_apply_ne _ h _ }

@[simp] lemma fst_prod_extend_right (ab : α₁ × β₁) :
  (prod_extend_right a e ab).fst = ab.fst :=
begin
  rw [prod_extend_right, coe_fn_mk],
  split_ifs with h,
  { rw h },
  { refl }
end

end perm

section
/-- The type of functions to a product `α × β` is equivalent to the type of pairs of functions
`γ → α` and `γ → β`. -/
def arrow_prod_equiv_prod_arrow (α β γ : Type*) : (γ → α × β) ≃ (γ → α) × (γ → β) :=
⟨λ f, (λ c, (f c).1, λ c, (f c).2),
 λ p c, (p.1 c, p.2 c),
 λ f, funext $ λ c, prod.mk.eta,
 λ p, by { cases p, refl }⟩

open sum
/-- The type of functions on a sum type `α ⊕ β` is equivalent to the type of pairs of functions
on `α` and on `β`. -/
def sum_arrow_equiv_prod_arrow (α β γ : Type*) : ((α ⊕ β) → γ) ≃ (α → γ) × (β → γ) :=
⟨λ f, (f ∘ inl, f ∘ inr),
 λ p, sum.elim p.1 p.2,
 λ f, by { ext ⟨⟩; refl },
 λ p, by { cases p, refl }⟩

@[simp] lemma sum_arrow_equiv_prod_arrow_apply_fst {α β γ} (f : (α ⊕ β) → γ) (a : α) :
  (sum_arrow_equiv_prod_arrow α β γ f).1 a = f (inl a) := rfl
@[simp] lemma sum_arrow_equiv_prod_arrow_apply_snd {α β γ} (f : (α ⊕ β) → γ) (b : β) :
  (sum_arrow_equiv_prod_arrow α β γ f).2 b = f (inr b) := rfl
@[simp] lemma sum_arrow_equiv_prod_arrow_symm_apply_inl {α β γ} (f : α → γ) (g : β → γ) (a : α) :
  ((sum_arrow_equiv_prod_arrow α β γ).symm (f, g)) (inl a) = f a := rfl
@[simp] lemma sum_arrow_equiv_prod_arrow_symm_apply_inr {α β γ} (f : α → γ) (g : β → γ) (b : β) :
  ((sum_arrow_equiv_prod_arrow α β γ).symm (f, g)) (inr b) = g b := rfl

/-- Type product is right distributive with respect to type sum up to an equivalence. -/
def sum_prod_distrib (α β γ : Sort*) : (α ⊕ β) × γ ≃ (α × γ) ⊕ (β × γ) :=
⟨λ p, match p with (inl a, c) := inl (a, c) | (inr b, c) := inr (b, c) end,
 λ s, match s with inl q := (inl q.1, q.2) | inr q := (inr q.1, q.2) end,
 λ p, by rcases p with ⟨_ | _, _⟩; refl,
 λ s, by rcases s with ⟨_, _⟩ | ⟨_, _⟩; refl⟩


@[simp] theorem sum_prod_distrib_apply_left {α β γ} (a : α) (c : γ) :
   sum_prod_distrib α β γ (sum.inl a, c) = sum.inl (a, c) := rfl
@[simp] theorem sum_prod_distrib_apply_right {α β γ} (b : β) (c : γ) :
   sum_prod_distrib α β γ (sum.inr b, c) = sum.inr (b, c) := rfl

/-- Type product is left distributive with respect to type sum up to an equivalence. -/
def prod_sum_distrib (α β γ : Sort*) : α × (β ⊕ γ) ≃ (α × β) ⊕ (α × γ) :=
calc α × (β ⊕ γ) ≃ (β ⊕ γ) × α       : prod_comm _ _
            ...   ≃ (β × α) ⊕ (γ × α) : sum_prod_distrib _ _ _
            ...   ≃ (α × β) ⊕ (α × γ) : sum_congr (prod_comm _ _) (prod_comm _ _)

@[simp] theorem prod_sum_distrib_apply_left {α β γ} (a : α) (b : β) :
   prod_sum_distrib α β γ (a, sum.inl b) = sum.inl (a, b) := rfl
@[simp] theorem prod_sum_distrib_apply_right {α β γ} (a : α) (c : γ) :
   prod_sum_distrib α β γ (a, sum.inr c) = sum.inr (a, c) := rfl

/-- An indexed sum of disjoint sums of types is equivalent to the sum of the indexed sums. -/
<<<<<<< HEAD
def sigma_sum_distrib {ι : Type*} (α β : ι → Type*) : (Σ i, α i ⊕ β i) ≃ (Σ i, α i) ⊕ Σ i, β i :=
=======
@[simps] def sigma_sum_distrib {ι : Type*} (α β : ι → Type*) :
  (Σ i, α i ⊕ β i) ≃ (Σ i, α i) ⊕ Σ i, β i :=
>>>>>>> e77dbe0c
⟨λ p, sum.cases_on p.2 (λ x, sum.inl ⟨_, x⟩) (λ x, sum.inr ⟨_, x⟩),
  sum.elim (sigma.map id (λ _, sum.inl)) (sigma.map id (λ _, sum.inr)),
  λ p, by { rcases p with ⟨i, (a | b)⟩; refl },
  λ p, by { rcases p with (⟨i, a⟩ | ⟨i, b⟩); refl }⟩

/-- The product of an indexed sum of types (formally, a `sigma`-type `Σ i, α i`) by a type `β` is
equivalent to the sum of products `Σ i, (α i × β)`. -/
def sigma_prod_distrib {ι : Type*} (α : ι → Type*) (β : Type*) :
  ((Σ i, α i) × β) ≃ (Σ i, (α i × β)) :=
⟨λ p, ⟨p.1.1, (p.1.2, p.2)⟩,
 λ p, (⟨p.1, p.2.1⟩, p.2.2),
 λ p, by { rcases p with ⟨⟨_, _⟩, _⟩, refl },
 λ p, by { rcases p with ⟨_, ⟨_, _⟩⟩, refl }⟩

/-- The product `bool × α` is equivalent to `α ⊕ α`. -/
def bool_prod_equiv_sum (α : Type u) : bool × α ≃ α ⊕ α :=
calc bool × α ≃ (unit ⊕ unit) × α       : prod_congr bool_equiv_punit_sum_punit (equiv.refl _)
      ...     ≃ (unit × α) ⊕ (unit × α) : sum_prod_distrib _ _ _
      ...     ≃ α ⊕ α                   : sum_congr (punit_prod _) (punit_prod _)

/-- The function type `bool → α` is equivalent to `α × α`. -/
@[simps] def bool_arrow_equiv_prod (α : Type u) : (bool → α) ≃ α × α :=
{ to_fun := λ f, (f tt, f ff),
  inv_fun := λ p b, cond b p.1 p.2,
  left_inv := λ f, funext $ bool.forall_bool.2 ⟨rfl, rfl⟩,
  right_inv := λ ⟨x, y⟩, rfl }

end

section
open sum nat
/-- The set of natural numbers is equivalent to `ℕ ⊕ punit`. -/
def nat_equiv_nat_sum_punit : ℕ ≃ ℕ ⊕ punit.{u+1} :=
⟨λ n, match n with zero := inr punit.star | succ a := inl a end,
 λ s, match s with inl n := succ n | inr punit.star := zero end,
 λ n, begin cases n, repeat { refl } end,
 λ s, begin cases s with a u, { refl }, {cases u, { refl }} end⟩

/-- `ℕ ⊕ punit` is equivalent to `ℕ`. -/
def nat_sum_punit_equiv_nat : ℕ ⊕ punit.{u+1} ≃ ℕ :=
nat_equiv_nat_sum_punit.symm

/-- The type of integer numbers is equivalent to `ℕ ⊕ ℕ`. -/
def int_equiv_nat_sum_nat : ℤ ≃ ℕ ⊕ ℕ :=
by refine ⟨_, _, _, _⟩; intro z; {cases z; [left, right]; assumption} <|> {cases z; refl}

end

/-- An equivalence between `α` and `β` generates an equivalence between `list α` and `list β`. -/
def list_equiv_of_equiv {α β : Type*} (e : α ≃ β) : list α ≃ list β :=
{ to_fun := list.map e,
  inv_fun := list.map e.symm,
  left_inv := λ l, by rw [list.map_map, e.symm_comp_self, list.map_id],
  right_inv := λ l, by rw [list.map_map, e.self_comp_symm, list.map_id] }

/-- `fin n` is equivalent to `{m // m < n}`. -/
def fin_equiv_subtype (n : ℕ) : fin n ≃ {m // m < n} :=
⟨λ x, ⟨x.1, x.2⟩, λ x, ⟨x.1, x.2⟩, λ ⟨a, b⟩, rfl,λ ⟨a, b⟩, rfl⟩

/-- If `α` is equivalent to `β`, then `unique α` is equivalent to `unique β`. -/
def unique_congr (e : α ≃ β) : unique α ≃ unique β :=
{ to_fun := λ h, @equiv.unique _ _ h e.symm,
  inv_fun := λ h, @equiv.unique _ _ h e,
  left_inv := λ _, subsingleton.elim _ _,
  right_inv := λ _, subsingleton.elim _ _ }

/-- If `α` is equivalent to `β`, then `is_empty α` is equivalent to `is_empty β`. -/
lemma is_empty_congr (e : α ≃ β) : is_empty α ↔ is_empty β :=
⟨λ h, @function.is_empty _ _ h e.symm, λ h, @function.is_empty _ _ h e⟩

protected lemma is_empty (e : α ≃ β) [is_empty β] : is_empty α :=
e.is_empty_congr.mpr ‹_›

section
open subtype

/-- If `α` is equivalent to `β` and the predicates `p : α → Prop` and `q : β → Prop` are equivalent
at corresponding points, then `{a // p a}` is equivalent to `{b // q b}`.
For the statement where `α = β`, that is, `e : perm α`, see `perm.subtype_perm`. -/
def subtype_equiv {p : α → Prop} {q : β → Prop}
  (e : α ≃ β) (h : ∀ a, p a ↔ q (e a)) : {a : α // p a} ≃ {b : β // q b} :=
⟨λ x, ⟨e x, (h _).1 x.2⟩,
 λ y, ⟨e.symm y, (h _).2 (by { simp, exact y.2 })⟩,
 λ ⟨x, h⟩, subtype.ext_val $ by simp,
 λ ⟨y, h⟩, subtype.ext_val $ by simp⟩

@[simp] lemma subtype_equiv_refl {p : α → Prop}
  (h : ∀ a, p a ↔ p (equiv.refl _ a) := λ a, iff.rfl) :
  (equiv.refl α).subtype_equiv h = equiv.refl {a : α // p a} :=
by { ext, refl }

@[simp] lemma subtype_equiv_symm {p : α → Prop} {q : β → Prop} (e : α ≃ β)
  (h : ∀ (a : α), p a ↔ q (e a)) :
  (e.subtype_equiv h).symm = e.symm.subtype_equiv (λ a, by
  { convert (h $ e.symm a).symm,
    exact (e.apply_symm_apply a).symm }) :=
rfl

@[simp] lemma subtype_equiv_trans {p : α → Prop} {q : β → Prop} {r : γ → Prop}
  (e : α ≃ β) (f : β ≃ γ)
  (h : ∀ (a : α), p a ↔ q (e a)) (h' : ∀ (b : β), q b ↔ r (f b)):
  (e.subtype_equiv h).trans (f.subtype_equiv h') =
    (e.trans f).subtype_equiv (λ a, (h a).trans (h' $ e a)) :=
rfl

@[simp] lemma subtype_equiv_apply {p : α → Prop} {q : β → Prop} (e : α ≃ β)
  (h : ∀ (a : α), p a ↔ q (e a)) (x : {x // p x}) :
  e.subtype_equiv h x = ⟨e x, (h _).1 x.2⟩ :=
rfl

/-- If two predicates `p` and `q` are pointwise equivalent, then `{x // p x}` is equivalent to
`{x // q x}`. -/
@[simps]
def subtype_equiv_right {p q : α → Prop} (e : ∀x, p x ↔ q x) : {x // p x} ≃ {x // q x} :=
subtype_equiv (equiv.refl _) e

/-- If `α ≃ β`, then for any predicate `p : β → Prop` the subtype `{a // p (e a)}` is equivalent
to the subtype `{b // p b}`. -/
def subtype_equiv_of_subtype {p : β → Prop} (e : α ≃ β) :
  {a : α // p (e a)} ≃ {b : β // p b} :=
subtype_equiv e $ by simp

/-- If `α ≃ β`, then for any predicate `p : α → Prop` the subtype `{a // p a}` is equivalent
to the subtype `{b // p (e.symm b)}`. This version is used by `equiv_rw`. -/
def subtype_equiv_of_subtype' {p : α → Prop} (e : α ≃ β) :
  {a : α // p a} ≃ {b : β // p (e.symm b)} :=
e.symm.subtype_equiv_of_subtype.symm

/-- If two predicates are equal, then the corresponding subtypes are equivalent. -/
def subtype_equiv_prop {α : Type*} {p q : α → Prop} (h : p = q) : subtype p ≃ subtype q :=
subtype_equiv (equiv.refl α) (assume a, h ▸ iff.rfl)

/-- A subtype of a subtype is equivalent to the subtype of elements satisfying both predicates. This
version allows the “inner” predicate to depend on `h : p a`. -/
def subtype_subtype_equiv_subtype_exists {α : Type u} (p : α → Prop) (q : subtype p → Prop) :
  subtype q ≃ {a : α // ∃h:p a, q ⟨a, h⟩ } :=
⟨λ⟨⟨a, ha⟩, ha'⟩, ⟨a, ha, ha'⟩,
  λ⟨a, ha⟩, ⟨⟨a, ha.cases_on $ assume h _, h⟩, by { cases ha, exact ha_h }⟩,
  assume ⟨⟨a, ha⟩, h⟩, rfl, assume ⟨a, h₁, h₂⟩, rfl⟩

@[simp] lemma subtype_subtype_equiv_subtype_exists_apply {α : Type u} (p : α → Prop)
  (q : subtype p → Prop) (a) : (subtype_subtype_equiv_subtype_exists p q a : α) = a :=
by { cases a, cases a_val, refl }

/-- A subtype of a subtype is equivalent to the subtype of elements satisfying both predicates. -/
def subtype_subtype_equiv_subtype_inter {α : Type u} (p q : α → Prop) :
  {x : subtype p // q x.1} ≃ subtype (λ x, p x ∧ q x) :=
(subtype_subtype_equiv_subtype_exists p _).trans $
subtype_equiv_right $ λ x, exists_prop

@[simp] lemma subtype_subtype_equiv_subtype_inter_apply {α : Type u} (p q : α → Prop) (a) :
  (subtype_subtype_equiv_subtype_inter p q a : α) = a :=
by { cases a, cases a_val, refl }

/-- If the outer subtype has more restrictive predicate than the inner one,
then we can drop the latter. -/
def subtype_subtype_equiv_subtype {α : Type u} {p q : α → Prop} (h : ∀ {x}, q x → p x) :
  {x : subtype p // q x.1} ≃ subtype q :=
(subtype_subtype_equiv_subtype_inter p _).trans $
subtype_equiv_right $
assume x,
⟨and.right, λ h₁, ⟨h h₁, h₁⟩⟩

@[simp] lemma subtype_subtype_equiv_subtype_apply {α : Type u} {p q : α → Prop} (h : ∀ x, q x → p x)
  (a : {x : subtype p // q x.1}) :
  (subtype_subtype_equiv_subtype h a : α) = a :=
by { cases a, cases a_val, refl }

/-- If a proposition holds for all elements, then the subtype is
equivalent to the original type. -/
@[simps apply symm_apply]
def subtype_univ_equiv {α : Type u} {p : α → Prop} (h : ∀ x, p x) :
  subtype p ≃ α :=
⟨λ x, x, λ x, ⟨x, h x⟩, λ x, subtype.eq rfl, λ x, rfl⟩

/-- A subtype of a sigma-type is a sigma-type over a subtype. -/
def subtype_sigma_equiv {α : Type u} (p : α → Type v) (q : α → Prop) :
  { y : sigma p // q y.1 } ≃ Σ(x : subtype q), p x.1 :=
⟨λ x, ⟨⟨x.1.1, x.2⟩, x.1.2⟩,
 λ x, ⟨⟨x.1.1, x.2⟩, x.1.2⟩,
 λ ⟨⟨x, h⟩, y⟩, rfl,
 λ ⟨⟨x, y⟩, h⟩, rfl⟩

/-- A sigma type over a subtype is equivalent to the sigma set over the original type,
if the fiber is empty outside of the subset -/
def sigma_subtype_equiv_of_subset {α : Type u} (p : α → Type v) (q : α → Prop)
  (h : ∀ x, p x → q x) :
  (Σ x : subtype q, p x) ≃ Σ x : α, p x :=
(subtype_sigma_equiv p q).symm.trans $ subtype_univ_equiv $ λ x, h x.1 x.2

/-- If a predicate `p : β → Prop` is true on the range of a map `f : α → β`, then
`Σ y : {y // p y}, {x // f x = y}` is equivalent to `α`. -/
def sigma_subtype_preimage_equiv {α : Type u} {β : Type v} (f : α → β) (p : β → Prop)
  (h : ∀ x, p (f x)) :
  (Σ y : subtype p, {x : α // f x = y}) ≃ α :=
calc _ ≃ Σ y : β, {x : α // f x = y} : sigma_subtype_equiv_of_subset _ p (λ y ⟨x, h'⟩, h' ▸ h x)
   ... ≃ α                           : sigma_preimage_equiv f

/-- If for each `x` we have `p x ↔ q (f x)`, then `Σ y : {y // q y}, f ⁻¹' {y}` is equivalent
to `{x // p x}`. -/
def sigma_subtype_preimage_equiv_subtype {α : Type u} {β : Type v} (f : α → β)
  {p : α → Prop} {q : β → Prop} (h : ∀ x, p x ↔ q (f x)) :
  (Σ y : subtype q, {x : α // f x = y}) ≃ subtype p :=
calc (Σ y : subtype q, {x : α // f x = y}) ≃
  Σ y : subtype q, {x : subtype p // subtype.mk (f x) ((h x).1 x.2) = y} :
  begin
    apply sigma_congr_right,
    assume y,
    symmetry,
    refine (subtype_subtype_equiv_subtype_exists _ _).trans (subtype_equiv_right _),
    assume x,
    exact ⟨λ ⟨hp, h'⟩, congr_arg subtype.val h', λ h', ⟨(h x).2 (h'.symm ▸ y.2), subtype.eq h'⟩⟩
  end

   ... ≃ subtype p : sigma_preimage_equiv (λ x : subtype p, (⟨f x, (h x).1 x.property⟩ : subtype q))

/-- A sigma type over an `option` is equivalent to the sigma set over the original type,
if the fiber is empty at none. -/
def sigma_option_equiv_of_some {α : Type u} (p : option α → Type v) (h : p none → false) :
  (Σ x : option α, p x) ≃ (Σ x : α, p (some x)) :=
begin
  have h' : ∀ x, p x → x.is_some,
  { intro x,
    cases x,
    { intro n, exfalso, exact h n },
    { intro s, exact rfl } },
  exact (sigma_subtype_equiv_of_subset _ _ h').symm.trans
    (sigma_congr_left' (option_is_some_equiv α)),
end

/-- The `pi`-type `Π i, π i` is equivalent to the type of sections `f : ι → Σ i, π i` of the
`sigma` type such that for all `i` we have `(f i).fst = i`. -/
def pi_equiv_subtype_sigma (ι : Type*) (π : ι → Type*) :
  (Π i, π i) ≃ {f : ι → Σ i, π i // ∀ i, (f i).1 = i } :=
⟨ λf, ⟨λi, ⟨i, f i⟩, assume i, rfl⟩, λf i, begin rw ← f.2 i, exact (f.1 i).2 end,
  assume f, funext $ assume i, rfl,
  assume ⟨f, hf⟩, subtype.eq $ funext $ assume i, sigma.eq (hf i).symm $
    eq_of_heq $ rec_heq_of_heq _ $ rec_heq_of_heq _ $ heq.refl _⟩

/-- The set of functions `f : Π a, β a` such that for all `a` we have `p a (f a)` is equivalent
to the set of functions `Π a, {b : β a // p a b}`. -/
def subtype_pi_equiv_pi {α : Sort u} {β : α → Sort v} {p : Πa, β a → Prop} :
  {f : Πa, β a // ∀a, p a (f a) } ≃ Πa, { b : β a // p a b } :=
⟨λf a, ⟨f.1 a, f.2 a⟩, λf, ⟨λa, (f a).1, λa, (f a).2⟩,
  by { rintro ⟨f, h⟩, refl },
  by { rintro f, funext a, exact subtype.ext_val rfl }⟩

/-- A subtype of a product defined by componentwise conditions
is equivalent to a product of subtypes. -/
def subtype_prod_equiv_prod {α : Type u} {β : Type v} {p : α → Prop} {q : β → Prop} :
  {c : α × β // p c.1 ∧ q c.2} ≃ ({a // p a} × {b // q b}) :=
⟨λ x, ⟨⟨x.1.1, x.2.1⟩, ⟨x.1.2, x.2.2⟩⟩,
 λ x, ⟨⟨x.1.1, x.2.1⟩, ⟨x.1.2, x.2.2⟩⟩,
 λ ⟨⟨_, _⟩, ⟨_, _⟩⟩, rfl,
 λ ⟨⟨_, _⟩, ⟨_, _⟩⟩, rfl⟩

/-- A subtype of a `prod` is equivalent to a sigma type whose fibers are subtypes. -/
def subtype_prod_equiv_sigma_subtype {α β : Type*} (p : α → β → Prop) :
  {x : α × β // p x.1 x.2} ≃ Σ a, {b : β // p a b} :=
{ to_fun := λ x, ⟨x.1.1, x.1.2, x.prop⟩,
  inv_fun := λ x, ⟨⟨x.1, x.2⟩, x.2.prop⟩,
  left_inv := λ x, by ext; refl,
  right_inv := λ ⟨a, b, pab⟩, rfl }

/-- The type `Π (i : α), β i` can be split as a product by separating the indices in `α`
depending on whether they satisfy a predicate `p` or not. -/
@[simps] def pi_equiv_pi_subtype_prod
  {α : Type*} (p : α → Prop) (β : α → Type*) [decidable_pred p] :
  (Π (i : α), β i) ≃ (Π (i : {x // p x}), β i) × (Π (i : {x // ¬ p x}), β i) :=
{ to_fun := λ f, (λ x, f x, λ x, f x),
  inv_fun := λ f x, if h : p x then f.1 ⟨x, h⟩ else f.2 ⟨x, h⟩,
  right_inv := begin
    rintros ⟨f, g⟩,
    ext1;
    { ext y,
      rcases y,
      simp only [y_property, dif_pos, dif_neg, not_false_iff, subtype.coe_mk],
      refl },
  end,
  left_inv := λ f, begin
    ext x,
    by_cases h : p x;
    { simp only [h, dif_neg, dif_pos, not_false_iff],
      refl },
  end }

end

section subtype_equiv_codomain
variables {X : Type*} {Y : Type*} [decidable_eq X] {x : X}

/-- The type of all functions `X → Y` with prescribed values for all `x' ≠ x`
is equivalent to the codomain `Y`. -/
def subtype_equiv_codomain (f : {x' // x' ≠ x} → Y) : {g : X → Y // g ∘ coe = f} ≃ Y :=
(subtype_preimage _ f).trans $
@fun_unique {x' // ¬ x' ≠ x} _ $
show unique {x' // ¬ x' ≠ x}, from @equiv.unique _ _
  (show unique {x' // x' = x}, from
    { default := ⟨x, rfl⟩, uniq := λ ⟨x', h⟩, subtype.val_injective h })
  (subtype_equiv_right $ λ a, not_not)

@[simp] lemma coe_subtype_equiv_codomain (f : {x' // x' ≠ x} → Y) :
  (subtype_equiv_codomain f : {g : X → Y // g ∘ coe = f} → Y) = λ g, (g : X → Y) x := rfl

@[simp] lemma subtype_equiv_codomain_apply (f : {x' // x' ≠ x} → Y)
  (g : {g : X → Y // g ∘ coe = f}) :
  subtype_equiv_codomain f g = (g : X → Y) x := rfl

lemma coe_subtype_equiv_codomain_symm (f : {x' // x' ≠ x} → Y) :
  ((subtype_equiv_codomain f).symm : Y → {g : X → Y // g ∘ coe = f}) =
  λ y, ⟨λ x', if h : x' ≠ x then f ⟨x', h⟩ else y,
    by { funext x', dsimp, erw [dif_pos x'.2, subtype.coe_eta] }⟩ := rfl

@[simp] lemma subtype_equiv_codomain_symm_apply (f : {x' // x' ≠ x} → Y) (y : Y) (x' : X) :
  ((subtype_equiv_codomain f).symm y : X → Y) x' = if h : x' ≠ x then f ⟨x', h⟩ else y :=
rfl

@[simp] lemma subtype_equiv_codomain_symm_apply_eq (f : {x' // x' ≠ x} → Y) (y : Y) :
  ((subtype_equiv_codomain f).symm y : X → Y) x = y :=
dif_neg (not_not.mpr rfl)

lemma subtype_equiv_codomain_symm_apply_ne (f : {x' // x' ≠ x} → Y) (y : Y) (x' : X) (h : x' ≠ x) :
  ((subtype_equiv_codomain f).symm y : X → Y) x' = f ⟨x', h⟩ :=
dif_pos h

end subtype_equiv_codomain

/-- If `f` is a bijective function, then its domain is equivalent to its codomain. -/
@[simps apply]
noncomputable def of_bijective (f : α → β) (hf : bijective f) : α ≃ β :=
{ to_fun := f,
  inv_fun := function.surj_inv hf.surjective,
  left_inv := function.left_inverse_surj_inv hf,
  right_inv := function.right_inverse_surj_inv _}

lemma of_bijective_apply_symm_apply (f : α → β) (hf : bijective f) (x : β) :
  f ((of_bijective f hf).symm x) = x :=
(of_bijective f hf).apply_symm_apply x

@[simp] lemma of_bijective_symm_apply_apply (f : α → β) (hf : bijective f) (x : α) :
  (of_bijective f hf).symm (f x) = x :=
(of_bijective f hf).symm_apply_apply x

instance : can_lift (α → β) (α ≃ β) :=
{ coe := coe_fn,
  cond := bijective,
  prf := λ f hf, ⟨of_bijective f hf, rfl⟩ }

section

variables {α' β' : Type*} (e : perm α') {p : β' → Prop} [decidable_pred p]
  (f : α' ≃ subtype p)

/--
Extend the domain of `e : equiv.perm α` to one that is over `β` via `f : α → subtype p`,
where `p : β → Prop`, permuting only the `b : β` that satisfy `p b`.
This can be used to extend the domain across a function `f : α → β`,
keeping everything outside of `set.range f` fixed. For this use-case `equiv` given by `f` can
be constructed by `equiv.of_left_inverse'` or `equiv.of_left_inverse` when there is a known
inverse, or `equiv.of_injective` in the general case.`.
-/
def perm.extend_domain : perm β' :=
(perm_congr f e).subtype_congr (equiv.refl _)

@[simp] lemma perm.extend_domain_apply_image (a : α') :
  e.extend_domain f (f a) = f (e a) :=
by simp [perm.extend_domain]

lemma perm.extend_domain_apply_subtype {b : β'} (h : p b) :
  e.extend_domain f b = f (e (f.symm ⟨b, h⟩)) :=
by simp [perm.extend_domain, h]

lemma perm.extend_domain_apply_not_subtype {b : β'} (h : ¬ p b) :
  e.extend_domain f b = b :=
by simp [perm.extend_domain, h]

@[simp] lemma perm.extend_domain_refl : perm.extend_domain (equiv.refl _) f = equiv.refl _ :=
by simp [perm.extend_domain]

@[simp] lemma perm.extend_domain_symm :
  (e.extend_domain f).symm = perm.extend_domain e.symm f := rfl

lemma perm.extend_domain_trans (e e' : perm α') :
  (e.extend_domain f).trans (e'.extend_domain f) = perm.extend_domain (e.trans e') f :=
by simp [perm.extend_domain, perm_congr_trans]

end

/-- Subtype of the quotient is equivalent to the quotient of the subtype. Let `α` be a setoid with
equivalence relation `~`. Let `p₂` be a predicate on the quotient type `α/~`, and `p₁` be the lift
of this predicate to `α`: `p₁ a ↔ p₂ ⟦a⟧`. Let `~₂` be the restriction of `~` to `{x // p₁ x}`.
Then `{x // p₂ x}` is equivalent to the quotient of `{x // p₁ x}` by `~₂`. -/
def subtype_quotient_equiv_quotient_subtype (p₁ : α → Prop) [s₁ : setoid α]
  [s₂ : setoid (subtype p₁)] (p₂ : quotient s₁ → Prop) (hp₂ : ∀ a, p₁ a ↔ p₂ ⟦a⟧)
  (h : ∀ x y : subtype p₁, @setoid.r _ s₂ x y ↔ (x : α) ≈ y) :
  {x // p₂ x} ≃ quotient s₂ :=
{ to_fun := λ a, quotient.hrec_on a.1 (λ a h, ⟦⟨a, (hp₂ _).2 h⟩⟧)
    (λ a b hab, hfunext (by rw quotient.sound hab)
    (λ h₁ h₂ _, heq_of_eq (quotient.sound ((h _ _).2 hab)))) a.2,
  inv_fun := λ a, quotient.lift_on a (λ a, (⟨⟦a.1⟧, (hp₂ _).1 a.2⟩ : {x // p₂ x}))
    (λ a b hab, subtype.ext_val (quotient.sound ((h _ _).1 hab))),
  left_inv := λ ⟨a, ha⟩, quotient.induction_on a (λ a ha, rfl) ha,
  right_inv := λ a, quotient.induction_on a (λ ⟨a, ha⟩, rfl) }

@[simp] lemma subtype_quotient_equiv_quotient_subtype_mk (p₁ : α → Prop) [s₁ : setoid α]
  [s₂ : setoid (subtype p₁)] (p₂ : quotient s₁ → Prop) (hp₂ : ∀ a, p₁ a ↔ p₂ ⟦a⟧)
  (h : ∀ x y : subtype p₁, @setoid.r _ s₂ x y ↔ (x : α) ≈ y) (x hx) :
  subtype_quotient_equiv_quotient_subtype p₁ p₂ hp₂ h ⟨⟦x⟧, hx⟩ = ⟦⟨x, (hp₂ _).2 hx⟩⟧ := rfl

@[simp] lemma subtype_quotient_equiv_quotient_subtype_symm_mk (p₁ : α → Prop) [s₁ : setoid α]
  [s₂ : setoid (subtype p₁)] (p₂ : quotient s₁ → Prop) (hp₂ : ∀ a, p₁ a ↔ p₂ ⟦a⟧)
  (h : ∀ x y : subtype p₁, @setoid.r _ s₂ x y ↔ (x : α) ≈ y) (x) :
  (subtype_quotient_equiv_quotient_subtype p₁ p₂ hp₂ h).symm ⟦x⟧ = ⟨⟦x⟧, (hp₂ _).1 x.prop⟩ := rfl

section swap
variable [decidable_eq α]

/-- A helper function for `equiv.swap`. -/
def swap_core (a b r : α) : α :=
if r = a then b
else if r = b then a
else r

theorem swap_core_self (r a : α) : swap_core a a r = r :=
by { unfold swap_core, split_ifs; cc }

theorem swap_core_swap_core (r a b : α) : swap_core a b (swap_core a b r) = r :=
by { unfold swap_core, split_ifs; cc }

theorem swap_core_comm (r a b : α) : swap_core a b r = swap_core b a r :=
by { unfold swap_core, split_ifs; cc }

/-- `swap a b` is the permutation that swaps `a` and `b` and
  leaves other values as is. -/
def swap (a b : α) : perm α :=
⟨swap_core a b, swap_core a b, λr, swap_core_swap_core r a b, λr, swap_core_swap_core r a b⟩

@[simp] theorem swap_self (a : α) : swap a a = equiv.refl _ :=
ext $ λ r, swap_core_self r a

theorem swap_comm (a b : α) : swap a b = swap b a :=
ext $ λ r, swap_core_comm r _ _

theorem swap_apply_def (a b x : α) : swap a b x = if x = a then b else if x = b then a else x :=
rfl

@[simp] theorem swap_apply_left (a b : α) : swap a b a = b :=
if_pos rfl

@[simp] theorem swap_apply_right (a b : α) : swap a b b = a :=
by { by_cases h : b = a; simp [swap_apply_def, h], }

theorem swap_apply_of_ne_of_ne {a b x : α} : x ≠ a → x ≠ b → swap a b x = x :=
by simp [swap_apply_def] {contextual := tt}

@[simp] theorem swap_swap (a b : α) : (swap a b).trans (swap a b) = equiv.refl _ :=
ext $ λ x, swap_core_swap_core _ _ _

@[simp] lemma symm_swap (a b : α) : (swap a b).symm = swap a b := rfl

@[simp] lemma swap_eq_refl_iff {x y : α} : swap x y = equiv.refl _ ↔ x = y :=
begin
  refine ⟨λ h, (equiv.refl _).injective _, λ h, h ▸ (swap_self _)⟩,
  rw [←h, swap_apply_left, h, refl_apply]
end

theorem swap_comp_apply {a b x : α} (π : perm α) :
  π.trans (swap a b) x = if π x = a then b else if π x = b then a else π x :=
by { cases π, refl }

lemma swap_eq_update (i j : α) :
  (equiv.swap i j : α → α) = update (update id j i) i j :=
funext $ λ x, by rw [update_apply _ i j, update_apply _ j i, equiv.swap_apply_def, id.def]

lemma comp_swap_eq_update (i j : α) (f : α → β) :
  f ∘ equiv.swap i j = update (update f j (f i)) i (f j) :=
by rw [swap_eq_update, comp_update, comp_update, comp.right_id]

@[simp] lemma symm_trans_swap_trans [decidable_eq β] (a b : α) (e : α ≃ β) :
  (e.symm.trans (swap a b)).trans e = swap (e a) (e b) :=
equiv.ext (λ x, begin
  have : ∀ a, e.symm x = a ↔ x = e a :=
    λ a, by { rw @eq_comm _ (e.symm x), split; intros; simp * at * },
  simp [swap_apply_def, this],
  split_ifs; simp
end)

@[simp] lemma trans_swap_trans_symm [decidable_eq β] (a b : β)
  (e : α ≃ β) : (e.trans (swap a b)).trans e.symm = swap (e.symm a) (e.symm b) :=
symm_trans_swap_trans a b e.symm

@[simp] lemma swap_apply_self (i j a : α) :
  swap i j (swap i j a) = a :=
by rw [← equiv.trans_apply, equiv.swap_swap, equiv.refl_apply]

/-- A function is invariant to a swap if it is equal at both elements -/
lemma apply_swap_eq_self {v : α → β} {i j : α} (hv : v i = v j) (k : α) : v (swap i j k) = v k :=
begin
  by_cases hi : k = i, { rw [hi, swap_apply_left, hv] },
  by_cases hj : k = j, { rw [hj, swap_apply_right, hv] },
  rw swap_apply_of_ne_of_ne hi hj,
end

lemma swap_apply_eq_iff {x y z w : α} :
  swap x y z = w ↔ z = swap x y w :=
by rw [apply_eq_iff_eq_symm_apply, symm_swap]

lemma swap_apply_ne_self_iff {a b x : α} : swap a b x ≠ x ↔ a ≠ b ∧ (x = a ∨ x = b) :=
begin
  by_cases hab : a = b,
  { simp [hab] },
  by_cases hax : x = a,
  { simp [hax, eq_comm] },
  by_cases hbx : x = b,
  { simp [hbx] },
  simp [hab, hax, hbx, swap_apply_of_ne_of_ne]
end

namespace perm

@[simp] lemma sum_congr_swap_refl {α β : Sort*} [decidable_eq α] [decidable_eq β] (i j : α) :
  equiv.perm.sum_congr (equiv.swap i j) (equiv.refl β) = equiv.swap (sum.inl i) (sum.inl j) :=
begin
  ext x,
  cases x,
  { simp [sum.map, swap_apply_def],
    split_ifs; refl},
  { simp [sum.map, swap_apply_of_ne_of_ne] },
end

@[simp] lemma sum_congr_refl_swap {α β : Sort*} [decidable_eq α] [decidable_eq β] (i j : β) :
  equiv.perm.sum_congr (equiv.refl α) (equiv.swap i j) = equiv.swap (sum.inr i) (sum.inr j) :=
begin
  ext x,
  cases x,
  { simp [sum.map, swap_apply_of_ne_of_ne] },
  { simp [sum.map, swap_apply_def],
    split_ifs; refl},
end

end perm

/-- Augment an equivalence with a prescribed mapping `f a = b` -/
def set_value (f : α ≃ β) (a : α) (b : β) : α ≃ β :=
(swap a (f.symm b)).trans f

@[simp] theorem set_value_eq (f : α ≃ β) (a : α) (b : β) : set_value f a b a = b :=
by { dsimp [set_value], simp [swap_apply_left] }

end swap

end equiv

namespace function.involutive

/-- Convert an involutive function `f` to a permutation with `to_fun = inv_fun = f`. -/
def to_perm (f : α → α) (h : involutive f) : equiv.perm α :=
⟨f, f, h.left_inverse, h.right_inverse⟩

@[simp] lemma coe_to_perm {f : α → α} (h : involutive f) : (h.to_perm f : α → α) = f := rfl

@[simp] lemma to_perm_symm {f : α → α} (h : involutive f) : (h.to_perm f).symm = h.to_perm f := rfl

lemma to_perm_involutive {f : α → α} (h : involutive f) : involutive (h.to_perm f) := h

end function.involutive

lemma plift.eq_up_iff_down_eq {x : plift α} {y : α} : x = plift.up y ↔ x.down = y :=
equiv.plift.eq_symm_apply

lemma function.injective.map_swap {α β : Type*} [decidable_eq α] [decidable_eq β]
  {f : α → β} (hf : function.injective f) (x y z : α) :
  f (equiv.swap x y z) = equiv.swap (f x) (f y) (f z) :=
begin
  conv_rhs { rw equiv.swap_apply_def },
  split_ifs with h₁ h₂,
  { rw [hf h₁, equiv.swap_apply_left] },
  { rw [hf h₂, equiv.swap_apply_right] },
  { rw [equiv.swap_apply_of_ne_of_ne (mt (congr_arg f) h₁) (mt (congr_arg f) h₂)] }
end

namespace equiv

protected lemma exists_unique_congr {p : α → Prop} {q : β → Prop} (f : α ≃ β)
  (h : ∀{x}, p x ↔ q (f x)) : (∃! x, p x) ↔ ∃! y, q y :=
begin
  split,
  { rintro ⟨a, ha₁, ha₂⟩,
    exact ⟨f a, h.1 ha₁, λ b hb, f.symm_apply_eq.1 (ha₂ (f.symm b) (h.2 (by simpa using hb)))⟩ },
  { rintro ⟨b, hb₁, hb₂⟩,
    exact ⟨f.symm b, h.2 (by simpa using hb₁), λ y hy, (eq_symm_apply f).2 (hb₂ _ (h.1 hy))⟩ }
end

protected lemma exists_unique_congr_left' {p : α → Prop} (f : α ≃ β) :
  (∃! x, p x) ↔ (∃! y, p (f.symm y)) :=
equiv.exists_unique_congr f (λx, by simp)

protected lemma exists_unique_congr_left {p : β → Prop} (f : α ≃ β) :
  (∃! x, p (f x)) ↔ (∃! y, p y) :=
(equiv.exists_unique_congr_left' f.symm).symm

protected lemma forall_congr {p : α → Prop} {q : β → Prop} (f : α ≃ β)
  (h : ∀{x}, p x ↔ q (f x)) : (∀x, p x) ↔ (∀y, q y) :=
begin
  split; intros h₂ x,
  { rw [←f.right_inv x], apply h.mp, apply h₂ },
  apply h.mpr, apply h₂
end
protected lemma forall_congr' {p : α → Prop} {q : β → Prop} (f : α ≃ β)
  (h : ∀{x}, p (f.symm x) ↔ q x) : (∀x, p x) ↔ (∀y, q y) :=
(equiv.forall_congr f.symm (λ x, h.symm)).symm

-- We next build some higher arity versions of `equiv.forall_congr`.
-- Although they appear to just be repeated applications of `equiv.forall_congr`,
-- unification of metavariables works better with these versions.
-- In particular, they are necessary in `equiv_rw`.
-- (Stopping at ternary functions seems reasonable: at least in 1-categorical mathematics,
-- it's rare to have axioms involving more than 3 elements at once.)
universes ua1 ua2 ub1 ub2 ug1 ug2
variables {α₁ : Sort ua1} {α₂ : Sort ua2}
          {β₁ : Sort ub1} {β₂ : Sort ub2}
          {γ₁ : Sort ug1} {γ₂ : Sort ug2}

protected lemma forall₂_congr {p : α₁ → β₁ → Prop} {q : α₂ → β₂ → Prop} (eα : α₁ ≃ α₂)
  (eβ : β₁ ≃ β₂) (h : ∀{x y}, p x y ↔ q (eα x) (eβ y)) :
  (∀x y, p x y) ↔ (∀x y, q x y) :=
begin
  apply equiv.forall_congr,
  intros,
  apply equiv.forall_congr,
  intros,
  apply h,
end
protected lemma forall₂_congr' {p : α₁ → β₁ → Prop} {q : α₂ → β₂ → Prop} (eα : α₁ ≃ α₂)
  (eβ : β₁ ≃ β₂) (h : ∀{x y}, p (eα.symm x) (eβ.symm y) ↔ q x y) :
  (∀x y, p x y) ↔ (∀x y, q x y) :=
(equiv.forall₂_congr eα.symm eβ.symm (λ x y, h.symm)).symm

protected lemma forall₃_congr {p : α₁ → β₁ → γ₁ → Prop} {q : α₂ → β₂ → γ₂ → Prop}
  (eα : α₁ ≃ α₂) (eβ : β₁ ≃ β₂) (eγ : γ₁ ≃ γ₂)
  (h : ∀{x y z}, p x y z ↔ q (eα x) (eβ y) (eγ z)) : (∀x y z, p x y z) ↔ (∀x y z, q x y z) :=
begin
  apply equiv.forall₂_congr,
  intros,
  apply equiv.forall_congr,
  intros,
  apply h,
end
protected lemma forall₃_congr' {p : α₁ → β₁ → γ₁ → Prop} {q : α₂ → β₂ → γ₂ → Prop}
  (eα : α₁ ≃ α₂) (eβ : β₁ ≃ β₂) (eγ : γ₁ ≃ γ₂)
  (h : ∀{x y z}, p (eα.symm x) (eβ.symm y) (eγ.symm z) ↔ q x y z) :
    (∀x y z, p x y z) ↔ (∀x y z, q x y z) :=
(equiv.forall₃_congr eα.symm eβ.symm eγ.symm (λ x y z, h.symm)).symm

protected lemma forall_congr_left' {p : α → Prop} (f : α ≃ β) :
  (∀x, p x) ↔ (∀y, p (f.symm y)) :=
equiv.forall_congr f (λx, by simp)

protected lemma forall_congr_left {p : β → Prop} (f : α ≃ β) :
  (∀x, p (f x)) ↔ (∀y, p y) :=
(equiv.forall_congr_left' f.symm).symm

protected lemma exists_congr_left {α β} (f : α ≃ β) {p : α → Prop} :
  (∃ a, p a) ↔ (∃ b, p (f.symm b)) :=
⟨λ ⟨a, h⟩, ⟨f a, by simpa using h⟩, λ ⟨b, h⟩, ⟨_, h⟩⟩

section
variables (P : α → Sort w) (e : α ≃ β)

/--
Transport dependent functions through an equivalence of the base space.
-/
@[simps] def Pi_congr_left' : (Π a, P a) ≃ (Π b, P (e.symm b)) :=
{ to_fun := λ f x, f (e.symm x),
  inv_fun := λ f x, begin rw [← e.symm_apply_apply x], exact f (e x)  end,
  left_inv := λ f, funext $ λ x, eq_of_heq ((eq_rec_heq _ _).trans
    (by { dsimp, rw e.symm_apply_apply })),
  right_inv := λ f, funext $ λ x, eq_of_heq ((eq_rec_heq _ _).trans
    (by { rw e.apply_symm_apply })) }

end

section
variables (P : β → Sort w) (e : α ≃ β)

/--
Transporting dependent functions through an equivalence of the base,
expressed as a "simplification".
-/
def Pi_congr_left : (Π a, P (e a)) ≃ (Π b, P b) :=
(Pi_congr_left' P e.symm).symm
end

section
variables
  {W : α → Sort w} {Z : β → Sort z} (h₁ : α ≃ β) (h₂ : Π a : α, (W a ≃ Z (h₁ a)))

/--
Transport dependent functions through
an equivalence of the base spaces and a family
of equivalences of the matching fibers.
-/
def Pi_congr : (Π a, W a) ≃ (Π b, Z b) :=
(equiv.Pi_congr_right h₂).trans (equiv.Pi_congr_left _ h₁)

@[simp] lemma coe_Pi_congr_symm :
  ((h₁.Pi_congr h₂).symm : (Π b, Z b) → (Π a, W a)) = λ f a, (h₂ a).symm (f (h₁ a)) :=
rfl

lemma Pi_congr_symm_apply (f : Π b, Z b) :
  (h₁.Pi_congr h₂).symm f = λ a, (h₂ a).symm (f (h₁ a)) :=
rfl

@[simp] lemma Pi_congr_apply_apply (f : Π a, W a) (a : α) :
  h₁.Pi_congr h₂ f (h₁ a) = h₂ a (f a) :=
begin
  change cast _ ((h₂ (h₁.symm (h₁ a))) (f (h₁.symm (h₁ a)))) = (h₂ a) (f a),
  generalize_proofs hZa,
  revert hZa,
  rw h₁.symm_apply_apply a,
  simp,
end

end

section
variables
  {W : α → Sort w} {Z : β → Sort z} (h₁ : α ≃ β) (h₂ : Π b : β, (W (h₁.symm b) ≃ Z b))

/--
Transport dependent functions through
an equivalence of the base spaces and a family
of equivalences of the matching fibres.
-/
def Pi_congr' : (Π a, W a) ≃ (Π b, Z b) :=
(Pi_congr h₁.symm (λ b, (h₂ b).symm)).symm

@[simp] lemma coe_Pi_congr' :
  (h₁.Pi_congr' h₂ : (Π a, W a) → (Π b, Z b)) = λ f b, h₂ b $ f $ h₁.symm b :=
rfl

lemma Pi_congr'_apply (f : Π a, W a) :
  h₁.Pi_congr' h₂ f = λ b, h₂ b $ f $ h₁.symm b :=
rfl

@[simp] lemma Pi_congr'_symm_apply_symm_apply (f : Π b, Z b) (b : β) :
  (h₁.Pi_congr' h₂).symm f (h₁.symm b) = (h₂ b).symm (f b) :=
begin
  change cast _ ((h₂ (h₁ (h₁.symm b))).symm (f (h₁ (h₁.symm b)))) = (h₂ b).symm (f b),
  generalize_proofs hWb,
  revert hWb,
  generalize hb : h₁ (h₁.symm b) = b',
  rw h₁.apply_symm_apply b at hb,
  subst hb,
  simp,
end

end

end equiv

lemma function.injective.swap_apply [decidable_eq α] [decidable_eq β] {f : α → β}
  (hf : function.injective f) (x y z : α) :
  equiv.swap (f x) (f y) (f z) = f (equiv.swap x y z) :=
begin
  by_cases hx : z = x, by simp [hx],
  by_cases hy : z = y, by simp [hy],
  rw [equiv.swap_apply_of_ne_of_ne hx hy, equiv.swap_apply_of_ne_of_ne (hf.ne hx) (hf.ne hy)]
end

lemma function.injective.swap_comp [decidable_eq α] [decidable_eq β] {f : α → β}
  (hf : function.injective f) (x y : α) :
  equiv.swap (f x) (f y) ∘ f = f ∘ equiv.swap x y :=
funext $ λ z, hf.swap_apply _ _ _

/-- If both `α` and `β` are singletons, then `α ≃ β`. -/
def equiv_of_unique_of_unique [unique α] [unique β] : α ≃ β :=
{ to_fun := λ _, default,
  inv_fun := λ _, default,
  left_inv := λ _, subsingleton.elim _ _,
  right_inv := λ _, subsingleton.elim _ _ }

/-- If `α` is a singleton, then it is equivalent to any `punit`. -/
def equiv_punit_of_unique [unique α] : α ≃ punit.{v} :=
equiv_of_unique_of_unique

/-- If `α` is a subsingleton, then it is equivalent to `α × α`. -/
def subsingleton_prod_self_equiv {α : Type*} [subsingleton α] : α × α ≃ α :=
{ to_fun := λ p, p.1,
  inv_fun := λ a, (a, a),
  left_inv := λ p, subsingleton.elim _ _,
  right_inv := λ p, subsingleton.elim _ _, }

/-- To give an equivalence between two subsingleton types, it is sufficient to give any two
    functions between them. -/
def equiv_of_subsingleton_of_subsingleton [subsingleton α] [subsingleton β]
  (f : α → β) (g : β → α) : α ≃ β :=
{ to_fun := f,
  inv_fun := g,
  left_inv := λ _, subsingleton.elim _ _,
  right_inv := λ _, subsingleton.elim _ _ }

/-- A nonempty subsingleton type is (noncomputably) equivalent to `punit`. -/
noncomputable
def equiv.punit_of_nonempty_of_subsingleton {α : Sort*} [h : nonempty α] [subsingleton α] :
  α ≃ punit.{v} :=
equiv_of_subsingleton_of_subsingleton
 (λ _, punit.star) (λ _, h.some)

/-- `unique (unique α)` is equivalent to `unique α`. -/
def unique_unique_equiv : unique (unique α) ≃ unique α :=
equiv_of_subsingleton_of_subsingleton (λ h, h.default)
  (λ h, { default := h, uniq := λ _, subsingleton.elim _ _ })

namespace quot

/-- An equivalence `e : α ≃ β` generates an equivalence between quotient spaces,
if `ra a₁ a₂ ↔ rb (e a₁) (e a₂). -/
protected def congr {ra : α → α → Prop} {rb : β → β → Prop} (e : α ≃ β)
  (eq : ∀a₁ a₂, ra a₁ a₂ ↔ rb (e a₁) (e a₂)) :
  quot ra ≃ quot rb :=
{ to_fun := quot.map e (assume a₁ a₂, (eq a₁ a₂).1),
  inv_fun := quot.map e.symm
    (assume b₁ b₂ h,
     (eq (e.symm b₁) (e.symm b₂)).2
       ((e.apply_symm_apply b₁).symm ▸ (e.apply_symm_apply b₂).symm ▸ h)),
  left_inv := by { rintros ⟨a⟩, dunfold quot.map, simp only [equiv.symm_apply_apply] },
  right_inv := by { rintros ⟨a⟩, dunfold quot.map, simp only [equiv.apply_symm_apply] } }

@[simp]
lemma congr_mk {ra : α → α → Prop} {rb : β → β → Prop} (e : α ≃ β)
  (eq : ∀ (a₁ a₂ : α), ra a₁ a₂ ↔ rb (e a₁) (e a₂)) (a : α) :
  quot.congr e eq (quot.mk ra a) = quot.mk rb (e a) := rfl

/-- Quotients are congruent on equivalences under equality of their relation.
An alternative is just to use rewriting with `eq`, but then computational proofs get stuck. -/
protected def congr_right {r r' : α → α → Prop} (eq : ∀a₁ a₂, r a₁ a₂ ↔ r' a₁ a₂) :
  quot r ≃ quot r' :=
quot.congr (equiv.refl α) eq

/-- An equivalence `e : α ≃ β` generates an equivalence between the quotient space of `α`
by a relation `ra` and the quotient space of `β` by the image of this relation under `e`. -/
protected def congr_left {r : α → α → Prop} (e : α ≃ β) :
  quot r ≃ quot (λ b b', r (e.symm b) (e.symm b')) :=
@quot.congr α β r (λ b b', r (e.symm b) (e.symm b')) e (λ a₁ a₂, by simp only [e.symm_apply_apply])

end quot

namespace quotient
/-- An equivalence `e : α ≃ β` generates an equivalence between quotient spaces,
if `ra a₁ a₂ ↔ rb (e a₁) (e a₂). -/
protected def congr {ra : setoid α} {rb : setoid β} (e : α ≃ β)
  (eq : ∀a₁ a₂, @setoid.r α ra a₁ a₂ ↔ @setoid.r β rb (e a₁) (e a₂)) :
  quotient ra ≃ quotient rb :=
quot.congr e eq

@[simp]
lemma congr_mk {ra : setoid α} {rb : setoid β} (e : α ≃ β)
  (eq : ∀ (a₁ a₂ : α), setoid.r a₁ a₂ ↔ setoid.r (e a₁) (e a₂)) (a : α):
  quotient.congr e eq (quotient.mk a) = quotient.mk (e a) :=
rfl

/-- Quotients are congruent on equivalences under equality of their relation.
An alternative is just to use rewriting with `eq`, but then computational proofs get stuck. -/
protected def congr_right {r r' : setoid α}
  (eq : ∀a₁ a₂, @setoid.r α r a₁ a₂ ↔ @setoid.r α r' a₁ a₂) : quotient r ≃ quotient r' :=
quot.congr_right eq
end quotient

namespace function

lemma update_comp_equiv {α β α' : Sort*} [decidable_eq α'] [decidable_eq α] (f : α → β) (g : α' ≃ α)
  (a : α) (v : β) :
  update f a v ∘ g = update (f ∘ g) (g.symm a) v :=
by rw [← update_comp_eq_of_injective _ g.injective, g.apply_symm_apply]

lemma update_apply_equiv_apply {α β α' : Sort*} [decidable_eq α'] [decidable_eq α]
  (f : α → β) (g : α' ≃ α) (a : α) (v : β) (a' : α') :
  update f a v (g a') = update (f ∘ g) (g.symm a) v a' :=
congr_fun (update_comp_equiv f g a v) a'

lemma Pi_congr_left'_update [decidable_eq α] [decidable_eq β]
  (P : α → Sort*) (e : α ≃ β) (f : Π a, P a) (b : β) (x : P (e.symm b)) :
  e.Pi_congr_left' P (update f (e.symm b) x) = update (e.Pi_congr_left' P f) b x :=
begin
  ext b',
  rcases eq_or_ne b' b with rfl | h,
  { simp, },
  { simp [h], },
end

lemma Pi_congr_left'_symm_update [decidable_eq α] [decidable_eq β]
  (P : α → Sort*) (e : α ≃ β) (f : Π b, P (e.symm b)) (b : β) (x : P (e.symm b)) :
  (e.Pi_congr_left' P).symm (update f b x) = update ((e.Pi_congr_left' P).symm f) (e.symm b) x :=
by simp [(e.Pi_congr_left' P).symm_apply_eq, Pi_congr_left'_update]

end function<|MERGE_RESOLUTION|>--- conflicted
+++ resolved
@@ -1216,12 +1216,8 @@
    prod_sum_distrib α β γ (a, sum.inr c) = sum.inr (a, c) := rfl
 
 /-- An indexed sum of disjoint sums of types is equivalent to the sum of the indexed sums. -/
-<<<<<<< HEAD
-def sigma_sum_distrib {ι : Type*} (α β : ι → Type*) : (Σ i, α i ⊕ β i) ≃ (Σ i, α i) ⊕ Σ i, β i :=
-=======
 @[simps] def sigma_sum_distrib {ι : Type*} (α β : ι → Type*) :
   (Σ i, α i ⊕ β i) ≃ (Σ i, α i) ⊕ Σ i, β i :=
->>>>>>> e77dbe0c
 ⟨λ p, sum.cases_on p.2 (λ x, sum.inl ⟨_, x⟩) (λ x, sum.inr ⟨_, x⟩),
   sum.elim (sigma.map id (λ _, sum.inl)) (sigma.map id (λ _, sum.inr)),
   λ p, by { rcases p with ⟨i, (a | b)⟩; refl },
