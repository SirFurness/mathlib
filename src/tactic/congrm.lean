/-
Copyright (c) 2022 Damiano Testa. All rights reserved.
Released under Apache 2.0 license as described in the file LICENSE.
Authors: Gabriel Ebner, Damiano Testa
-/
import tactic.interactive

/-! `congrm`: `congr` with pattern-matching

`congrm e` gives to the use the functionality of using `congr` with an expression `e` "guiding"
`congr` through the matching.  This allows more flexibility than `congr' n`, which enters uniformly
through `n` iterations.  Instead, we can guide the matching deeper on some parts of the expression
and stop earlier on other parts.

##  Implementation notes

###  Function underscores

See the doc-string to `tactic.interactive.congrm` for more details.  Here we describe how to add
more "function underscores".

The pattern for generating a function underscore is to define a "generic" `n`-ary function, for some
number `n`.  You can take a look at `tactic.congrm_fun_1, ..., tactic.congrm_fun_4`.
These implement the "function underscores" `_₁, ..., _₄`.  If you want a different arity for your
function, simply
introduce
```lean
@[nolint unused_arguments]
def congrm_fun_n {α₁ … αₙ ρ} {r : ρ} : α₁ → ⋯ → aₙ → ρ := λ _ … _, r
notation `_ₙ` := congrm_fun_n
```
_Warning:_ `convert_to_explicit` checks that the first 18 characters in the name of `_ₙ` are
identical to `tactic.congrm_fun_` to perform its job.  Thus, if you want to implement
"function underscores" with different arity, either make sure that their names begin with
`tactic.congrm_fun_` or you should change `convert_to_explicit` accordingly.
-/

/-- Get the list of explicit arguments of a function. -/
meta def expr.list_explicit_args (f : expr) : tactic (list expr) :=
tactic.fold_explicit_args f [] (λ ll e, return $ ll ++ [e])

namespace tactic

/--  Given a starting list `li`, a list `bo` of booleans and a replacement list `new`,
read the items in `li` in succession and either replace them with the next element of `new` or
not, using the list of booleans. -/
def list.replace_if {α} : list α → list bool → list α → list α
| l  _  [] := l
| [] _  _  := []
| l  [] _  := l
| (n::ns) (tf::bs) e@(c::cs) := if tf then c :: ns.replace_if bs cs else n :: ns.replace_if bs e

/--  `replace_explicit_args f parg` assumes that `f` is an expression corresponding to a function
application.  It replaces the explicit arguments of `f`, in succession, by the elements of `parg`.
The implicit arguments of `f` remain unchanged. -/
meta def replace_explicit_args (f : expr) (parg : list expr) : tactic (expr) :=
do finf ← (get_fun_info f.get_app_fn),
  let is_ex_arg : list bool := finf.params.map (λ e, ¬ e.is_implicit ∧ ¬ e.is_inst_implicit),
  let nargs := list.replace_if f.get_app_args is_ex_arg parg,
  return $ expr.mk_app f.get_app_fn nargs

/--  A generic function with one argument.  It is the "function underscore" input to `congrm`. -/
@[nolint unused_arguments]
def congrm_fun_1 {α ρ} {r : ρ} : α → ρ := λ _, r
notation `_₁` := congrm_fun_1

/--  A generic function with two arguments.  It is the "function underscore" input to `congrm`. -/
@[nolint unused_arguments]
def congrm_fun_2 {α β ρ} {r : ρ} : α → β → ρ := λ _ _, r
notation `_₂` := congrm_fun_2

/--  A generic function with three arguments.  It is the "function underscore" input to `congrm`. -/
@[nolint unused_arguments]
def congrm_fun_3 {α β γ ρ} {r : ρ} : α → β → γ → ρ := λ _ _ _, r
notation `_₃` := congrm_fun_3

/--  A generic function with four arguments.  It is the "function underscore" input to `congrm`. -/
@[nolint unused_arguments]
def congrm_fun_4 {α β γ δ ρ} {r : ρ} : α → β → γ → δ → ρ := λ _ _ _ _, r
notation `_₄` := congrm_fun_4

/--  Replaces a "function underscore" input to `congrm` into the correct expression,
read off from the left-hand-side of the target expression. -/
meta def convert_to_explicit (pat lhs : expr) : tactic expr :=
if pat.get_app_fn.const_name.to_string.to_list.take 18 = "tactic.congrm_fun_".to_list
then
  pat.list_explicit_args >>= replace_explicit_args lhs
else
  return pat

/--
For each element of `list congr_arg_kind` that is `eq`, add a pair `(g, pat)` to the
final list.  Otherwise, discard an appropriate number of initial terms from each list
(possibly none from the first) and repeat.

`pat` is the given pattern-piece at the appropriate location, extracted from the last `list expr`.
It appears to be the list of arguments of a function application.

`g` is possibly the proof of an equality?  It is extracted from the first `list expr`.
-/
private meta def extract_subgoals : list expr → list congr_arg_kind → list expr →
  tactic (list (expr × expr))
| (_ :: _ :: g :: prf_args) (congr_arg_kind.eq :: kinds)             (pat :: pat_args) :=
  (λ rest, (g, pat) :: rest) <$> extract_subgoals prf_args kinds pat_args
| (_ :: prf_args)           (congr_arg_kind.fixed :: kinds)          (_ :: pat_args) :=
  extract_subgoals prf_args kinds pat_args
| prf_args                  (congr_arg_kind.fixed_no_param :: kinds) (_ :: pat_args) :=
  extract_subgoals prf_args kinds pat_args
| (_ :: _ :: prf_args)      (congr_arg_kind.cast :: kinds)           (_ :: pat_args) :=
  extract_subgoals prf_args kinds pat_args
| _ _ [] := pure []
| _ _ _ := fail "unsupported congr lemma"

/--
`equate_with_pattern_core pat` solves a single goal of the form `lhs = rhs`
(assuming that `lhs` and `rhs` are unifiable with `pat`)
by applying congruence lemmas until `pat` is a metavariable.
Returns the list of metavariables for the new subgoals at the leafs.
Calls `set_goals []` at the end.
-/
meta def equate_with_pattern_core : expr → tactic (list expr) | pat :=
(applyc ``subsingleton.elim >> pure []) <|>
(applyc ``rfl >> pure []) <|>
if pat.is_mvar || pat.get_delayed_abstraction_locals.is_some then do
  try $ applyc ``_root_.propext,
  get_goals <* set_goals []
<<<<<<< HEAD
else if pat.is_app then do
  `(%%lhs = %%_) ← target,
  pat ← convert_to_explicit pat lhs,
=======
else match pat with
| expr.app _ _ := do
>>>>>>> 6834a24e
  cl ← mk_specialized_congr_lemma pat,
  H_congr_lemma ← assertv `H_congr_lemma cl.type cl.proof,
  [prf] ← get_goals,
  apply H_congr_lemma <|> fail "could not apply congr_lemma",
  all_goals' $ try $ clear H_congr_lemma,  -- given the `set_goals []` that follows, is this needed?
  set_goals [],
  prf ← instantiate_mvars prf,
  subgoals ← extract_subgoals prf.get_app_args cl.arg_kinds pat.get_app_args,
  subgoals ← subgoals.mmap (λ ⟨subgoal, subpat⟩, do
    set_goals [subgoal],
    equate_with_pattern_core subpat),
  pure subgoals.join
| expr.lam _ _ _ body := do
  applyc ``_root_.funext,
  x ← intro pat.binding_name,
  equate_with_pattern_core $ body.instantiate_var x
| expr.pi _ _ _ codomain := do
  applyc ``_root_.pi_congr,
  x ← intro pat.binding_name,
  equate_with_pattern_core $ codomain.instantiate_var x
| _ := do
  pat ← pp pat,
  fail $ to_fmt "unsupported pattern:\n" ++ pat
end

/--
`equate_with_pattern pat` solves a single goal of the form `lhs = rhs`
(assuming that `lhs` and `rhs` are unifiable with `pat`)
by applying congruence lemmas until `pat` is a metavariable.
The subgoals for the leafs are prepended to the goals.
--/
meta def equate_with_pattern (pat : expr) : tactic unit := do
congr_subgoals ← solve1 (equate_with_pattern_core pat),
gs ← get_goals,
set_goals $ congr_subgoals ++ gs

end tactic

namespace tactic.interactive
open tactic interactive
setup_tactic_parser

/--
Assume that the goal is of the form `lhs = rhs` or `lhs ↔ rhs`.
`congrm e` takes an expression `e` containing placeholders `_` and scans `e, lhs, rhs` in parallel.

It matches both `lhs` and `rhs` to the pattern `e`, and produces one goal for each placeholder,
stating that the corresponding subexpressions in `lhs` and `rhs` are equal.

Examples:
```lean
example {a b c d : ℕ} :
  nat.pred a.succ * (d + (c + a.pred)) = nat.pred b.succ * (b + (c + d.pred)) :=
begin
  congrm nat.pred (nat.succ _) * (_ + _),
/-  Goals left:
⊢ a = b
⊢ d = b
⊢ c + a.pred = c + d.pred
-/
  sorry,
  sorry,
  sorry,
end

example {a b : ℕ} (h : a = b) : (λ y : ℕ, ∀ z, a + a = z) = (λ x, ∀ z, b + a = z) :=
begin
  congrm λ x, ∀ w, _ + a = w,
  -- produces one goal for the underscore: ⊢ a = b
  exact h,
end
```

The tactic also allows for "function underscores", denoted by `_₁, ..., _₄`.  The index denotes
the number of explicit arguments of the function to be matched.
If `e` has a "function underscore" in a location, then the tactic reads off the function `f` that
appears in `lhs` at the current location, replacing the *explicit* arguments of `f` by the user
inputs to the "function underscore".  After that, `congrm` continues with its matching.
-/
meta def congrm (arg : parse texpr) : tactic unit := do
try $ applyc ``_root_.eq.to_iff,
`(@eq %%ty _ _) ← target | fail "congrm: goal must be an equality or iff",
ta ← to_expr ``((%%arg : %%ty)) tt ff,
equate_with_pattern ta

add_tactic_doc
{ name := "congrm",
  category := doc_category.tactic,
  decl_names := [`tactic.interactive.congrm],
  tags := ["congruence"] }

end tactic.interactive<|MERGE_RESOLUTION|>--- conflicted
+++ resolved
@@ -124,14 +124,8 @@
 if pat.is_mvar || pat.get_delayed_abstraction_locals.is_some then do
   try $ applyc ``_root_.propext,
   get_goals <* set_goals []
-<<<<<<< HEAD
-else if pat.is_app then do
-  `(%%lhs = %%_) ← target,
-  pat ← convert_to_explicit pat lhs,
-=======
 else match pat with
 | expr.app _ _ := do
->>>>>>> 6834a24e
   cl ← mk_specialized_congr_lemma pat,
   H_congr_lemma ← assertv `H_congr_lemma cl.type cl.proof,
   [prf] ← get_goals,
