/-
Copyright (c) 2021 Aaron Anderson. All rights reserved.
Released under Apache 2.0 license as described in the file LICENSE.
Authors: Aaron Anderson
-/
<<<<<<< HEAD
import data.set.pointwise
=======
import algebra.pointwise
>>>>>>> fcb154ee
import group_theory.submonoid.membership
import order.antichain
import order.order_iso_nat
import order.well_founded

/-!
# Well-founded sets

A well-founded subset of an ordered type is one on which the relation `<` is well-founded.

## Main Definitions
 * `set.well_founded_on s r` indicates that the relation `r` is
  well-founded when restricted to the set `s`.
 * `set.is_wf s` indicates that `<` is well-founded when restricted to `s`.
 * `set.partially_well_ordered_on s r` indicates that the relation `r` is
  partially well-ordered (also known as well quasi-ordered) when restricted to the set `s`.
 * `set.is_pwo s` indicates that any infinite sequence of elements in `s`
  contains an infinite monotone subsequence. Note that

### Definitions for Hahn Series
 * `set.add_antidiagonal s t a` and `set.mul_antidiagonal s t a` are the sets of pairs of elements
  from `s` and `t` that add/multiply to `a`.
 * `finset.add_antidiagonal` and `finset.mul_antidiagonal` are finite versions of
  `set.add_antidiagonal` and `set.mul_antidiagonal` defined when `s` and `t` are well-founded.

## Main Results
 * Higman's Lemma, `set.partially_well_ordered_on.partially_well_ordered_on_sublist_forall₂`,
  shows that if `r` is partially well-ordered on `s`, then `list.sublist_forall₂` is partially
  well-ordered on the set of lists of elements of `s`. The result was originally published by
  Higman, but this proof more closely follows Nash-Williams.
 * `set.well_founded_on_iff` relates `well_founded_on` to the well-foundedness of a relation on the
 original type, to avoid dealing with subtypes.
 * `set.is_wf.mono` shows that a subset of a well-founded subset is well-founded.
 * `set.is_wf.union` shows that the union of two well-founded subsets is well-founded.
 * `finset.is_wf` shows that all `finset`s are well-founded.

## TODO

Prove that `s` is partial well ordered iff it has no infinite descending chain or antichain.

## References
 * [Higman, *Ordering by Divisibility in Abstract Algebras*][Higman52]
 * [Nash-Williams, *On Well-Quasi-Ordering Finite Trees*][Nash-Williams63]
-/

open_locale pointwise

variables {α : Type*}

namespace set

/-!
### Relations well-founded on sets
-/

/-- `s.well_founded_on r` indicates that the relation `r` is well-founded when restricted to `s`. -/
def well_founded_on (s : set α) (r : α → α → Prop) : Prop :=
well_founded (λ (a : s) (b : s), r a b)

section well_founded_on

variables {r r' : α → α → Prop}

section any_rel

variables {s t : set α} {x y : α}

lemma well_founded_on_iff :
  s.well_founded_on r ↔ well_founded (λ (a b : α), r a b ∧ a ∈ s ∧ b ∈ s) :=
begin
  have f : rel_embedding (λ (a : s) (b : s), r a b) (λ (a b : α), r a b ∧ a ∈ s ∧ b ∈ s) :=
    ⟨⟨coe, subtype.coe_injective⟩, λ a b, by simp⟩,
  refine ⟨λ h, _, f.well_founded⟩,
  rw well_founded.well_founded_iff_has_min,
  intros t ht,
  by_cases hst : (s ∩ t).nonempty,
  { rw ← subtype.preimage_coe_nonempty at hst,
    rcases well_founded.well_founded_iff_has_min.1 h (coe ⁻¹' t) hst with ⟨⟨m, ms⟩, mt, hm⟩,
    exact ⟨m, mt, λ x xt ⟨xm, xs, ms⟩, hm ⟨x, xs⟩ xt xm⟩ },
  { rcases ht with ⟨m, mt⟩,
    exact ⟨m, mt, λ x xt ⟨xm, xs, ms⟩, hst ⟨m, ⟨ms, mt⟩⟩⟩ }
end

namespace well_founded_on

protected lemma induction (hs : s.well_founded_on r) (hx : x ∈ s) {P : α → Prop}
  (hP : ∀ (y ∈ s), (∀ (z ∈ s), r z y → P z) → P y) : P x :=
begin
  let Q : s → Prop := λ y, P y,
  change Q ⟨x, hx⟩,
  refine well_founded.induction hs ⟨x, hx⟩ _,
  simpa only [subtype.forall]
end

<<<<<<< HEAD
protected theorem mono (h : t.well_founded_on r') (hle : subrelation r r') (hst : s ⊆ t) :
=======
protected lemma mono (h : t.well_founded_on r') (hle : r ≤ r') (hst : s ⊆ t) :
>>>>>>> fcb154ee
  s.well_founded_on r :=
begin
  rw well_founded_on_iff at *,
  refine subrelation.wf (λ x y xy, _) h,
<<<<<<< HEAD
  exact ⟨hle xy.1, hst xy.2.1, hst xy.2.2⟩
end

theorem mono_set (h : t.well_founded_on r) (hst : s ⊆ t) : s.well_founded_on r :=
h.mono (λ x y, id) hst
=======
  exact ⟨hle _ _ xy.1, hst xy.2.1, hst xy.2.2⟩
end

lemma subset (h : t.well_founded_on r) (hst : s ⊆ t) : s.well_founded_on r := h.mono le_rfl hst
>>>>>>> fcb154ee

end well_founded_on

end any_rel

section is_strict_order

variables [is_strict_order α r] {s t : set α}

instance is_strict_order.subset :
  is_strict_order α (λ (a b : α), r a b ∧ a ∈ s ∧ b ∈ s) :=
{ to_is_irrefl := ⟨λ a con, irrefl_of r a con.1 ⟩,
  to_is_trans := ⟨λ a b c ab bc, ⟨trans_of r ab.1 bc.1, ab.2.1, bc.2.2⟩ ⟩ }

theorem well_founded_on_iff_no_descending_seq :
  s.well_founded_on r ↔ ∀ (f : ((>) : ℕ → ℕ → Prop) ↪r r), ¬∀ n, f n ∈ s :=
begin
  simp only [well_founded_on_iff, rel_embedding.well_founded_iff_no_descending_seq, ← not_exists,
    ← not_nonempty_iff, not_iff_not],
  split,
  { rintro ⟨⟨f, hf : ∀ {m n}, (r (f m) (f n) ∧ f m ∈ s ∧ f n ∈ s) ↔ n < m⟩⟩,
    have H : ∀ n, f n ∈ s, from λ n, (hf.2 n.lt_succ_self).2.2,
    refine ⟨⟨f, _⟩, H⟩,
    simpa only [H, and_true] using @hf },
  { rintro ⟨⟨f, hf⟩, hfs : ∀ n, f n ∈ s⟩,
    refine ⟨⟨f, _⟩⟩,
    simpa only [hfs, and_true] using @hf },
end

theorem well_founded_on.union {s t : set α} {r : α → α → Prop} [is_strict_order α r]
  (hs : s.well_founded_on r) (ht : t.well_founded_on r) : (s ∪ t).well_founded_on r :=
begin
  rw well_founded_on_iff_no_descending_seq at *,
  rintros f hf,
  rcases nat.exists_subseq_of_forall_mem_union f hf with ⟨g, hg|hg⟩,
  exacts [hs (g.dual.lt_embedding.trans f) hg, ht (g.dual.lt_embedding.trans f) hg]
end

@[simp] lemma well_founded_on_union {s t : set α} {r : α → α → Prop} [is_strict_order α r] :
  (s ∪ t).well_founded_on r ↔ s.well_founded_on r ∧ t.well_founded_on r :=
<<<<<<< HEAD
⟨λ h, ⟨h.mono_set $ subset_union_left _ _, h.mono_set $ subset_union_right _ _⟩, λ h, h.1.union h.2⟩
=======
⟨λ h, ⟨h.subset $ subset_union_left _ _, h.subset $ subset_union_right _ _⟩, λ h, h.1.union h.2⟩
>>>>>>> fcb154ee

end is_strict_order

end well_founded_on

/-!
### Sets well-founded w.r.t. the strict inequality
-/

section has_lt

variables [has_lt α] {s t : set α}

/-- `s.is_wf` indicates that `<` is well-founded when restricted to `s`. -/
def is_wf (s : set α) : Prop := well_founded_on s (<)

lemma is_wf_univ_iff : is_wf (univ : set α) ↔ well_founded ((<) : α → α → Prop) :=
by simp [is_wf, well_founded_on_iff]

<<<<<<< HEAD
theorem is_wf.mono (h : is_wf t) (st : s ⊆ t) : is_wf s := h.mono_set st
=======
theorem is_wf.mono (h : is_wf t) (st : s ⊆ t) : is_wf s := h.subset st
>>>>>>> fcb154ee

end has_lt

section preorder
variables [preorder α] {s t : set α} {a : α}

protected theorem is_wf.union (hs : is_wf s) (ht : is_wf t) : is_wf (s ∪ t) := hs.union ht

@[simp] theorem is_wf_union : is_wf (s ∪ t) ↔ is_wf s ∧ is_wf t := well_founded_on_union

end preorder

section partial_order
variables [partial_order α] {s t : set α} {a : α}

theorem is_wf_iff_no_descending_seq :
  is_wf s ↔ ∀ f : ℕ → α, strict_anti f → ¬(∀ n, f (order_dual.to_dual n) ∈ s) :=
well_founded_on_iff_no_descending_seq.trans
  ⟨λ H f hf, H ⟨⟨f, hf.injective⟩, λ a b, hf.lt_iff_lt⟩, λ H f, H f (λ _ _, f.map_rel_iff.2)⟩

end partial_order

/-!
### Partially well-ordered sets

A set is partially well-ordered by a relation `r` when any infinite sequence contains two elements
where the first is related to the second by `r`. Equivalently, any antichain (see `is_antichain`) is
finite, see `set.partially_well_ordered_on_iff_finite_antichains`.
-/

/-- A subset is partially well-ordered by a relation `r` when any infinite sequence contains
  two elements where the first is related to the second by `r`. -/
def partially_well_ordered_on (s : set α) (r : α → α → Prop) : Prop :=
  ∀ (f : ℕ → α), (∀ n, f n ∈ s) → ∃ (m n : ℕ), m < n ∧ r (f m) (f n)

/-- A subset of a preorder is partially well-ordered when any infinite sequence contains
  a monotone subsequence of length 2 (or equivalently, an infinite monotone subsequence). -/
def is_pwo [preorder α] (s) : Prop :=
partially_well_ordered_on s ((≤) : α → α → Prop)

theorem partially_well_ordered_on.mono {s t : set α} {r : α → α → Prop}
  (ht : t.partially_well_ordered_on r) (hsub : s ⊆ t) :
  s.partially_well_ordered_on r :=
λ f hf, ht f (λ n, hsub (hf n))

lemma partially_well_ordered_on.union {s t : set α} {r : α → α → Prop}
  (hs : s.partially_well_ordered_on r) (ht : t.partially_well_ordered_on r) :
  (s ∪ t).partially_well_ordered_on r :=
begin
  rintros f hf,
  rcases nat.exists_subseq_of_forall_mem_union f hf with ⟨g, hgs|hgt⟩,
  { rcases hs _ hgs with ⟨m, n, hlt, hr⟩,
    exact ⟨g m, g n, g.strict_mono hlt, hr⟩ },
  { rcases ht _ hgt with ⟨m, n, hlt, hr⟩,
    exact ⟨g m, g n, g.strict_mono hlt, hr⟩ }
end

@[simp] lemma partially_well_ordered_on_union {s t : set α} {r : α → α → Prop} :
  (s ∪ t).partially_well_ordered_on r ↔
    s.partially_well_ordered_on r ∧ t.partially_well_ordered_on r :=
⟨λ h, ⟨h.mono $ subset_union_left _ _, h.mono $ subset_union_right _ _⟩, λ h, h.1.union h.2⟩

theorem is_pwo.mono [preorder α] {s t : set α}
  (ht : t.is_pwo) (hsub : s ⊆ t) :
  s.is_pwo :=
partially_well_ordered_on.mono ht hsub

theorem partially_well_ordered_on.image_of_monotone_on {s : set α}
  {r : α → α → Prop} {β : Type*} {r' : β → β → Prop}
  (hs : s.partially_well_ordered_on r) {f : α → β}
  (hf : ∀ (a₁ ∈ s) (a₂ ∈ s), r a₁ a₂ → r' (f a₁) (f a₂)) :
  (f '' s).partially_well_ordered_on r' :=
begin
  intros g' hg',
  choose g hgs heq using hg',
  obtain rfl : f ∘ g = g', from funext heq,
  obtain ⟨m, n, hlt, hmn⟩ := hs g hgs,
  exact ⟨m, n, hlt, hf _ (hgs m) _ (hgs n) hmn⟩
end

lemma _root_.is_antichain.finite_of_partially_well_ordered_on {s : set α} {r : α → α → Prop}
  (ha : is_antichain r s) (hp : s.partially_well_ordered_on r) :
  s.finite :=
begin
  refine finite_or_infinite.resolve_right (λ hi, _),
  obtain ⟨m, n, hmn, h⟩ := hp (λ n, hi.nat_embedding _ n) (λ n, (hi.nat_embedding _ n).2),
  exact hmn.ne ((hi.nat_embedding _).injective $ subtype.val_injective $
    ha.eq (hi.nat_embedding _ m).2 (hi.nat_embedding _ n).2 h),
end

protected lemma finite.partially_well_ordered_on {s : set α} {r : α → α → Prop} [is_refl α r]
  (hs : s.finite) :
  s.partially_well_ordered_on r :=
begin
  intros f hf,
  obtain ⟨m, n, hmn, h⟩ := hs.exists_lt_map_eq_of_forall_mem hf,
  exact ⟨m, n, hmn, h.subst $ refl (f m)⟩,
end

lemma _root_.is_antichain.partially_well_ordered_on_iff {s : set α} {r : α → α → Prop} [is_refl α r]
  (hs : is_antichain r s) :
  s.partially_well_ordered_on r ↔ s.finite :=
⟨hs.finite_of_partially_well_ordered_on, finite.partially_well_ordered_on⟩

lemma partially_well_ordered_on_iff_finite_antichains {s : set α} {r : α → α → Prop} [is_refl α r]
  [is_symm α r] :
  s.partially_well_ordered_on r ↔ ∀ t ⊆ s, is_antichain r t → t.finite :=
begin
  refine ⟨λ h t ht hrt, hrt.finite_of_partially_well_ordered_on (h.mono ht), _⟩,
  rintro hs f hf,
  by_contra' H,
  refine set.infinite_range_of_injective (λ m n hmn, _) (hs _ (range_subset_iff.mpr hf) _),
  { obtain h | h | h := lt_trichotomy m n,
    { refine (H _ _ h _).elim,
      rw hmn,
      exact refl _ },
    { exact h },
    { refine (H _ _ h _).elim,
      rw hmn,
      exact refl _ } },
  rintro _ ⟨m, hm, rfl⟩ _ ⟨n, hn, rfl⟩ hmn,
  obtain h | h  := (ne_of_apply_ne _ hmn).lt_or_lt,
  { exact H _ _ h },
  { exact mt symm (H _ _ h) }
end

section partial_order
variables {s : set α} {t : set α} {r : α → α → Prop}

theorem partially_well_ordered_on.exists_monotone_subseq [is_refl α r] [is_trans α r]
  (h : s.partially_well_ordered_on r) (f : ℕ → α) (hf : ∀ n, f n ∈ s) :
  ∃ (g : ℕ ↪o ℕ), ∀ m n : ℕ, m ≤ n → r (f (g m)) (f (g n)) :=
begin
  obtain ⟨g, h1 | h2⟩ := exists_increasing_or_nonincreasing_subseq r f,
  { refine ⟨g, λ m n hle, _⟩,
    obtain hlt | rfl := hle.lt_or_eq,
    exacts [h1 m n hlt, refl_of r _] },
  { exfalso,
    obtain ⟨m, n, hlt, hle⟩ := h (f ∘ g) (λ n, hf _),
    exact h2 m n hlt hle }
end

theorem partially_well_ordered_on_iff_exists_monotone_subseq [is_refl α r] [is_trans α r] :
  s.partially_well_ordered_on r ↔
    ∀ f : ℕ → α, (∀ n, f n ∈ s) → ∃ (g : ℕ ↪o ℕ), ∀ m n : ℕ, m ≤ n → r (f (g m)) (f (g n)) :=
begin
  classical,
  split; intros h f hf,
  { exact h.exists_monotone_subseq f hf },
  { obtain ⟨g, gmon⟩ := h f hf,
    refine ⟨g 0, g 1, g.lt_iff_lt.2 zero_lt_one, gmon _ _ zero_le_one⟩, }
end

lemma partially_well_ordered_on.well_founded_on [is_preorder α r]
  (h : s.partially_well_ordered_on r) :
  s.well_founded_on (λ a b, r a b ∧ ¬r b a) :=
begin
  letI : preorder α := { le := r, le_refl := refl_of r, le_trans := λ _ _ _, trans_of r },
  change s.well_founded_on (<), change s.partially_well_ordered_on (≤) at h,
  rw well_founded_on_iff_no_descending_seq,
  intros f hf,
  obtain ⟨m, n, hlt, hle⟩ := h f hf,
  exact (f.map_rel_iff.2 hlt).not_le hle,
end

@[simp] theorem partially_well_ordered_on_empty (r : α → α → Prop) :
  partially_well_ordered_on ∅ r :=
λ f hf, (hf 0).elim

@[simp] theorem partially_well_ordered_on_singleton [is_refl α r] (a : α) :
  partially_well_ordered_on {a} r :=
(finite_singleton a).partially_well_ordered_on

@[simp] theorem partially_well_ordered_on_insert [is_refl α r] {a : α} :
  partially_well_ordered_on (insert a s) r ↔ partially_well_ordered_on s r :=
by simp only [← singleton_union, partially_well_ordered_on_union,
  partially_well_ordered_on_singleton, true_and]

protected theorem partially_well_ordered_on.insert [is_refl α r] (h : partially_well_ordered_on s r)
  (a : α) : partially_well_ordered_on (insert a s) r :=
partially_well_ordered_on_insert.2 h

protected theorem partially_well_ordered_on.prod [is_refl α r] [is_trans α r] {β}
  {rb : β → β → Prop} {t : set β}
  (hs : partially_well_ordered_on s r) (ht : partially_well_ordered_on t rb) :
  partially_well_ordered_on (s ×ˢ t) (λ x y : α × β, r x.1 y.1 ∧ rb x.2 y.2) :=
begin
  intros f hf,
  obtain ⟨g₁, h₁⟩ := hs.exists_monotone_subseq (prod.fst ∘ f) (λ n, (hf n).1),
  obtain ⟨m, n, hlt, hle⟩ := ht (prod.snd ∘ f ∘ g₁) (λ n, (hf _).2),
  exact ⟨g₁ m, g₁ n, g₁.strict_mono hlt, h₁ _ _ hlt.le, hle⟩
end

end partial_order

section preorder

variables [preorder α] {s t : set α}

theorem is_pwo.exists_monotone_subseq (h : s.is_pwo) (f : ℕ → α) (hf : ∀ n, f n ∈ s) :
  ∃ (g : ℕ ↪o ℕ), monotone (f ∘ g) :=
h.exists_monotone_subseq f hf

theorem is_pwo_iff_exists_monotone_subseq :
  s.is_pwo ↔ ∀ f : ℕ → α, (∀ n, f n ∈ s) → ∃ (g : ℕ ↪o ℕ), monotone (f ∘ g) :=
partially_well_ordered_on_iff_exists_monotone_subseq

protected lemma is_pwo.is_wf (h : s.is_pwo) : s.is_wf :=
by simpa only [← lt_iff_le_not_le] using h.well_founded_on

lemma is_pwo.prod {β : Type*} [preorder β] {t : set β} (hs : s.is_pwo) (ht : t.is_pwo) :
  is_pwo (s ×ˢ t) :=
hs.prod ht

theorem is_pwo.image_of_monotone_on {β : Type*} [preorder β] (hs : s.is_pwo) {f : α → β}
  (hf : monotone_on f s) :
  is_pwo (f '' s) :=
hs.image_of_monotone_on hf

theorem is_pwo.image_of_monotone {β : Type*} [preorder β] (hs : s.is_pwo) {f : α → β}
  (hf : monotone f) :
  is_pwo (f '' s) :=
hs.image_of_monotone_on (hf.monotone_on _)

protected theorem is_pwo.union (hs : is_pwo s) (ht : is_pwo t) : is_pwo (s ∪ t) := hs.union ht

@[simp] theorem is_pwo_union : is_pwo (s ∪ t) ↔ is_pwo s ∧ is_pwo t :=
partially_well_ordered_on_union

protected theorem finite.is_pwo (hs : finite s) : is_pwo s := hs.partially_well_ordered_on

@[simp] theorem is_pwo_singleton (a : α) : is_pwo ({a} : set α) := (finite_singleton a).is_pwo

@[simp] theorem is_pwo_empty : is_pwo (∅ : set α) := finite_empty.is_pwo

protected theorem subsingleton.is_pwo (hs : s.subsingleton) : is_pwo s := hs.finite.is_pwo

@[simp] theorem is_pwo_insert {a} : is_pwo (insert a s) ↔ is_pwo s :=
by simp only [← singleton_union, is_pwo_union, is_pwo_singleton, true_and]

protected theorem is_pwo.insert (h : is_pwo s) (a : α) : is_pwo (insert a s) := is_pwo_insert.2 h

protected theorem finite.is_wf (hs : finite s) : is_wf s := hs.is_pwo.is_wf
@[simp] theorem is_wf_empty : is_wf (∅ : set α) := finite_empty.is_wf
@[simp] theorem is_wf_singleton {a : α} : is_wf ({a} : set α) := (finite_singleton a).is_wf
protected theorem subsingleton.is_wf (hs : s.subsingleton) : is_wf s := hs.is_pwo.is_wf

@[simp] theorem is_wf_insert {a} : is_wf (insert a s) ↔ is_wf s :=
by simp only [← singleton_union, is_wf_union, is_wf_singleton, true_and]

theorem is_wf.insert (h : is_wf s) (a : α) : is_wf (insert a s) := is_wf_insert.2 h

end preorder

section well_founded_on

variables {r : α → α → Prop} [is_strict_order α r] {s : set α} {a : α}

protected theorem finite.well_founded_on (hs : finite s) :
  set.well_founded_on s r :=
by { letI := partial_order_of_SO r, exact hs.is_wf }

@[simp] theorem well_founded_on_empty : well_founded_on (∅ : set α) r :=
finite_empty.well_founded_on

@[simp] theorem well_founded_on_singleton : well_founded_on ({a} : set α) r :=
(finite_singleton a).well_founded_on

protected theorem subsingleton.well_founded_on (hs : s.subsingleton) :
  well_founded_on s r :=
hs.finite.well_founded_on

@[simp] theorem well_founded_on_insert : well_founded_on (insert a s) r ↔ well_founded_on s r :=
by simp only [← singleton_union, well_founded_on_union, well_founded_on_singleton, true_and]

theorem well_founded_on.insert (h : well_founded_on s r) (a : α) : well_founded_on (insert a s) r :=
well_founded_on_insert.2 h

end well_founded_on

protected theorem is_wf.is_pwo [linear_order α] {s : set α} (hs : s.is_wf) : s.is_pwo :=
begin
  intros f hf,
  lift f to ℕ → s using hf,
  have hrange : (range f).nonempty := range_nonempty _,
  rcases hs.has_min (range f) (range_nonempty _) with ⟨_, ⟨m, rfl⟩, hm⟩,
  simp only [forall_range_iff, not_lt] at hm,
  exact ⟨m, m + 1, lt_add_one m, hm _⟩,
end

/-- In a linear order, the predicates `set.is_wf` and `set.is_pwo` are equivalent. -/
theorem is_wf_iff_is_pwo [linear_order α] {s : set α} :
  s.is_wf ↔ s.is_pwo :=
⟨is_wf.is_pwo, is_pwo.is_wf⟩

end set

namespace finset

@[simp] protected lemma partially_well_ordered_on {r : α → α → Prop} [is_refl α r] (s : finset α) :
  (s : set α).partially_well_ordered_on r :=
s.finite_to_set.partially_well_ordered_on

@[simp] protected theorem is_pwo [preorder α] (s : finset α) : set.is_pwo (↑s : set α) :=
s.partially_well_ordered_on

@[simp] protected theorem is_wf [preorder α] (s : finset α) : set.is_wf (↑s : set α) :=
s.finite_to_set.is_wf

@[simp] protected theorem well_founded_on {r : α → α → Prop} [is_strict_order α r] (s : finset α) :
  set.well_founded_on (↑s : set α) r :=
by { letI := partial_order_of_SO r, exact s.is_wf }

@[simp] theorem well_founded_on_sup {ι : Type*} {r : α → α → Prop} [is_strict_order α r]
  (s : finset ι) {f : ι → set α} :
  (s.sup f).well_founded_on r ↔ ∀ i ∈ s, (f i).well_founded_on r :=
finset.cons_induction_on s (by simp) (λ a s ha hs, by simp [hs])

@[simp] theorem partially_well_ordered_on_sup {ι : Type*} {r : α → α → Prop}
  (s : finset ι) {f : ι → set α} :
  (s.sup f).partially_well_ordered_on r ↔ ∀ i ∈ s, (f i).partially_well_ordered_on r :=
finset.cons_induction_on s (by simp) (λ a s ha hs, by simp [hs])

@[simp] theorem is_wf_sup {ι : Type*} [preorder α] (s : finset ι) {f : ι → set α} :
  (s.sup f).is_wf ↔ ∀ i ∈ s, (f i).is_wf :=
s.well_founded_on_sup

@[simp] theorem is_pwo_sup {ι : Type*} [partial_order α] (s : finset ι) {f : ι → set α} :
  (s.sup f).is_pwo ↔ ∀ i ∈ s, (f i).is_pwo :=
s.partially_well_ordered_on_sup

@[simp] theorem well_founded_on_bUnion {ι : Type*} {r : α → α → Prop} [is_strict_order α r]
  (s : finset ι) {f : ι → set α} :
  (⋃ i ∈ s, f i).well_founded_on r ↔ ∀ i ∈ s, (f i).well_founded_on r :=
by simpa only [finset.sup_eq_supr] using s.well_founded_on_sup

@[simp] theorem partially_well_ordered_on_bUnion {ι : Type*} {r : α → α → Prop}
  (s : finset ι) {f : ι → set α} :
  (⋃ i ∈ s, f i).partially_well_ordered_on r ↔ ∀ i ∈ s, (f i).partially_well_ordered_on r :=
by simpa only [finset.sup_eq_supr] using s.partially_well_ordered_on_sup

@[simp] theorem is_wf_bUnion {ι : Type*} [partial_order α] (s : finset ι) {f : ι → set α} :
  (⋃ i ∈ s, f i).is_wf ↔ ∀ i ∈ s, (f i).is_wf :=
s.well_founded_on_bUnion

@[simp] theorem is_pwo_bUnion {ι : Type*} [partial_order α] (s : finset ι) {f : ι → set α} :
  (⋃ i ∈ s, f i).is_pwo ↔ ∀ i ∈ s, (f i).is_pwo :=
s.partially_well_ordered_on_bUnion

end finset

namespace set

section preorder

variables [preorder α] {s : set α} {a : α}

@[simp] protected theorem fintype.is_pwo [fintype α] : s.is_pwo := (finite.of_fintype s).is_pwo

/-- `is_wf.min` returns a minimal element of a nonempty well-founded set. -/
noncomputable def is_wf.min (hs : is_wf s) (hn : s.nonempty) : α :=
hs.min univ (nonempty_iff_univ_nonempty.1 hn.to_subtype)

lemma is_wf.min_mem (hs : is_wf s) (hn : s.nonempty) : hs.min hn ∈ s :=
(well_founded.min hs univ (nonempty_iff_univ_nonempty.1 hn.to_subtype)).2

lemma is_wf.not_lt_min (hs : is_wf s) (hn : s.nonempty) (ha : a ∈ s) : ¬ a < hs.min hn :=
hs.not_lt_min univ (nonempty_iff_univ_nonempty.1 hn.to_subtype) (mem_univ (⟨a, ha⟩ : s))

@[simp]
lemma is_wf_min_singleton (a) {hs : is_wf ({a} : set α)} {hn : ({a} : set α).nonempty} :
  hs.min hn = a :=
eq_of_mem_singleton (is_wf.min_mem hs hn)

end preorder

section linear_order

variables [linear_order α] {s t : set α} {a : α}

lemma is_wf.min_le
  (hs : s.is_wf) (hn : s.nonempty) (ha : a ∈ s) : hs.min hn ≤ a :=
le_of_not_lt (hs.not_lt_min hn ha)

lemma is_wf.le_min_iff
  (hs : s.is_wf) (hn : s.nonempty) :
  a ≤ hs.min hn ↔ ∀ b, b ∈ s → a ≤ b :=
⟨λ ha b hb, le_trans ha (hs.min_le hn hb), λ h, h _ (hs.min_mem _)⟩

lemma is_wf.min_le_min_of_subset
  {hs : s.is_wf} {hsn : s.nonempty} {ht : t.is_wf} {htn : t.nonempty} (hst : s ⊆ t) :
  ht.min htn ≤ hs.min hsn :=
(is_wf.le_min_iff _ _).2 (λ b hb, ht.min_le htn (hst hb))

lemma is_wf.min_union (hs : s.is_wf) (hsn : s.nonempty) (ht : t.is_wf) (htn : t.nonempty) :
  (hs.union ht).min (union_nonempty.2 (or.intro_left _ hsn)) = min (hs.min hsn) (ht.min htn) :=
begin
  refine le_antisymm (le_min (is_wf.min_le_min_of_subset (subset_union_left _ _))
      (is_wf.min_le_min_of_subset (subset_union_right _ _))) _,
  rw min_le_iff,
  exact ((mem_union _ _ _).1 ((hs.union ht).min_mem
    (union_nonempty.2 (or.intro_left _ hsn)))).imp (hs.min_le _) (ht.min_le _),
end

end linear_order

section pointwise

@[to_additive]
theorem is_pwo.mul [ordered_cancel_comm_monoid α] {s t : set α} (hs : s.is_pwo) (ht : t.is_pwo) :
  is_pwo (s * t) :=
begin
  rw ← image_mul_prod,
  exact (hs.prod ht).image_of_monotone (monotone_fst.mul' monotone_snd)
end

variables [linear_ordered_cancel_comm_monoid α] {s t : set α}

@[to_additive]
theorem is_wf.mul (hs : s.is_wf) (ht : t.is_wf) : is_wf (s * t) := (hs.is_pwo.mul ht.is_pwo).is_wf

@[to_additive]
theorem is_wf.min_mul (hs : s.is_wf) (ht : t.is_wf) (hsn : s.nonempty) (htn : t.nonempty) :
  (hs.mul ht).min (hsn.mul htn) = hs.min hsn * ht.min htn :=
begin
  refine le_antisymm (is_wf.min_le _ _ (mem_mul.2 ⟨_, _, hs.min_mem _, ht.min_mem _, rfl⟩)) _,
  rw is_wf.le_min_iff,
  rintros _ ⟨x, y, hx, hy, rfl⟩,
  exact mul_le_mul' (hs.min_le _ hx) (ht.min_le _ hy),
end

end pointwise

end set

namespace set
namespace partially_well_ordered_on

/-- In the context of partial well-orderings, a bad sequence is a nonincreasing sequence
  whose range is contained in a particular set `s`. One exists if and only if `s` is not
  partially well-ordered. -/
def is_bad_seq (r : α → α → Prop) (s : set α) (f : ℕ → α) : Prop :=
(∀ n, f n ∈ s) ∧ ∀ (m n : ℕ), m < n → ¬ r (f m) (f n)

lemma iff_forall_not_is_bad_seq (r : α → α → Prop) (s : set α) :
  s.partially_well_ordered_on r ↔ ∀ f, ¬ is_bad_seq r s f :=
begin
  rw [set.partially_well_ordered_on],
  apply forall_congr (λ f, _),
  simp [is_bad_seq]
end

/-- This indicates that every bad sequence `g` that agrees with `f` on the first `n`
  terms has `rk (f n) ≤ rk (g n)`. -/
def is_min_bad_seq (r : α → α → Prop) (rk : α → ℕ) (s : set α) (n : ℕ) (f : ℕ → α) : Prop :=
  ∀ g : ℕ → α, (∀ (m : ℕ), m < n → f m = g m) → rk (g n) < rk (f n) → ¬ is_bad_seq r s g

/-- Given a bad sequence `f`, this constructs a bad sequence that agrees with `f` on the first `n`
  terms and is minimal at `n`.
-/
noncomputable def min_bad_seq_of_bad_seq (r : α → α → Prop) (rk : α → ℕ) (s : set α)
  (n : ℕ) (f : ℕ → α) (hf : is_bad_seq r s f) :
  { g : ℕ → α // (∀ (m : ℕ), m < n → f m = g m) ∧ is_bad_seq r s g ∧ is_min_bad_seq r rk s n g } :=
begin
  classical,
  have h : ∃ (k : ℕ) (g : ℕ → α), (∀ m, m < n → f m = g m) ∧ is_bad_seq r s g
        ∧ rk (g n) = k :=
  ⟨_, f, λ _ _, rfl, hf, rfl⟩,
  obtain ⟨h1, h2, h3⟩ := classical.some_spec (nat.find_spec h),
  refine ⟨classical.some (nat.find_spec h), h1, by convert h2, λ g hg1 hg2 con, _⟩,
  refine nat.find_min h _ ⟨g, λ m mn, (h1 m mn).trans (hg1 m mn), by convert con, rfl⟩,
  rwa ← h3,
end

lemma exists_min_bad_of_exists_bad (r : α → α → Prop) (rk : α → ℕ) (s : set α) :
  (∃ f, is_bad_seq r s f) → ∃ f, is_bad_seq r s f ∧ ∀ n, is_min_bad_seq r rk s n f :=
begin
  rintro ⟨f0, (hf0 : is_bad_seq r s f0)⟩,
  let fs : Π (n : ℕ), { f :  ℕ → α // is_bad_seq r s f ∧ is_min_bad_seq r rk s n f },
  { refine nat.rec _ _,
    { exact ⟨(min_bad_seq_of_bad_seq r rk s 0 f0 hf0).1,
        (min_bad_seq_of_bad_seq r rk s 0 f0 hf0).2.2⟩, },
    { exact λ n fn, ⟨(min_bad_seq_of_bad_seq r rk s (n + 1) fn.1 fn.2.1).1,
        (min_bad_seq_of_bad_seq r rk s (n + 1) fn.1 fn.2.1).2.2⟩ } },
  have h : ∀ m n, m ≤ n → (fs m).1 m = (fs n).1 m,
  { intros m n mn,
    obtain ⟨k, rfl⟩ := exists_add_of_le mn,
    clear mn,
    induction k with k ih,
    { refl },
    rw [ih, ((min_bad_seq_of_bad_seq r rk s (m + k).succ (fs (m + k)).1 (fs (m + k)).2.1).2.1 m
        (nat.lt_succ_iff.2 (nat.add_le_add_left k.zero_le m)))],
    refl },
  refine ⟨λ n, (fs n).1 n, ⟨(λ n, ((fs n).2).1.1 n), λ m n mn, _⟩, λ n g hg1 hg2, _⟩,
  { dsimp,
    rw [← subtype.val_eq_coe, h m n (le_of_lt mn)],
    convert (fs n).2.1.2 m n mn },
  { convert (fs n).2.2 g (λ m mn, eq.trans _ (hg1 m mn)) (lt_of_lt_of_le hg2 le_rfl),
    rw ← h m n (le_of_lt mn) },
end

lemma iff_not_exists_is_min_bad_seq {r : α → α → Prop} (rk : α → ℕ) {s : set α} :
  s.partially_well_ordered_on r ↔ ¬ ∃ f, is_bad_seq r s f ∧ ∀ n, is_min_bad_seq r rk s n f :=
begin
  rw [iff_forall_not_is_bad_seq, ← not_exists, not_congr],
  split,
  { apply exists_min_bad_of_exists_bad },
  rintro ⟨f, hf1, hf2⟩,
  exact ⟨f, hf1⟩,
end

/-- Higman's Lemma, which states that for any reflexive, transitive relation `r` which is
  partially well-ordered on a set `s`, the relation `list.sublist_forall₂ r` is partially
  well-ordered on the set of lists of elements of `s`. That relation is defined so that
  `list.sublist_forall₂ r l₁ l₂` whenever `l₁` related pointwise by `r` to a sublist of `l₂`.  -/
lemma partially_well_ordered_on_sublist_forall₂ (r : α → α → Prop) [is_refl α r] [is_trans α r]
  {s : set α} (h : s.partially_well_ordered_on r) :
  { l : list α | ∀ x, x ∈ l → x ∈ s }.partially_well_ordered_on (list.sublist_forall₂ r) :=
begin
  rcases s.eq_empty_or_nonempty with rfl | ⟨as, has⟩,
  { apply partially_well_ordered_on.mono (finset.partially_well_ordered_on {list.nil}),
    { intros l hl,
      rw [finset.mem_coe, finset.mem_singleton, list.eq_nil_iff_forall_not_mem],
      exact hl, },
    apply_instance },
  haveI : inhabited α := ⟨as⟩,
  rw [iff_not_exists_is_min_bad_seq (list.length)],
  rintro ⟨f, hf1, hf2⟩,
  have hnil : ∀ n, f n ≠ list.nil :=
    λ n con, (hf1).2 n n.succ n.lt_succ_self (con.symm ▸ list.sublist_forall₂.nil),
  obtain ⟨g, hg⟩ := h.exists_monotone_subseq (list.head ∘ f) _,
  swap, { simp only [set.range_subset_iff, function.comp_apply],
    exact λ n, hf1.1 n _ (list.head_mem_self (hnil n)) },
  have hf' := hf2 (g 0) (λ n, if n < g 0 then f n else list.tail (f (g (n - g 0))))
    (λ m hm, (if_pos hm).symm) _,
  swap, { simp only [if_neg (lt_irrefl (g 0)), tsub_self],
    rw [list.length_tail, ← nat.pred_eq_sub_one],
    exact nat.pred_lt (λ con, hnil _ (list.length_eq_zero.1 con)) },
  rw [is_bad_seq] at hf',
  push_neg at hf',
  obtain ⟨m, n, mn, hmn⟩ := hf' _,
  swap,
  { rintro n x hx,
    split_ifs at hx with hn hn,
    { exact hf1.1 _ _ hx },
    { refine hf1.1 _ _ (list.tail_subset _ hx), } },
  by_cases hn : n < g 0,
  { apply hf1.2 m n mn,
    rwa [if_pos hn, if_pos (mn.trans hn)] at hmn },
  { obtain ⟨n', rfl⟩ := le_iff_exists_add.1 (not_lt.1 hn),
    rw [if_neg hn, add_comm (g 0) n', add_tsub_cancel_right] at hmn,
    split_ifs at hmn with hm hm,
    { apply hf1.2 m (g n') (lt_of_lt_of_le hm (g.monotone n'.zero_le)),
      exact trans hmn (list.tail_sublist_forall₂_self _) },
    { rw [← (tsub_lt_iff_left (le_of_not_lt hm))] at mn,
      apply hf1.2 _ _ (g.lt_iff_lt.2 mn),
      rw [← list.cons_head_tail (hnil (g (m - g 0))), ← list.cons_head_tail (hnil (g n'))],
      exact list.sublist_forall₂.cons (hg _ _ (le_of_lt mn)) hmn, } }
end

end partially_well_ordered_on

namespace is_pwo

@[to_additive]
lemma submonoid_closure [ordered_cancel_comm_monoid α] {s : set α} (hpos : ∀ x : α, x ∈ s → 1 ≤ x)
  (h : s.is_pwo) : is_pwo ((submonoid.closure s) : set α) :=
begin
  rw submonoid.closure_eq_image_prod,
  refine (h.partially_well_ordered_on_sublist_forall₂ (≤)).image_of_monotone_on _,
  intros l1 l2 hl1 hl2 h12,
  obtain ⟨l, hll1, hll2⟩ := list.sublist_forall₂_iff.1 h12,
  refine le_trans (list.rel_prod (le_refl 1) (λ a b ab c d cd, mul_le_mul' ab cd) hll1) _,
  obtain ⟨l', hl'⟩ := hll2.exists_perm_append,
  rw [hl'.prod_eq, list.prod_append, ← mul_one l.prod, mul_assoc, one_mul],
  apply mul_le_mul_left',
  have hl's := λ x hx, hl2 x (list.subset.trans (l.subset_append_right _) hl'.symm.subset hx),
  clear hl',
  induction l' with x1 x2 x3 x4 x5,
  { refl },
  rw [list.prod_cons, ← one_mul (1 : α)],
  exact mul_le_mul' (hpos x1 (hl's x1 (list.mem_cons_self x1 x2)))
    (x3 (λ x hx, hl's x (list.mem_cons_of_mem _ hx)))
end

end is_pwo

/-- `set.mul_antidiagonal s t a` is the set of all pairs of an element in `s` and an element in `t`
  that multiply to `a`. -/
@[to_additive "`set.add_antidiagonal s t a` is the set of all pairs of an element in `s`
  and an element in `t` that add to `a`."]
def mul_antidiagonal [monoid α] (s t : set α) (a : α) : set (α × α) :=
{ x | x.1 * x.2 = a ∧ x.1 ∈ s ∧ x.2 ∈ t }

namespace mul_antidiagonal

@[simp, to_additive]
lemma mem_mul_antidiagonal [monoid α] {s t : set α} {a : α} {x : α × α} :
  x ∈ mul_antidiagonal s t a ↔ x.1 * x.2 = a ∧ x.1 ∈ s ∧ x.2 ∈ t := iff.refl _

section cancel_comm_monoid
variables [cancel_comm_monoid α] {s t : set α} {a : α}

@[to_additive]
lemma fst_eq_fst_iff_snd_eq_snd {x y : (mul_antidiagonal s t a)} :
  (x : α × α).fst = (y : α × α).fst ↔ (x : α × α).snd = (y : α × α).snd :=
⟨λ h, begin
  have hx := x.2.1,
  rw [subtype.val_eq_coe, h] at hx,
  apply mul_left_cancel (hx.trans y.2.1.symm),
end, λ h, begin
  have hx := x.2.1,
  rw [subtype.val_eq_coe, h] at hx,
  apply mul_right_cancel (hx.trans y.2.1.symm),
end⟩

@[to_additive]
lemma eq_of_fst_eq_fst {x y : (mul_antidiagonal s t a)}
  (h : (x : α × α).fst = (y : α × α).fst) : x = y :=
subtype.ext (prod.ext h (mul_antidiagonal.fst_eq_fst_iff_snd_eq_snd.1 h))

@[to_additive]
lemma eq_of_snd_eq_snd {x y : (mul_antidiagonal s t a)}
  (h : (x : α × α).snd = (y : α × α).snd) : x = y :=
subtype.ext (prod.ext (mul_antidiagonal.fst_eq_fst_iff_snd_eq_snd.2 h) h)

end cancel_comm_monoid

section ordered_cancel_comm_monoid
variables [ordered_cancel_comm_monoid α] (s t : set α) (a : α)

@[to_additive]
lemma eq_of_fst_le_fst_of_snd_le_snd {x y : (mul_antidiagonal s t a)}
  (h1 : (x : α × α).fst ≤ (y : α × α).fst) (h2 : (x : α × α).snd ≤ (y : α × α).snd ) :
  x = y :=
begin
  apply eq_of_fst_eq_fst,
  cases eq_or_lt_of_le h1 with heq hlt,
  { exact heq },
  exfalso,
  exact ne_of_lt (mul_lt_mul_of_lt_of_le hlt h2)
    ((mem_mul_antidiagonal.1 x.2).1.trans (mem_mul_antidiagonal.1 y.2).1.symm)
end

variables {s} {t}

@[to_additive]
theorem finite_of_is_pwo (hs : s.is_pwo) (ht : t.is_pwo) (a) :
  (mul_antidiagonal s t a).finite :=
begin
  by_contra h,
  rw [← set.infinite] at h,
  have h1 : (mul_antidiagonal s t a).partially_well_ordered_on (prod.fst ⁻¹'o (≤)),
    from λ f hf, hs (prod.fst ∘ f) (λ n, (mem_mul_antidiagonal.1 (hf n)).2.1),
  have h2 : (mul_antidiagonal s t a).partially_well_ordered_on (prod.snd ⁻¹'o (≤)),
    from λ f hf, ht (prod.snd ∘ f) (λ n, (mem_mul_antidiagonal.1 (hf n)).2.2),
  obtain ⟨g, hg⟩ := h1.exists_monotone_subseq (λ n, h.nat_embedding _ n)
    (λ n, (h.nat_embedding _ n).2),
  obtain ⟨m, n, mn, h2'⟩ := h2 (λ x, (h.nat_embedding _) (g x)) (λ n, (h.nat_embedding _ _).2),
  apply ne_of_lt mn (g.injective ((h.nat_embedding _).injective _)),
  exact eq_of_fst_le_fst_of_snd_le_snd _ _ _ (hg _ _ (le_of_lt mn)) h2',
end

end ordered_cancel_comm_monoid

@[to_additive]
theorem finite_of_is_wf [linear_ordered_cancel_comm_monoid α] {s t : set α}
  (hs : s.is_wf) (ht : t.is_wf) (a) :
  (mul_antidiagonal s t a).finite :=
finite_of_is_pwo hs.is_pwo ht.is_pwo a

end mul_antidiagonal
end set

namespace finset

variables [ordered_cancel_comm_monoid α]
variables {s t : set α} (hs : s.is_pwo) (ht : t.is_pwo) (a : α)

/-- `finset.mul_antidiagonal_of_is_wf hs ht a` is the set of all pairs of an element in
  `s` and an element in `t` that multiply to `a`, but its construction requires proofs
  `hs` and `ht` that `s` and `t` are well-ordered. -/
@[to_additive "`finset.add_antidiagonal_of_is_wf hs ht a` is the set of all pairs of an element in
  `s` and an element in `t` that add to `a`, but its construction requires proofs
  `hs` and `ht` that `s` and `t` are well-ordered."]
noncomputable def mul_antidiagonal : finset (α × α) :=
(set.mul_antidiagonal.finite_of_is_pwo hs ht a).to_finset

variables {hs} {ht} {u : set α} {hu : u.is_pwo} {a} {x : α × α}

@[simp, to_additive]
lemma mem_mul_antidiagonal :
  x ∈ mul_antidiagonal hs ht a ↔ x.1 * x.2 = a ∧ x.1 ∈ s ∧ x.2 ∈ t :=
by simp [mul_antidiagonal]

@[to_additive]
lemma mul_antidiagonal_mono_left (hus : u ⊆ s) :
  (finset.mul_antidiagonal hu ht a) ⊆ (finset.mul_antidiagonal hs ht a) :=
λ x hx, begin
  rw mem_mul_antidiagonal at *,
  exact ⟨hx.1, hus hx.2.1, hx.2.2⟩,
end

@[to_additive]
lemma mul_antidiagonal_mono_right (hut : u ⊆ t) :
  (finset.mul_antidiagonal hs hu a) ⊆ (finset.mul_antidiagonal hs ht a) :=
λ x hx, begin
  rw mem_mul_antidiagonal at *,
  exact ⟨hx.1, hx.2.1, hut hx.2.2⟩,
end

@[to_additive]
lemma support_mul_antidiagonal_subset_mul :
  { a : α | (mul_antidiagonal hs ht a).nonempty } ⊆ s * t :=
(λ x ⟨⟨a1, a2⟩, ha⟩, begin
  obtain ⟨hmul, h1, h2⟩ := mem_mul_antidiagonal.1 ha,
  exact ⟨a1, a2, h1, h2, hmul⟩,
end)

@[to_additive]
theorem is_pwo_support_mul_antidiagonal :
  { a : α | (mul_antidiagonal hs ht a).nonempty }.is_pwo :=
(hs.mul ht).mono support_mul_antidiagonal_subset_mul

@[to_additive]
theorem mul_antidiagonal_min_mul_min {α} [linear_ordered_cancel_comm_monoid α] {s t : set α}
  (hs : s.is_wf) (ht : t.is_wf)
  (hns : s.nonempty) (hnt : t.nonempty) :
  mul_antidiagonal hs.is_pwo ht.is_pwo ((hs.min hns) * (ht.min hnt)) =
    {(hs.min hns, ht.min hnt)} :=
begin
  ext ⟨a1, a2⟩,
  rw [mem_mul_antidiagonal, finset.mem_singleton, prod.ext_iff],
  split,
  { rintro ⟨hast, has, hat⟩,
    cases eq_or_lt_of_le (hs.min_le hns has) with heq hlt,
    { refine ⟨heq.symm, _⟩,
      rw heq at hast,
      exact mul_left_cancel hast },
    { contrapose hast,
      exact ne_of_gt (mul_lt_mul_of_lt_of_le hlt (ht.min_le hnt hat)) } },
  { rintro ⟨ha1, ha2⟩,
    rw [ha1, ha2],
    exact ⟨rfl, hs.min_mem _, ht.min_mem _⟩ }
end

end finset

lemma well_founded.is_wf [has_lt α] (h : well_founded ((<) : α → α → Prop)) (s : set α) :
  s.is_wf :=
(set.is_wf_univ_iff.2 h).mono (set.subset_univ s)

/-- A version of **Dickson's lemma** any subset of functions `Π s : σ, α s` is partially well
ordered, when `σ` is a `fintype` and each `α s` is a linear well order.
This includes the classical case of Dickson's lemma that `ℕ ^ n` is a well partial order.
Some generalizations would be possible based on this proof, to include cases where the target
is partially well ordered, and also to consider the case of `partially_well_ordered_on` instead of
`is_pwo`. -/
lemma pi.is_pwo {σ : Type*} {α : σ → Type*} [∀ s, linear_order (α s)] [∀ s, is_well_order (α s) (<)]
  [fintype σ] (S : set (Π s : σ, α s)) : S.is_pwo :=
begin
  classical,
  refine set.is_pwo.mono _ (set.subset_univ _),
  rw set.is_pwo_iff_exists_monotone_subseq,
  simp_rw [monotone, pi.le_def],
  suffices : ∀ s : finset σ, ∀ (f : ℕ → (Π s, α s)), set.range f ⊆ set.univ → ∃ (g : ℕ ↪o ℕ),
    ∀ ⦃a b : ℕ⦄, a ≤ b → ∀ (x : σ) (hs : x ∈ s), (f ∘ g) a x ≤ (f ∘ g) b x,
  { simpa only [forall_true_left, finset.mem_univ] using this finset.univ, },
  apply' finset.induction,
  { intros f hf, existsi rel_embedding.refl (≤),
    simp only [forall_false_left, implies_true_iff, forall_const, finset.not_mem_empty], },
  { intros x s hx ih f hf,
    obtain ⟨g, hg⟩ := (is_well_order.wf.is_wf (set.univ : set _)).is_pwo.exists_monotone_subseq
      ((λ mo : Π s : σ, α s, mo x) ∘ f) (set.subset_univ _),
    obtain ⟨g', hg'⟩ := ih (f ∘ g) (set.subset_univ _),
    refine ⟨g'.trans g, λ a b hab, _⟩,
    simp only [finset.mem_insert, rel_embedding.coe_trans, function.comp_app, forall_eq_or_imp],
    exact ⟨hg (order_hom_class.mono g' hab), hg' hab⟩, },
end<|MERGE_RESOLUTION|>--- conflicted
+++ resolved
@@ -3,11 +3,7 @@
 Released under Apache 2.0 license as described in the file LICENSE.
 Authors: Aaron Anderson
 -/
-<<<<<<< HEAD
 import data.set.pointwise
-=======
-import algebra.pointwise
->>>>>>> fcb154ee
 import group_theory.submonoid.membership
 import order.antichain
 import order.order_iso_nat
@@ -102,27 +98,15 @@
   simpa only [subtype.forall]
 end
 
-<<<<<<< HEAD
-protected theorem mono (h : t.well_founded_on r') (hle : subrelation r r') (hst : s ⊆ t) :
-=======
 protected lemma mono (h : t.well_founded_on r') (hle : r ≤ r') (hst : s ⊆ t) :
->>>>>>> fcb154ee
   s.well_founded_on r :=
 begin
   rw well_founded_on_iff at *,
   refine subrelation.wf (λ x y xy, _) h,
-<<<<<<< HEAD
-  exact ⟨hle xy.1, hst xy.2.1, hst xy.2.2⟩
-end
-
-theorem mono_set (h : t.well_founded_on r) (hst : s ⊆ t) : s.well_founded_on r :=
-h.mono (λ x y, id) hst
-=======
   exact ⟨hle _ _ xy.1, hst xy.2.1, hst xy.2.2⟩
 end
 
 lemma subset (h : t.well_founded_on r) (hst : s ⊆ t) : s.well_founded_on r := h.mono le_rfl hst
->>>>>>> fcb154ee
 
 end well_founded_on
 
@@ -163,11 +147,7 @@
 
 @[simp] lemma well_founded_on_union {s t : set α} {r : α → α → Prop} [is_strict_order α r] :
   (s ∪ t).well_founded_on r ↔ s.well_founded_on r ∧ t.well_founded_on r :=
-<<<<<<< HEAD
-⟨λ h, ⟨h.mono_set $ subset_union_left _ _, h.mono_set $ subset_union_right _ _⟩, λ h, h.1.union h.2⟩
-=======
 ⟨λ h, ⟨h.subset $ subset_union_left _ _, h.subset $ subset_union_right _ _⟩, λ h, h.1.union h.2⟩
->>>>>>> fcb154ee
 
 end is_strict_order
 
@@ -187,11 +167,7 @@
 lemma is_wf_univ_iff : is_wf (univ : set α) ↔ well_founded ((<) : α → α → Prop) :=
 by simp [is_wf, well_founded_on_iff]
 
-<<<<<<< HEAD
-theorem is_wf.mono (h : is_wf t) (st : s ⊆ t) : is_wf s := h.mono_set st
-=======
 theorem is_wf.mono (h : is_wf t) (st : s ⊆ t) : is_wf s := h.subset st
->>>>>>> fcb154ee
 
 end has_lt
 
