--- conflicted
+++ resolved
@@ -181,13 +181,12 @@
 instance order_iso.lattice_hom_class [lattice α] [lattice β] : lattice_hom_class (α ≃o β) α β :=
 { ..order_iso.sup_hom_class, ..order_iso.inf_hom_class }
 
-<<<<<<< HEAD
 @[priority 100] -- See note [lower instance priority]
 instance order_iso.bounded_lattice_hom_class [lattice α] [lattice β] [bounded_order α]
   [bounded_order β] :
   bounded_lattice_hom_class (α ≃o β) α β :=
 { ..order_iso.lattice_hom_class, ..order_iso.bounded_order_hom_class }
-=======
+
 @[simp] lemma map_finset_sup [semilattice_sup α] [order_bot α] [semilattice_sup β] [order_bot β]
   [sup_bot_hom_class F α β] (f : F) (s : finset ι) (g : ι → α) :
   f (s.sup g) = s.sup (f ∘ g) :=
@@ -199,7 +198,6 @@
   f (s.inf g) = s.inf (f ∘ g) :=
 finset.cons_induction_on s (map_top f) $ λ i s _ h,
   by rw [finset.inf_cons, finset.inf_cons, map_inf, h]
->>>>>>> 80591d65
 
 instance [has_sup α] [has_sup β] [sup_hom_class F α β] : has_coe_t F (sup_hom α β) :=
 ⟨λ f, ⟨f, map_sup f⟩⟩
