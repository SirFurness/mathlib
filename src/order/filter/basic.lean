--- conflicted
+++ resolved
@@ -2728,19 +2728,17 @@
   s ∈ f.coprod g ↔ ((∃ t₁ ∈ f, prod.fst ⁻¹' t₁ ⊆ s) ∧ (∃ t₂ ∈ g, prod.snd ⁻¹' t₂ ⊆ s)) :=
 by simp [filter.coprod]
 
-<<<<<<< HEAD
+@[simp] lemma bot_coprod (l : filter β) : (⊥ : filter α).coprod l = comap prod.snd l :=
+by simp [filter.coprod]
+
+@[simp] lemma coprod_bot (l : filter α) : l.coprod (⊥ : filter β) = comap prod.fst l :=
+by simp [filter.coprod]
+
+lemma bot_coprod_bot : (⊥ : filter α).coprod (⊥ : filter β) = ⊥ := by simp
+
 lemma compl_mem_coprod {s : set (α × β)} {la : filter α} {lb : filter β} :
   sᶜ ∈ la.coprod lb ↔ (prod.fst '' s)ᶜ ∈ la ∧ (prod.snd '' s)ᶜ ∈ lb :=
 by simp only [filter.coprod, mem_sup, compl_mem_comap]
-=======
-@[simp] lemma bot_coprod (l : filter β) : (⊥ : filter α).coprod l = comap prod.snd l :=
-by simp [filter.coprod]
-
-@[simp] lemma coprod_bot (l : filter α) : l.coprod (⊥ : filter β) = comap prod.fst l :=
-by simp [filter.coprod]
-
-lemma bot_coprod_bot : (⊥ : filter α).coprod (⊥ : filter β) = ⊥ := by simp
->>>>>>> ef3769db
 
 @[mono] lemma coprod_mono {f₁ f₂ : filter α} {g₁ g₂ : filter β} (hf : f₁ ≤ f₂) (hg : g₁ ≤ g₂) :
   f₁.coprod g₁ ≤ f₂.coprod g₂ :=
