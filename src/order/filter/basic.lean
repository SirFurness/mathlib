/-
Copyright (c) 2017 Johannes Hölzl. All rights reserved.
Released under Apache 2.0 license as described in the file LICENSE.
Authors: Johannes Hölzl, Jeremy Avigad
-/
import control.traversable.instances
import data.set.finite
import order.copy
import tactic.monotonicity

/-!
# Theory of filters on sets

## Main definitions

* `filter` : filters on a set;
* `at_top`, `at_bot`, `cofinite`, `principal` : specific filters;
* `map`, `comap`, `prod` : operations on filters;
* `tendsto` : limit with respect to filters;
* `eventually` : `f.eventually p` means `{x | p x} ∈ f`;
* `frequently` : `f.frequently p` means `{x | ¬p x} ∉ f`;
* `filter_upwards [h₁, ..., hₙ]` : takes a list of proofs `hᵢ : sᵢ ∈ f`, and replaces a goal `s ∈ f`
  with `∀ x, x ∈ s₁ → ... → x ∈ sₙ → x ∈ s`;
* `ne_bot f` : an utility class stating that `f` is a non-trivial filter.

Filters on a type `X` are sets of sets of `X` satisfying three conditions. They are mostly used to
abstract two related kinds of ideas:
* *limits*, including finite or infinite limits of sequences, finite or infinite limits of functions
  at a point or at infinity, etc...
* *things happening eventually*, including things happening for large enough `n : ℕ`, or near enough
  a point `x`, or for close enough pairs of points, or things happening almost everywhere in the
  sense of measure theory. Dually, filters can also express the idea of *things happening often*:
  for arbitrarily large `n`, or at a point in any neighborhood of given a point etc...

In this file, we define the type `filter X` of filters on `X`, and endow it with a complete lattice
structure. This structure is lifted from the lattice structure on `set (set X)` using the Galois
insertion which maps a filter to its elements in one direction, and an arbitrary set of sets to
the smallest filter containing it in the other direction.
We also prove `filter` is a monadic functor, with a push-forward operation
`filter.map` and a pull-back operation `filter.comap` that form a Galois connections for the
order on filters.
Finally we describe a product operation `filter X → filter Y → filter (X × Y)`.

The examples of filters appearing in the description of the two motivating ideas are:
* `(at_top : filter ℕ)` : made of sets of `ℕ` containing `{n | n ≥ N}` for some `N`
* `𝓝 x` : made of neighborhoods of `x` in a topological space (defined in topology.basic)
* `𝓤 X` : made of entourages of a uniform space (those space are generalizations of metric spaces
  defined in topology.uniform_space.basic)
* `μ.ae` : made of sets whose complement has zero measure with respect to `μ` (defined in
  `measure_theory.measure_space`)

The general notion of limit of a map with respect to filters on the source and target types
is `filter.tendsto`. It is defined in terms of the order and the push-forward operation.
The predicate "happening eventually" is `filter.eventually`, and "happening often" is
`filter.frequently`, whose definitions are immediate after `filter` is defined (but they come
rather late in this file in order to immediately relate them to the lattice structure).

For instance, anticipating on topology.basic, the statement: "if a sequence `u` converges to
some `x` and `u n` belongs to a set `M` for `n` large enough then `x` is in the closure of
`M`" is formalized as: `tendsto u at_top (𝓝 x) → (∀ᶠ n in at_top, u n ∈ M) → x ∈ closure M`,
which is a special case of `mem_closure_of_tendsto` from topology.basic.

## Notations

* `∀ᶠ x in f, p x` : `f.eventually p`;
* `∃ᶠ x in f, p x` : `f.frequently p`;
* `f =ᶠ[l] g` : `∀ᶠ x in l, f x = g x`;
* `f ≤ᶠ[l] g` : `∀ᶠ x in l, f x ≤ g x`;
* `f ×ᶠ g` : `filter.prod f g`, localized in `filter`;
* `𝓟 s` : `principal s`, localized in `filter`.

## References

*  [N. Bourbaki, *General Topology*][bourbaki1966]

Important note: Bourbaki requires that a filter on `X` cannot contain all sets of `X`, which
we do *not* require. This gives `filter X` better formal properties, in particular a bottom element
`⊥` for its lattice structure, at the cost of including the assumption
`[ne_bot f]` in a number of lemmas and definitions.
-/

open function set order

universes u v w x y

open_locale classical

/-- A filter `F` on a type `α` is a collection of sets of `α` which contains the whole `α`,
is upwards-closed, and is stable under intersection. We do not forbid this collection to be
all sets of `α`. -/
structure filter (α : Type*) :=
(sets                   : set (set α))
(univ_sets              : set.univ ∈ sets)
(sets_of_superset {x y} : x ∈ sets → x ⊆ y → y ∈ sets)
(inter_sets {x y}       : x ∈ sets → y ∈ sets → x ∩ y ∈ sets)

/-- If `F` is a filter on `α`, and `U` a subset of `α` then we can write `U ∈ F` as on paper. -/
instance {α : Type*}: has_mem (set α) (filter α) := ⟨λ U F, U ∈ F.sets⟩

namespace filter
variables {α : Type u} {f g : filter α} {s t : set α}

@[simp] protected lemma mem_mk {t : set (set α)} {h₁ h₂ h₃} : s ∈ mk t h₁ h₂ h₃ ↔ s ∈ t := iff.rfl

@[simp] protected lemma mem_sets : s ∈ f.sets ↔ s ∈ f := iff.rfl

instance inhabited_mem : inhabited {s : set α // s ∈ f} := ⟨⟨univ, f.univ_sets⟩⟩

lemma filter_eq : ∀ {f g : filter α}, f.sets = g.sets → f = g
| ⟨a, _, _, _⟩ ⟨._, _, _, _⟩ rfl := rfl

lemma filter_eq_iff : f = g ↔ f.sets = g.sets :=
⟨congr_arg _, filter_eq⟩

protected lemma ext_iff : f = g ↔ ∀ s, s ∈ f ↔ s ∈ g :=
by simp only [filter_eq_iff, ext_iff, filter.mem_sets]

@[ext]
protected lemma ext : (∀ s, s ∈ f ↔ s ∈ g) → f = g :=
filter.ext_iff.2

/-- An extensionality lemma that is useful for filters with good lemmas about `sᶜ ∈ f` (e.g.,
`filter.comap`, `filter.coprod`, `filter.Coprod`, `filter.cofinite`). -/
protected lemma coext (h : ∀ s, sᶜ ∈ f ↔ sᶜ ∈ g) : f = g :=
filter.ext $ compl_surjective.forall.2 h

@[simp] lemma univ_mem : univ ∈ f :=
f.univ_sets

lemma mem_of_superset {x y : set α} (hx : x ∈ f) (hxy : x ⊆ y) : y ∈ f :=
f.sets_of_superset hx hxy

lemma inter_mem {s t : set α} (hs : s ∈ f) (ht : t ∈ f) : s ∩ t ∈ f :=
f.inter_sets hs ht

@[simp] lemma inter_mem_iff {s t : set α} : s ∩ t ∈ f ↔ s ∈ f ∧ t ∈ f :=
⟨λ h, ⟨mem_of_superset h (inter_subset_left s t),
  mem_of_superset h (inter_subset_right s t)⟩, and_imp.2 inter_mem⟩

lemma diff_mem {s t : set α} (hs : s ∈ f) (ht : tᶜ ∈ f) : s \ t ∈ f :=
inter_mem hs ht

lemma univ_mem' (h : ∀ a, a ∈ s) : s ∈ f :=
mem_of_superset univ_mem (λ x _, h x)

lemma mp_mem (hs : s ∈ f) (h : {x | x ∈ s → x ∈ t} ∈ f) : t ∈ f :=
mem_of_superset (inter_mem hs h) $ λ x ⟨h₁, h₂⟩, h₂ h₁

lemma congr_sets (h : {x | x ∈ s ↔ x ∈ t} ∈ f) : s ∈ f ↔ t ∈ f :=
⟨λ hs, mp_mem hs (mem_of_superset h (λ x, iff.mp)),
 λ hs, mp_mem hs (mem_of_superset h (λ x, iff.mpr))⟩

@[simp] lemma bInter_mem {β : Type v} {s : β → set α} {is : set β} (hf : is.finite) :
  (⋂ i ∈ is, s i) ∈ f ↔ ∀ i ∈ is, s i ∈ f :=
finite.induction_on hf (by simp) (λ i s hi _ hs, by simp [hs])

@[simp] lemma bInter_finset_mem {β : Type v} {s : β → set α} (is : finset β) :
  (⋂ i ∈ is, s i) ∈ f ↔ ∀ i ∈ is, s i ∈ f :=
bInter_mem is.finite_to_set

alias bInter_finset_mem ← finset.Inter_mem_sets
attribute [protected] finset.Inter_mem_sets

@[simp] lemma sInter_mem {s : set (set α)} (hfin : s.finite) :
  ⋂₀ s ∈ f ↔ ∀ U ∈ s, U ∈ f :=
by rw [sInter_eq_bInter, bInter_mem hfin]

@[simp] lemma Inter_mem {β : Type v} {s : β → set α} [fintype β] :
  (⋂ i, s i) ∈ f ↔ ∀ i, s i ∈ f :=
by simpa using bInter_mem finite_univ

lemma exists_mem_subset_iff : (∃ t ∈ f, t ⊆ s) ↔ s ∈ f :=
⟨λ ⟨t, ht, ts⟩, mem_of_superset ht ts, λ hs, ⟨s, hs, subset.rfl⟩⟩

lemma monotone_mem {f : filter α} : monotone (λ s, s ∈ f) :=
λ s t hst h, mem_of_superset h hst

lemma exists_mem_and_iff {P : set α → Prop} {Q : set α → Prop} (hP : antitone P) (hQ : antitone Q) :
  (∃ u ∈ f, P u) ∧ (∃ u ∈ f, Q u) ↔ (∃ u ∈ f, P u ∧ Q u) :=
begin
  split,
  { rintro ⟨⟨u, huf, hPu⟩, v, hvf, hQv⟩, exact ⟨u ∩ v, inter_mem huf hvf,
    hP (inter_subset_left _ _) hPu, hQ (inter_subset_right _ _) hQv⟩ },
  { rintro ⟨u, huf, hPu, hQu⟩, exact ⟨⟨u, huf, hPu⟩, u, huf, hQu⟩ }
end

lemma forall_in_swap {β : Type*} {p : set α → β → Prop} :
  (∀ (a ∈ f) b, p a b) ↔ ∀ b (a ∈ f), p a b :=
set.forall_in_swap

end filter

namespace tactic.interactive

open tactic
setup_tactic_parser

/--
`filter_upwards [h₁, ⋯, hₙ]` replaces a goal of the form `s ∈ f` and terms
`h₁ : t₁ ∈ f, ⋯, hₙ : tₙ ∈ f` with `∀ x, x ∈ t₁ → ⋯ → x ∈ tₙ → x ∈ s`.
The list is an optional parameter, `[]` being its default value.

`filter_upwards [h₁, ⋯, hₙ] with a₁ a₂ ⋯ aₖ` is a short form for
`{ filter_upwards [h₁, ⋯, hₙ], intros a₁ a₂ ⋯ aₖ }`.

`filter_upwards [h₁, ⋯, hₙ] using e` is a short form for
`{ filter_upwards [h1, ⋯, hn], exact e }`.

Combining both shortcuts is done by writing `filter_upwards [h₁, ⋯, hₙ] with a₁ a₂ ⋯ aₖ using e`.
Note that in this case, the `aᵢ` terms can be used in `e`.
-/
meta def filter_upwards
  (s : parse types.pexpr_list?)
  (wth : parse with_ident_list?)
  (tgt : parse (tk "using" *> texpr)?) : tactic unit :=
do
  (s.get_or_else []).reverse.mmap (λ e, eapplyc `filter.mp_mem >> eapply e),
  eapplyc `filter.univ_mem',
  `[dsimp only [set.mem_set_of_eq]],
  let wth := wth.get_or_else [],
  if ¬wth.empty then intros wth else skip,
  match tgt with
  | some e := exact e
  | none   := skip
  end

add_tactic_doc
{ name := "filter_upwards",
  category := doc_category.tactic,
  decl_names := [`tactic.interactive.filter_upwards],
  tags := ["goal management", "lemma application"] }

end tactic.interactive

namespace filter
variables {α : Type u} {β : Type v} {γ : Type w} {δ : Type*} {ι : Sort x}

section principal

/-- The principal filter of `s` is the collection of all supersets of `s`. -/
def principal (s : set α) : filter α :=
{ sets             := {t | s ⊆ t},
  univ_sets        := subset_univ s,
  sets_of_superset := λ x y hx, subset.trans hx,
  inter_sets       := λ x y, subset_inter }

localized "notation `𝓟` := filter.principal" in filter

instance : inhabited (filter α) :=
⟨𝓟 ∅⟩

@[simp] lemma mem_principal {s t : set α} : s ∈ 𝓟 t ↔ t ⊆ s := iff.rfl

lemma mem_principal_self (s : set α) : s ∈ 𝓟 s := subset.rfl

end principal

open_locale filter

section join

/-- The join of a filter of filters is defined by the relation `s ∈ join f ↔ {t | s ∈ t} ∈ f`. -/
def join (f : filter (filter α)) : filter α :=
{ sets             := {s | {t : filter α | s ∈ t} ∈ f},
  univ_sets        := by simp only [mem_set_of_eq, univ_sets, ← filter.mem_sets, set_of_true],
  sets_of_superset := λ x y hx xy,
    mem_of_superset hx $ λ f h, mem_of_superset h xy,
  inter_sets       := λ x y hx hy,
    mem_of_superset (inter_mem hx hy) $ λ f ⟨h₁, h₂⟩, inter_mem h₁ h₂ }

@[simp] lemma mem_join {s : set α} {f : filter (filter α)} :
  s ∈ join f ↔ {t | s ∈ t} ∈ f := iff.rfl

end join

section lattice
variables {f g : filter α} {s t : set α}

instance : partial_order (filter α) :=
{ le            := λ f g, ∀ ⦃U : set α⦄, U ∈ g → U ∈ f,
  le_antisymm   := λ a b h₁ h₂, filter_eq $ subset.antisymm h₂ h₁,
  le_refl       := λ a, subset.rfl,
  le_trans      := λ a b c h₁ h₂, subset.trans h₂ h₁ }

theorem le_def : f ≤ g ↔ ∀ x ∈ g, x ∈ f := iff.rfl

protected lemma not_le : ¬ f ≤ g ↔ ∃ s ∈ g, s ∉ f := by simp_rw [le_def, not_forall]

/-- `generate_sets g s`: `s` is in the filter closure of `g`. -/
inductive generate_sets (g : set (set α)) : set α → Prop
| basic {s : set α}      : s ∈ g → generate_sets s
| univ                   : generate_sets univ
| superset {s t : set α} : generate_sets s → s ⊆ t → generate_sets t
| inter {s t : set α}    : generate_sets s → generate_sets t → generate_sets (s ∩ t)

/-- `generate g` is the largest filter containing the sets `g`. -/
def generate (g : set (set α)) : filter α :=
{ sets             := generate_sets g,
  univ_sets        := generate_sets.univ,
  sets_of_superset := λ x y, generate_sets.superset,
  inter_sets       := λ s t, generate_sets.inter }

lemma sets_iff_generate {s : set (set α)} {f : filter α} : f ≤ filter.generate s ↔ s ⊆ f.sets :=
iff.intro
  (λ h u hu, h $ generate_sets.basic $ hu)
  (λ h u hu, hu.rec_on h univ_mem
    (λ x y _ hxy hx, mem_of_superset hx hxy)
    (λ x y _ _ hx hy, inter_mem hx hy))

lemma mem_generate_iff {s : set $ set α} {U : set α} :
  U ∈ generate s ↔ ∃ t ⊆ s, set.finite t ∧ ⋂₀ t ⊆ U :=
begin
  split ; intro h,
  { induction h,
    case basic : V V_in
    { exact ⟨{V}, singleton_subset_iff.2 V_in, finite_singleton _, (sInter_singleton _).subset⟩ },
    case univ { exact ⟨∅, empty_subset _, finite_empty, subset_univ _⟩ },
    case superset : V W hV' hVW hV
    { rcases hV with ⟨t, hts, ht, htV⟩,
      exact ⟨t, hts, ht, htV.trans hVW⟩ },
    case inter : V W hV' hW' hV hW
    { rcases ⟨hV, hW⟩ with ⟨⟨t, hts, ht, htV⟩, u, hus, hu, huW⟩,
      exact ⟨t ∪ u, union_subset hts hus, ht.union hu,
        (sInter_union _ _).subset.trans $ inter_subset_inter htV huW⟩ } },
  { rcases h with ⟨t, hts, tfin, h⟩,
    exact mem_of_superset ((sInter_mem tfin).2 $ λ V hV, generate_sets.basic $ hts hV) h },
end

/-- `mk_of_closure s hs` constructs a filter on `α` whose elements set is exactly
`s : set (set α)`, provided one gives the assumption `hs : (generate s).sets = s`. -/
protected def mk_of_closure (s : set (set α)) (hs : (generate s).sets = s) : filter α :=
{ sets             := s,
  univ_sets        := hs ▸ (univ_mem : univ ∈ generate s),
  sets_of_superset := λ x y, hs ▸ (mem_of_superset : x ∈ generate s → x ⊆ y → y ∈ generate s),
  inter_sets       := λ x y, hs ▸ (inter_mem : x ∈ generate s → y ∈ generate s →
                        x ∩ y ∈ generate s) }

lemma mk_of_closure_sets {s : set (set α)} {hs : (generate s).sets = s} :
  filter.mk_of_closure s hs = generate s :=
filter.ext $ λ u,
show u ∈ (filter.mk_of_closure s hs).sets ↔ u ∈ (generate s).sets, from hs.symm ▸ iff.rfl

/-- Galois insertion from sets of sets into filters. -/
def gi_generate (α : Type*) :
  @galois_insertion (set (set α)) (filter α)ᵒᵈ _ _ filter.generate filter.sets :=
{ gc        := λ s f, sets_iff_generate,
  le_l_u    := λ f u h, generate_sets.basic h,
  choice    := λ s hs, filter.mk_of_closure s (le_antisymm hs $ sets_iff_generate.1 $ le_rfl),
  choice_eq := λ s hs, mk_of_closure_sets }

/-- The infimum of filters is the filter generated by intersections
  of elements of the two filters. -/
instance : has_inf (filter α) := ⟨λf g : filter α,
{ sets             := {s | ∃ (a ∈ f) (b ∈ g), s = a ∩ b },
  univ_sets        := ⟨_, univ_mem, _, univ_mem, by simp⟩,
  sets_of_superset := begin
    rintro x y ⟨a, ha, b, hb, rfl⟩ xy,
    refine ⟨a ∪ y, mem_of_superset ha (subset_union_left a y),
            b ∪ y, mem_of_superset hb (subset_union_left b y), _⟩,
    rw [← inter_union_distrib_right, union_eq_self_of_subset_left xy]
  end,
  inter_sets       := begin
    rintro x y ⟨a, ha, b, hb, rfl⟩ ⟨c, hc, d, hd, rfl⟩,
    refine ⟨a ∩ c, inter_mem ha hc, b ∩ d, inter_mem hb hd, _⟩,
    ac_refl
  end }⟩

lemma mem_inf_iff {f g : filter α} {s : set α} :
  s ∈ f ⊓ g ↔ ∃ t₁ ∈ f, ∃ t₂ ∈ g, s = t₁ ∩ t₂ := iff.rfl

lemma mem_inf_of_left {f g : filter α} {s : set α} (h : s ∈ f) : s ∈ f ⊓ g :=
⟨s, h, univ, univ_mem, (inter_univ s).symm⟩

lemma mem_inf_of_right {f g : filter α} {s : set α} (h : s ∈ g) : s ∈ f ⊓ g :=
⟨univ, univ_mem, s, h, (univ_inter s).symm⟩

lemma inter_mem_inf {α : Type u} {f g : filter α} {s t : set α}
  (hs : s ∈ f) (ht : t ∈ g) : s ∩ t ∈ f ⊓ g :=
⟨s, hs, t, ht, rfl⟩

lemma mem_inf_of_inter {f g : filter α} {s t u : set α} (hs : s ∈ f) (ht : t ∈ g) (h : s ∩ t ⊆ u) :
  u ∈ f ⊓ g :=
mem_of_superset (inter_mem_inf hs ht) h

lemma mem_inf_iff_superset {f g : filter α} {s : set α} :
  s ∈ f ⊓ g ↔ ∃ t₁ ∈ f, ∃ t₂ ∈ g, t₁ ∩ t₂ ⊆ s :=
⟨λ ⟨t₁, h₁, t₂, h₂, eq⟩, ⟨t₁, h₁, t₂, h₂, eq ▸ subset.rfl⟩,
  λ ⟨t₁, h₁, t₂, h₂, sub⟩, mem_inf_of_inter h₁ h₂ sub⟩

instance : has_top (filter α) :=
⟨{ sets            := {s | ∀ x, x ∈ s},
  univ_sets        := λ x, mem_univ x,
  sets_of_superset := λ x y hx hxy a, hxy (hx a),
  inter_sets       := λ x y hx hy a, mem_inter (hx _) (hy _) }⟩

lemma mem_top_iff_forall {s : set α} : s ∈ (⊤ : filter α) ↔ (∀ x, x ∈ s) :=
iff.rfl

@[simp] lemma mem_top {s : set α} : s ∈ (⊤ : filter α) ↔ s = univ :=
by rw [mem_top_iff_forall, eq_univ_iff_forall]

section complete_lattice

/- We lift the complete lattice along the Galois connection `generate` / `sets`. Unfortunately,
  we want to have different definitional equalities for the lattice operations. So we define them
  upfront and change the lattice operations for the complete lattice instance. -/

private def original_complete_lattice : complete_lattice (filter α) :=
@order_dual.complete_lattice _ (gi_generate α).lift_complete_lattice

local attribute [instance] original_complete_lattice

instance : complete_lattice (filter α) := original_complete_lattice.copy
  /- le  -/ filter.partial_order.le rfl
  /- top -/ (filter.has_top).1
  (top_unique $ λ s hs, by simp [mem_top.1 hs])
  /- bot -/ _ rfl
  /- sup -/ _ rfl
  /- inf -/ (filter.has_inf).1
  begin
    ext f g : 2,
    exact le_antisymm
      (le_inf (λ s, mem_inf_of_left) (λ s, mem_inf_of_right))
      (begin
        rintro s ⟨a, ha, b, hb, rfl⟩,
        exact inter_sets _ (@inf_le_left (filter α) _ _ _ _ ha)
                           (@inf_le_right (filter α) _ _ _ _ hb)
       end)
  end
  /- Sup -/ (join ∘ 𝓟) (by { ext s x, exact mem_Inter₂.symm.trans
    (set.ext_iff.1 (sInter_image _ _) x).symm})
  /- Inf -/ _ rfl

end complete_lattice

/-- A filter is `ne_bot` if it is not equal to `⊥`, or equivalently the empty set
does not belong to the filter. Bourbaki include this assumption in the definition
of a filter but we prefer to have a `complete_lattice` structure on filter, so
we use a typeclass argument in lemmas instead. -/
class ne_bot (f : filter α) : Prop := (ne' : f ≠ ⊥)

lemma ne_bot_iff {f : filter α} : ne_bot f ↔ f ≠ ⊥ := ⟨λ h, h.1, λ h, ⟨h⟩⟩

lemma ne_bot.ne {f : filter α} (hf : ne_bot f) : f ≠ ⊥ := ne_bot.ne'

@[simp] lemma not_ne_bot {α : Type*} {f : filter α} : ¬ f.ne_bot ↔ f = ⊥ :=
not_iff_comm.1 ne_bot_iff.symm

lemma ne_bot.mono {f g : filter α} (hf : ne_bot f) (hg : f ≤ g) : ne_bot g :=
⟨ne_bot_of_le_ne_bot hf.1 hg⟩

lemma ne_bot_of_le {f g : filter α} [hf : ne_bot f] (hg : f ≤ g) : ne_bot g :=
hf.mono hg

@[simp] lemma sup_ne_bot {f g : filter α} : ne_bot (f ⊔ g) ↔ ne_bot f ∨ ne_bot g :=
by simp [ne_bot_iff, not_and_distrib]

lemma not_disjoint_self_iff : ¬ disjoint f f ↔ f.ne_bot := by rw [disjoint_self, ne_bot_iff]

lemma bot_sets_eq : (⊥ : filter α).sets = univ := rfl

lemma sup_sets_eq {f g : filter α} : (f ⊔ g).sets = f.sets ∩ g.sets :=
(gi_generate α).gc.u_inf

lemma Sup_sets_eq {s : set (filter α)} : (Sup s).sets = (⋂ f ∈ s, (f : filter α).sets) :=
(gi_generate α).gc.u_Inf

lemma supr_sets_eq {f : ι → filter α} : (supr f).sets = (⋂ i, (f i).sets) :=
(gi_generate α).gc.u_infi

lemma generate_empty : filter.generate ∅ = (⊤ : filter α) :=
(gi_generate α).gc.l_bot

lemma generate_univ : filter.generate univ = (⊥ : filter α) :=
mk_of_closure_sets.symm

lemma generate_union {s t : set (set α)} :
  filter.generate (s ∪ t) = filter.generate s ⊓ filter.generate t :=
(gi_generate α).gc.l_sup

lemma generate_Union {s : ι → set (set α)} :
  filter.generate (⋃ i, s i) = (⨅ i, filter.generate (s i)) :=
(gi_generate α).gc.l_supr

@[simp] lemma mem_bot {s : set α} : s ∈ (⊥ : filter α) :=
trivial

@[simp] lemma mem_sup {f g : filter α} {s : set α} :
  s ∈ f ⊔ g ↔ s ∈ f ∧ s ∈ g :=
iff.rfl

lemma union_mem_sup {f g : filter α} {s t : set α} (hs : s ∈ f) (ht : t ∈ g) :
  s ∪ t ∈ f ⊔ g :=
⟨mem_of_superset hs (subset_union_left s t), mem_of_superset ht (subset_union_right s t)⟩

@[simp] lemma mem_Sup {x : set α} {s : set (filter α)} :
  x ∈ Sup s ↔ (∀ f ∈ s, x ∈ (f : filter α)) :=
iff.rfl

@[simp] lemma mem_supr {x : set α} {f : ι → filter α} :
  x ∈ supr f ↔ (∀ i, x ∈ f i) :=
by simp only [← filter.mem_sets, supr_sets_eq, iff_self, mem_Inter]

@[simp] lemma supr_ne_bot {f : ι → filter α} : (⨆ i, f i).ne_bot ↔ ∃ i, (f i).ne_bot :=
by simp [ne_bot_iff]

lemma infi_eq_generate (s : ι → filter α) : infi s = generate (⋃ i, (s i).sets) :=
show generate _ = generate _, from congr_arg _ $ congr_arg Sup $ (range_comp _ _).symm

lemma mem_infi_of_mem {f : ι → filter α} (i : ι) : ∀ {s}, s ∈ f i → s ∈ ⨅ i, f i :=
show (⨅ i, f i) ≤ f i, from infi_le _ _

lemma mem_infi_of_Inter {ι} {s : ι → filter α} {U : set α} {I : set ι} (I_fin : I.finite)
  {V : I → set α} (hV : ∀ i, V i ∈ s i) (hU : (⋂ i, V i) ⊆ U) : U ∈ ⨅ i, s i :=
begin
  haveI := I_fin.fintype,
  refine mem_of_superset (Inter_mem.2 $ λ i, _) hU,
  exact mem_infi_of_mem i (hV _)
end

lemma mem_infi {ι} {s : ι → filter α} {U : set α} : (U ∈ ⨅ i, s i) ↔
  ∃ I : set ι, I.finite ∧ ∃ V : I → set α, (∀ i, V i ∈ s i) ∧ U = ⋂ i, V i :=
begin
  split,
  { rw [infi_eq_generate, mem_generate_iff],
    rintro ⟨t, tsub, tfin, tinter⟩,
    rcases eq_finite_Union_of_finite_subset_Union tfin tsub with ⟨I, Ifin, σ, σfin, σsub, rfl⟩,
    rw sInter_Union at tinter,
    set V := λ i, U ∪ ⋂₀ σ i with hV,
    have V_in : ∀ i, V i ∈ s i,
    { rintro i,
      have : (⋂₀ σ i) ∈ s i,
      { rw sInter_mem (σfin _),
        apply σsub },
      exact mem_of_superset this (subset_union_right _ _) },
    refine ⟨I, Ifin, V, V_in, _⟩,
    rwa [hV, ← union_Inter, union_eq_self_of_subset_right] },
  { rintro ⟨I, Ifin, V, V_in, rfl⟩,
    exact mem_infi_of_Inter Ifin V_in subset.rfl }
end

lemma mem_infi' {ι} {s : ι → filter α} {U : set α} : (U ∈ ⨅ i, s i) ↔
  ∃ I : set ι, I.finite ∧ ∃ V : ι → set α, (∀ i, V i ∈ s i) ∧
    (∀ i ∉ I, V i = univ) ∧ (U = ⋂ i ∈ I, V i) ∧ U = ⋂ i, V i :=
begin
  simp only [mem_infi, set_coe.forall', bInter_eq_Inter],
  refine ⟨_, λ ⟨I, If, V, hVs, _, hVU, _⟩, ⟨I, If, λ i, V i, λ i, hVs i, hVU⟩⟩,
  rintro ⟨I, If, V, hV, rfl⟩,
  refine ⟨I, If, λ i, if hi : i ∈ I then V ⟨i, hi⟩ else univ, λ i, _, λ i hi, _, _⟩,
  { split_ifs, exacts [hV _, univ_mem] },
  { exact dif_neg hi },
  { simp only [Inter_dite, bInter_eq_Inter, dif_pos (subtype.coe_prop _), subtype.coe_eta,
      Inter_univ, inter_univ, eq_self_iff_true, true_and] }
end

lemma exists_Inter_of_mem_infi {ι : Type*} {α : Type*} {f : ι → filter α} {s}
  (hs : s ∈ ⨅ i, f i) : ∃ t : ι → set α, (∀ i, t i ∈ f i) ∧ s = ⋂ i, t i :=
let ⟨I, If, V, hVs, hV', hVU, hVU'⟩ := mem_infi'.1 hs in ⟨V, hVs, hVU'⟩

lemma mem_infi_of_fintype {ι : Type*} [fintype ι] {α : Type*} {f : ι → filter α} (s) :
  s ∈ (⨅ i, f i) ↔ ∃ t : ι → set α, (∀ i, t i ∈ f i) ∧ s = ⋂ i, t i :=
begin
  refine ⟨exists_Inter_of_mem_infi, _⟩,
  rintro ⟨t, ht, rfl⟩,
  exact Inter_mem.2 (λ i, mem_infi_of_mem i (ht i))
end

@[simp] lemma le_principal_iff {s : set α} {f : filter α} : f ≤ 𝓟 s ↔ s ∈ f :=
show (∀ {t}, s ⊆ t → t ∈ f) ↔ s ∈ f,
  from ⟨λ h, h (subset.refl s), λ hs t ht, mem_of_superset hs ht⟩

lemma principal_mono {s t : set α} : 𝓟 s ≤ 𝓟 t ↔ s ⊆ t :=
by simp only [le_principal_iff, iff_self, mem_principal]

@[mono] lemma monotone_principal : monotone (𝓟 : set α → filter α) :=
λ _ _, principal_mono.2

@[simp] lemma principal_eq_iff_eq {s t : set α} : 𝓟 s = 𝓟 t ↔ s = t :=
by simp only [le_antisymm_iff, le_principal_iff, mem_principal]; refl

@[simp] lemma join_principal_eq_Sup {s : set (filter α)} : join (𝓟 s) = Sup s := rfl

@[simp] lemma principal_univ : 𝓟 (univ : set α) = ⊤ :=
top_unique $ by simp only [le_principal_iff, mem_top, eq_self_iff_true]

@[simp] lemma principal_empty : 𝓟 (∅ : set α) = ⊥ :=
bot_unique $ λ s _, empty_subset _

lemma generate_eq_binfi (S : set (set α)) : generate S = ⨅ s ∈ S, 𝓟 s :=
eq_of_forall_le_iff $ λ f, by simp [sets_iff_generate, le_principal_iff, subset_def]

/-! ### Lattice equations -/

lemma empty_mem_iff_bot {f : filter α} : ∅ ∈ f ↔ f = ⊥ :=
⟨λ h, bot_unique $ λ s _, mem_of_superset h (empty_subset s),
  λ h, h.symm ▸ mem_bot⟩

lemma nonempty_of_mem {f : filter α} [hf : ne_bot f] {s : set α} (hs : s ∈ f) :
  s.nonempty :=
s.eq_empty_or_nonempty.elim (λ h, absurd hs (h.symm ▸ mt empty_mem_iff_bot.mp hf.1)) id

lemma ne_bot.nonempty_of_mem {f : filter α} (hf : ne_bot f) {s : set α} (hs : s ∈ f) :
  s.nonempty :=
@nonempty_of_mem α f hf s hs

@[simp] lemma empty_not_mem (f : filter α) [ne_bot f] : ¬(∅ ∈ f) :=
λ h, (nonempty_of_mem h).ne_empty rfl

lemma nonempty_of_ne_bot (f : filter α) [ne_bot f] : nonempty α :=
nonempty_of_exists $ nonempty_of_mem (univ_mem : univ ∈ f)

lemma compl_not_mem {f : filter α} {s : set α} [ne_bot f] (h : s ∈ f) : sᶜ ∉ f :=
λ hsc, (nonempty_of_mem (inter_mem h hsc)).ne_empty $ inter_compl_self s

lemma filter_eq_bot_of_is_empty [is_empty α] (f : filter α) : f = ⊥ :=
empty_mem_iff_bot.mp $ univ_mem' is_empty_elim

protected lemma disjoint_iff {f g : filter α} :
  disjoint f g ↔ ∃ (s ∈ f) (t ∈ g), disjoint s t :=
by simp only [disjoint_iff, ← empty_mem_iff_bot, mem_inf_iff,
  inf_eq_inter, bot_eq_empty, @eq_comm _ ∅]

lemma disjoint_of_disjoint_of_mem {f g : filter α} {s t : set α} (h : disjoint s t)
  (hs : s ∈ f) (ht : t ∈ g) : disjoint f g :=
filter.disjoint_iff.mpr ⟨s, hs, t, ht, h⟩

lemma ne_bot.not_disjoint (hf : f.ne_bot) (hs : s ∈ f) (ht : t ∈ f) :
  ¬ disjoint s t :=
λ h, not_disjoint_self_iff.2 hf $ filter.disjoint_iff.2 ⟨s, hs, t, ht, h⟩

lemma inf_eq_bot_iff {f g : filter α} :
  f ⊓ g = ⊥ ↔ ∃ (U ∈ f) (V ∈ g), U ∩ V = ∅ :=
by simpa only [disjoint_iff] using filter.disjoint_iff

/-- There is exactly one filter on an empty type. --/
-- TODO[gh-6025]: make this globally an instance once safe to do so
local attribute [instance]
protected def unique [is_empty α] : unique (filter α) :=
{ default := ⊥, uniq := filter_eq_bot_of_is_empty }

/-- There are only two filters on a `subsingleton`: `⊥` and `⊤`. If the type is empty, then they are
equal. -/
lemma eq_top_of_ne_bot [subsingleton α] (l : filter α) [ne_bot l] : l = ⊤ :=
begin
  refine top_unique (λ s hs, _),
  obtain rfl : s = univ, from subsingleton.eq_univ_of_nonempty (nonempty_of_mem hs),
  exact univ_mem
end

lemma forall_mem_nonempty_iff_ne_bot {f : filter α} :
  (∀ (s : set α), s ∈ f → s.nonempty) ↔ ne_bot f :=
⟨λ h, ⟨λ hf, empty_not_nonempty (h ∅ $ hf.symm ▸ mem_bot)⟩, @nonempty_of_mem _ _⟩

lemma nontrivial_iff_nonempty : nontrivial (filter α) ↔ nonempty α :=
⟨λ ⟨⟨f, g, hfg⟩⟩, by_contra $
  λ h, hfg $ by haveI : is_empty α := not_nonempty_iff.1 h; exact subsingleton.elim _ _,
  λ ⟨x⟩, ⟨⟨⊤, ⊥, ne_bot.ne $ forall_mem_nonempty_iff_ne_bot.1 $ λ s hs,
    by rwa [mem_top.1 hs, ← nonempty_iff_univ_nonempty]⟩⟩⟩

lemma eq_Inf_of_mem_iff_exists_mem {S : set (filter α)} {l : filter α}
  (h : ∀ {s}, s ∈ l ↔ ∃ f ∈ S, s ∈ f) : l = Inf S :=
le_antisymm (le_Inf $ λ f hf s hs, h.2 ⟨f, hf, hs⟩)
  (λ s hs, let ⟨f, hf, hs⟩ := h.1 hs in (Inf_le hf : Inf S ≤ f) hs)

lemma eq_infi_of_mem_iff_exists_mem {f : ι → filter α} {l : filter α}
  (h : ∀ {s}, s ∈ l ↔ ∃ i, s ∈ f i) :
  l = infi f :=
eq_Inf_of_mem_iff_exists_mem $ λ s, h.trans exists_range_iff.symm

lemma eq_binfi_of_mem_iff_exists_mem {f : ι → filter α} {p : ι  → Prop} {l : filter α}
  (h : ∀ {s}, s ∈ l ↔ ∃ i (_ : p i), s ∈ f i) :
  l = ⨅ i (_ : p i), f i :=
begin
  rw [infi_subtype'],
  apply eq_infi_of_mem_iff_exists_mem,
  intro s,
  exact h.trans ⟨λ ⟨i, pi, si⟩, ⟨⟨i, pi⟩, si⟩, λ ⟨⟨i, pi⟩, si⟩, ⟨i, pi, si⟩⟩
end

lemma infi_sets_eq {f : ι → filter α} (h : directed (≥) f) [ne : nonempty ι] :
  (infi f).sets = (⋃ i, (f i).sets) :=
let ⟨i⟩ := ne, u := { filter .
    sets             := (⋃ i, (f i).sets),
    univ_sets        := by simp only [mem_Union]; exact ⟨i, univ_mem⟩,
    sets_of_superset := by simp only [mem_Union, exists_imp_distrib];
                        intros x y i hx hxy; exact ⟨i, mem_of_superset hx hxy⟩,
    inter_sets       :=
    begin
      simp only [mem_Union, exists_imp_distrib],
      intros x y a hx b hy,
      rcases h a b with ⟨c, ha, hb⟩,
      exact ⟨c, inter_mem (ha hx) (hb hy)⟩
    end } in
have u = infi f, from eq_infi_of_mem_iff_exists_mem
  (λ s, by simp only [filter.mem_mk, mem_Union, filter.mem_sets]),
congr_arg filter.sets this.symm

lemma mem_infi_of_directed {f : ι → filter α} (h : directed (≥) f) [nonempty ι] (s) :
  s ∈ infi f ↔ ∃ i, s ∈ f i :=
by simp only [← filter.mem_sets, infi_sets_eq h, mem_Union]

lemma mem_binfi_of_directed {f : β → filter α} {s : set β}
  (h : directed_on (f ⁻¹'o (≥)) s) (ne : s.nonempty) {t : set α} :
  t ∈ (⨅ i ∈ s, f i) ↔ ∃ i ∈ s, t ∈ f i :=
by haveI : nonempty {x // x  ∈ s} := ne.to_subtype;
  erw [infi_subtype', mem_infi_of_directed h.directed_coe, subtype.exists]; refl

lemma binfi_sets_eq {f : β → filter α} {s : set β}
  (h : directed_on (f ⁻¹'o (≥)) s) (ne : s.nonempty) :
  (⨅ i ∈ s, f i).sets = ⋃ i ∈ s, (f i).sets :=
ext $ λ t, by simp [mem_binfi_of_directed h ne]

lemma infi_sets_eq_finite {ι : Type*} (f : ι → filter α) :
  (⨅ i, f i).sets = (⋃ t : finset ι, (⨅ i ∈ t, f i).sets) :=
begin
  rw [infi_eq_infi_finset, infi_sets_eq],
  exact directed_of_sup (λ s₁ s₂, binfi_mono),
end

lemma infi_sets_eq_finite' (f : ι → filter α) :
  (⨅ i, f i).sets = (⋃ t : finset (plift ι), (⨅ i ∈ t, f (plift.down i)).sets) :=
by { rw [← infi_sets_eq_finite, ← equiv.plift.surjective.infi_comp], refl }

lemma mem_infi_finite {ι : Type*} {f : ι → filter α} (s) :
  s ∈ infi f ↔ ∃ t : finset ι, s ∈ ⨅ i ∈ t, f i :=
(set.ext_iff.1 (infi_sets_eq_finite f) s).trans mem_Union

lemma mem_infi_finite' {f : ι → filter α} (s) :
  s ∈ infi f ↔ ∃ t : finset (plift ι), s ∈ ⨅ i ∈ t, f (plift.down i) :=
(set.ext_iff.1 (infi_sets_eq_finite' f) s).trans mem_Union

@[simp] lemma sup_join {f₁ f₂ : filter (filter α)} : (join f₁ ⊔ join f₂) = join (f₁ ⊔ f₂) :=
filter.ext $ λ x, by simp only [mem_sup, mem_join]

@[simp] lemma supr_join {ι : Sort w} {f : ι → filter (filter α)} :
  (⨆ x, join (f x)) = join (⨆ x, f x) :=
filter.ext $ λ x, by simp only [mem_supr, mem_join]

instance : distrib_lattice (filter α) :=
{ le_sup_inf :=
  begin
    intros x y z s,
    simp only [and_assoc, mem_inf_iff, mem_sup, exists_prop, exists_imp_distrib, and_imp],
    rintro hs t₁ ht₁ t₂ ht₂ rfl,
    exact ⟨t₁, x.sets_of_superset hs (inter_subset_left t₁ t₂),
      ht₁,
      t₂,
      x.sets_of_superset hs (inter_subset_right t₁ t₂),
      ht₂,
      rfl⟩
  end,
  ..filter.complete_lattice }

-- The dual version does not hold! `filter α` is not a `complete_distrib_lattice`. -/
instance : coframe (filter α) :=
{ Inf := Inf,
  infi_sup_le_sup_Inf := λ f s, begin
    rw [Inf_eq_infi', infi_subtype'],
    rintro t ⟨h₁, h₂⟩,
    rw infi_sets_eq_finite' at h₂,
    simp only [mem_Union, (finset.inf_eq_infi _ _).symm] at h₂,
    obtain ⟨u, hu⟩ := h₂,
    suffices : (⨅ i, f ⊔ ↑i) ≤ f ⊔ u.inf (λ i, ↑i.down),
    { exact this ⟨h₁, hu⟩ },
    refine finset.induction_on u (le_sup_of_le_right le_top) _,
    rintro ⟨i⟩ u _ ih,
    rw [finset.inf_insert, sup_inf_left],
    exact le_inf (infi_le _ _) ih,
  end,
  ..filter.complete_lattice }

lemma mem_infi_finset {s : finset α} {f : α → filter β} {t : set β} :
  t ∈ (⨅ a ∈ s, f a) ↔ (∃ p : α → set β, (∀ a ∈ s, p a ∈ f a) ∧ t = ⋂ a ∈ s, p a) :=
begin
  simp only [← finset.set_bInter_coe, bInter_eq_Inter, infi_subtype'],
  refine ⟨λ h, _, _⟩,
  { rcases (mem_infi_of_fintype _).1 h with ⟨p, hp, rfl⟩,
    refine ⟨λ a, if h : a ∈ s then p ⟨a, h⟩ else univ, λ a ha, by simpa [ha] using hp ⟨a, ha⟩, _⟩,
    refine Inter_congr_of_surjective id surjective_id _,
    rintro ⟨a, ha⟩, simp [ha] },
  { rintro ⟨p, hpf, rfl⟩,
    exact Inter_mem.2 (λ a, mem_infi_of_mem a (hpf a a.2)) }
end

/-- If `f : ι → filter α` is directed, `ι` is not empty, and `∀ i, f i ≠ ⊥`, then `infi f ≠ ⊥`.
See also `infi_ne_bot_of_directed` for a version assuming `nonempty α` instead of `nonempty ι`. -/
lemma infi_ne_bot_of_directed' {f : ι → filter α} [nonempty ι]
  (hd : directed (≥) f) (hb : ∀ i, ne_bot (f i)) : ne_bot (infi f) :=
⟨begin
  intro h,
  have he : ∅  ∈ (infi f), from h.symm ▸ (mem_bot : ∅ ∈ (⊥ : filter α)),
  obtain ⟨i, hi⟩ : ∃ i, ∅ ∈ f i,
    from (mem_infi_of_directed hd ∅).1 he,
  exact (hb i).ne (empty_mem_iff_bot.1 hi)
end⟩

/-- If `f : ι → filter α` is directed, `α` is not empty, and `∀ i, f i ≠ ⊥`, then `infi f ≠ ⊥`.
See also `infi_ne_bot_of_directed'` for a version assuming `nonempty ι` instead of `nonempty α`. -/
lemma infi_ne_bot_of_directed {f : ι → filter α}
  [hn : nonempty α] (hd : directed (≥) f) (hb : ∀ i, ne_bot (f i)) : ne_bot (infi f) :=
if hι : nonempty ι then @infi_ne_bot_of_directed' _ _ _ hι hd hb else
⟨λ h : infi f = ⊥,
  have univ ⊆ (∅ : set α),
  begin
    rw [←principal_mono, principal_univ, principal_empty, ←h],
    exact (le_infi $ λ i, false.elim $ hι ⟨i⟩)
  end,
  let ⟨x⟩ := hn in this (mem_univ x)⟩

lemma infi_ne_bot_iff_of_directed' {f : ι → filter α} [nonempty ι] (hd : directed (≥) f) :
  ne_bot (infi f) ↔ ∀ i, ne_bot (f i) :=
⟨λ H i, H.mono (infi_le _ i), infi_ne_bot_of_directed' hd⟩

lemma infi_ne_bot_iff_of_directed {f : ι → filter α} [nonempty α] (hd : directed (≥) f) :
  ne_bot (infi f) ↔ (∀ i, ne_bot (f i)) :=
⟨λ H i, H.mono (infi_le _ i), infi_ne_bot_of_directed hd⟩

@[elab_as_eliminator]
lemma infi_sets_induct {f : ι → filter α} {s : set α} (hs : s ∈ infi f) {p : set α → Prop}
  (uni : p univ)
  (ins : ∀ {i s₁ s₂}, s₁ ∈ f i → p s₂ → p (s₁ ∩ s₂)) : p s :=
begin
  rw [mem_infi_finite'] at hs,
  simp only [← finset.inf_eq_infi] at hs,
  rcases hs with ⟨is, his⟩,
  revert s,
  refine finset.induction_on is _ _,
  { intros s hs, rwa [mem_top.1 hs] },
  { rintro ⟨i⟩ js his ih s hs,
    rw [finset.inf_insert, mem_inf_iff] at hs,
    rcases hs with ⟨s₁, hs₁, s₂, hs₂, rfl⟩,
    exact ins hs₁ (ih hs₂) }
end

/-! #### `principal` equations -/

@[simp] lemma inf_principal {s t : set α} : 𝓟 s ⊓ 𝓟 t = 𝓟 (s ∩ t) :=
le_antisymm
  (by simp only [le_principal_iff, mem_inf_iff]; exact ⟨s, subset.rfl, t, subset.rfl, rfl⟩)
  (by simp [le_inf_iff, inter_subset_left, inter_subset_right])

@[simp] lemma sup_principal {s t : set α} : 𝓟 s ⊔ 𝓟 t = 𝓟 (s ∪ t) :=
filter.ext $ λ u, by simp only [union_subset_iff, mem_sup, mem_principal]

@[simp] lemma supr_principal {ι : Sort w} {s : ι → set α} : (⨆ x, 𝓟 (s x)) = 𝓟 (⋃ i, s i) :=
filter.ext $ λ x, by simp only [mem_supr, mem_principal, Union_subset_iff]

@[simp] lemma principal_eq_bot_iff {s : set α} : 𝓟 s = ⊥ ↔ s = ∅ :=
empty_mem_iff_bot.symm.trans $ mem_principal.trans subset_empty_iff

@[simp] lemma principal_ne_bot_iff {s : set α} : ne_bot (𝓟 s) ↔ s.nonempty :=
ne_bot_iff.trans $ (not_congr principal_eq_bot_iff).trans ne_empty_iff_nonempty

lemma is_compl_principal (s : set α) : is_compl (𝓟 s) (𝓟 sᶜ) :=
⟨by simp only [inf_principal, inter_compl_self, principal_empty, le_refl],
  by simp only [sup_principal, union_compl_self, principal_univ, le_refl]⟩

theorem mem_inf_principal' {f : filter α} {s t : set α} :
  s ∈ f ⊓ 𝓟 t ↔ tᶜ ∪ s ∈ f :=
by simp only [← le_principal_iff, (is_compl_principal s).le_left_iff, disjoint_assoc, inf_principal,
  ← (is_compl_principal (t ∩ sᶜ)).le_right_iff, compl_inter, compl_compl]

theorem mem_inf_principal {f : filter α} {s t : set α} :
  s ∈ f ⊓ 𝓟 t ↔ {x | x ∈ t → x ∈ s} ∈ f :=
by { simp only [mem_inf_principal', imp_iff_not_or], refl }

lemma supr_inf_principal (f : ι → filter α) (s : set α) :
  (⨆ i, f i ⊓ 𝓟 s) = (⨆ i, f i) ⊓ 𝓟 s :=
by { ext, simp only [mem_supr, mem_inf_principal] }

lemma inf_principal_eq_bot {f : filter α} {s : set α} : f ⊓ 𝓟 s = ⊥ ↔ sᶜ ∈ f :=
by { rw [← empty_mem_iff_bot, mem_inf_principal], refl }

lemma mem_of_eq_bot {f : filter α} {s : set α} (h : f ⊓ 𝓟 sᶜ = ⊥) : s ∈ f :=
by rwa [inf_principal_eq_bot, compl_compl] at h

lemma diff_mem_inf_principal_compl {f : filter α} {s : set α} (hs : s ∈ f) (t : set α) :
  s \ t ∈ f ⊓ 𝓟 tᶜ :=
inter_mem_inf hs $ mem_principal_self tᶜ

lemma principal_le_iff {s : set α} {f : filter α} :
  𝓟 s ≤ f ↔ ∀ V ∈ f, s ⊆ V :=
begin
  change (∀ V, V ∈ f → V ∈ _) ↔ _,
  simp_rw mem_principal,
end

@[simp] lemma infi_principal_finset {ι : Type w} (s : finset ι) (f : ι → set α) :
  (⨅ i ∈ s, 𝓟 (f i)) = 𝓟 (⋂ i ∈ s, f i) :=
begin
  induction s using finset.induction_on with i s hi hs,
  { simp },
  { rw [finset.infi_insert, finset.set_bInter_insert, hs, inf_principal] },
end

@[simp] lemma infi_principal_fintype {ι : Type w} [fintype ι] (f : ι → set α) :
  (⨅ i, 𝓟 (f i)) = 𝓟 (⋂ i, f i) :=
by simpa using infi_principal_finset finset.univ f

lemma infi_principal_finite {ι : Type w} {s : set ι} (hs : s.finite) (f : ι → set α) :
  (⨅ i ∈ s, 𝓟 (f i)) = 𝓟 (⋂ i ∈ s, f i) :=
begin
  lift s to finset ι using hs,
  exact_mod_cast infi_principal_finset s f
end

end lattice

@[mono] lemma join_mono {f₁ f₂ : filter (filter α)} (h : f₁ ≤ f₂) :
  join f₁ ≤ join f₂ :=
λ s hs, h hs

/-! ### Eventually -/

/-- `f.eventually p` or `∀ᶠ x in f, p x` mean that `{x | p x} ∈ f`. E.g., `∀ᶠ x in at_top, p x`
means that `p` holds true for sufficiently large `x`. -/
protected def eventually (p : α → Prop) (f : filter α) : Prop := {x | p x} ∈ f

notation `∀ᶠ` binders ` in ` f `, ` r:(scoped p, filter.eventually p f) := r

lemma eventually_iff {f : filter α} {P : α → Prop} : (∀ᶠ x in f, P x) ↔ {x | P x} ∈ f :=
iff.rfl

@[simp] lemma eventually_mem_set {s : set α} {l : filter α} : (∀ᶠ x in l, x ∈ s) ↔ s ∈ l := iff.rfl

protected lemma ext' {f₁ f₂ : filter α}
  (h : ∀ p : α → Prop, (∀ᶠ x in f₁, p x) ↔ (∀ᶠ x in f₂, p x)) :
  f₁ = f₂ :=
filter.ext h

lemma eventually.filter_mono {f₁ f₂ : filter α} (h : f₁ ≤ f₂) {p : α → Prop}
  (hp : ∀ᶠ x in f₂, p x) :
  ∀ᶠ x in f₁, p x :=
h hp

lemma eventually_of_mem {f : filter α} {P : α → Prop} {U : set α} (hU : U ∈ f) (h : ∀ x ∈ U, P x) :
  ∀ᶠ x in f, P x :=
mem_of_superset hU h

protected lemma eventually.and {p q : α → Prop} {f : filter α} :
  f.eventually p → f.eventually q → ∀ᶠ x in f, p x ∧ q x :=
inter_mem

@[simp]
lemma eventually_true (f : filter α) : ∀ᶠ x in f, true := univ_mem

lemma eventually_of_forall {p : α → Prop} {f : filter α} (hp : ∀ x, p x) :
  ∀ᶠ x in f, p x :=
univ_mem' hp

@[simp] lemma eventually_false_iff_eq_bot {f : filter α} :
  (∀ᶠ x in f, false) ↔ f = ⊥ :=
empty_mem_iff_bot

@[simp] lemma eventually_const {f : filter α} [t : ne_bot f] {p : Prop} :
  (∀ᶠ x in f, p) ↔ p :=
classical.by_cases (λ h : p, by simp [h]) (λ h, by simpa [h] using t.ne)

lemma eventually_iff_exists_mem {p : α → Prop} {f : filter α} :
  (∀ᶠ x in f, p x) ↔ ∃ v ∈ f, ∀ y ∈ v, p y :=
exists_mem_subset_iff.symm

lemma eventually.exists_mem {p : α → Prop} {f : filter α} (hp : ∀ᶠ x in f, p x) :
  ∃ v ∈ f, ∀ y ∈ v, p y :=
eventually_iff_exists_mem.1 hp

lemma eventually.mp {p q : α → Prop} {f : filter α} (hp : ∀ᶠ x in f, p x)
  (hq : ∀ᶠ x in f, p x → q x) :
  ∀ᶠ x in f, q x :=
mp_mem hp hq

lemma eventually.mono {p q : α → Prop} {f : filter α} (hp : ∀ᶠ x in f, p x)
  (hq : ∀ x, p x → q x) :
  ∀ᶠ x in f, q x :=
hp.mp (eventually_of_forall hq)

@[simp] lemma eventually_and {p q : α → Prop} {f : filter α} :
  (∀ᶠ x in f, p x ∧ q x) ↔ (∀ᶠ x in f, p x) ∧ (∀ᶠ x in f, q x) :=
inter_mem_iff

lemma eventually.congr {f : filter α} {p q : α → Prop} (h' : ∀ᶠ x in f, p x)
  (h : ∀ᶠ x in f, p x ↔ q x) : ∀ᶠ x in f, q x :=
h'.mp (h.mono $ λ x hx, hx.mp)

lemma eventually_congr {f : filter α} {p q : α → Prop} (h : ∀ᶠ x in f, p x ↔ q x) :
  (∀ᶠ x in f, p x) ↔ (∀ᶠ x in f, q x) :=
⟨λ hp, hp.congr h, λ hq, hq.congr $ by simpa only [iff.comm] using h⟩

@[simp] lemma eventually_all {ι} [fintype ι] {l} {p : ι → α → Prop} :
  (∀ᶠ x in l, ∀ i, p i x) ↔ ∀ i, ∀ᶠ x in l, p i x :=
by simpa only [filter.eventually, set_of_forall] using Inter_mem

@[simp] lemma eventually_all_finite {ι} {I : set ι} (hI : I.finite) {l} {p : ι → α → Prop} :
  (∀ᶠ x in l, ∀ i ∈ I, p i x) ↔ (∀ i ∈ I, ∀ᶠ x in l, p i x) :=
by simpa only [filter.eventually, set_of_forall] using bInter_mem hI

alias eventually_all_finite ← set.finite.eventually_all
attribute [protected] set.finite.eventually_all

@[simp] lemma eventually_all_finset {ι} (I : finset ι) {l} {p : ι → α → Prop} :
  (∀ᶠ x in l, ∀ i ∈ I, p i x) ↔ ∀ i ∈ I, ∀ᶠ x in l, p i x :=
I.finite_to_set.eventually_all

alias eventually_all_finset ← finset.eventually_all
attribute [protected] finset.eventually_all

@[simp] lemma eventually_or_distrib_left {f : filter α} {p : Prop} {q : α → Prop} :
  (∀ᶠ x in f, p ∨ q x) ↔ (p ∨ ∀ᶠ x in f, q x) :=
classical.by_cases (λ h : p, by simp [h]) (λ h, by simp [h])

@[simp] lemma eventually_or_distrib_right {f : filter α} {p : α → Prop} {q : Prop} :
  (∀ᶠ x in f, p x ∨ q) ↔ ((∀ᶠ x in f, p x) ∨ q) :=
by simp only [or_comm _ q, eventually_or_distrib_left]

@[simp] lemma eventually_imp_distrib_left {f : filter α} {p : Prop} {q : α → Prop} :
  (∀ᶠ x in f, p → q x) ↔ (p → ∀ᶠ x in f, q x) :=
by simp only [imp_iff_not_or, eventually_or_distrib_left]

@[simp]
lemma eventually_bot {p : α → Prop} : ∀ᶠ x in ⊥, p x := ⟨⟩

@[simp]
lemma eventually_top {p : α → Prop} : (∀ᶠ x in ⊤, p x) ↔ (∀ x, p x) :=
iff.rfl

@[simp] lemma eventually_sup {p : α → Prop} {f g : filter α} :
  (∀ᶠ x in f ⊔ g, p x) ↔ (∀ᶠ x in f, p x) ∧ (∀ᶠ x in g, p x) :=
iff.rfl

@[simp]
lemma eventually_Sup {p : α → Prop} {fs : set (filter α)} :
  (∀ᶠ x in Sup fs, p x) ↔ (∀ f ∈ fs, ∀ᶠ x in f, p x) :=
iff.rfl

@[simp]
lemma eventually_supr {p : α → Prop} {fs : β → filter α} :
  (∀ᶠ x in (⨆ b, fs b), p x) ↔ (∀ b, ∀ᶠ x in fs b, p x) :=
mem_supr

@[simp]
lemma eventually_principal {a : set α} {p : α → Prop} :
  (∀ᶠ x in 𝓟 a, p x) ↔ (∀ x ∈ a, p x) :=
iff.rfl

lemma eventually_inf {f g : filter α} {p : α → Prop} :
  (∀ᶠ x in f ⊓ g, p x) ↔ ∃ (s ∈ f) (t ∈ g), ∀ x ∈ s ∩ t, p x :=
mem_inf_iff_superset

theorem eventually_inf_principal {f : filter α} {p : α → Prop} {s : set α} :
  (∀ᶠ x in f ⊓ 𝓟 s, p x) ↔ ∀ᶠ x in f, x ∈ s → p x :=
mem_inf_principal

/-! ### Frequently -/

/-- `f.frequently p` or `∃ᶠ x in f, p x` mean that `{x | ¬p x} ∉ f`. E.g., `∃ᶠ x in at_top, p x`
means that there exist arbitrarily large `x` for which `p` holds true. -/
protected def frequently (p : α → Prop) (f : filter α) : Prop := ¬∀ᶠ x in f, ¬p x

notation `∃ᶠ` binders ` in ` f `, ` r:(scoped p, filter.frequently p f) := r

lemma eventually.frequently {f : filter α} [ne_bot f] {p : α → Prop} (h : ∀ᶠ x in f, p x) :
  ∃ᶠ x in f, p x :=
compl_not_mem h

lemma frequently_of_forall {f : filter α} [ne_bot f] {p : α → Prop} (h : ∀ x, p x) :
  ∃ᶠ x in f, p x :=
eventually.frequently (eventually_of_forall h)

lemma frequently.mp {p q : α → Prop} {f : filter α} (h : ∃ᶠ x in f, p x)
  (hpq : ∀ᶠ x in f, p x → q x) :
  ∃ᶠ x in f, q x :=
mt (λ hq, hq.mp $ hpq.mono $ λ x, mt) h

lemma frequently.filter_mono {p : α → Prop} {f g : filter α} (h : ∃ᶠ x in f, p x) (hle : f ≤ g) :
  ∃ᶠ x in g, p x :=
mt (λ h', h'.filter_mono hle) h

lemma frequently.mono {p q : α → Prop} {f : filter α} (h : ∃ᶠ x in f, p x)
  (hpq : ∀ x, p x → q x) :
  ∃ᶠ x in f, q x :=
h.mp (eventually_of_forall hpq)

lemma frequently.and_eventually {p q : α → Prop} {f : filter α}
  (hp : ∃ᶠ x in f, p x) (hq : ∀ᶠ x in f, q x) :
  ∃ᶠ x in f, p x ∧ q x :=
begin
  refine mt (λ h, hq.mp $ h.mono _) hp,
  exact λ x hpq hq hp, hpq ⟨hp, hq⟩
end

lemma eventually.and_frequently {p q : α → Prop} {f : filter α}
  (hp : ∀ᶠ x in f, p x) (hq : ∃ᶠ x in f, q x) :
  ∃ᶠ x in f, p x ∧ q x :=
by simpa only [and.comm] using hq.and_eventually hp

lemma frequently.exists {p : α → Prop} {f : filter α} (hp : ∃ᶠ x in f, p x) : ∃ x, p x :=
begin
  by_contradiction H,
  replace H : ∀ᶠ x in f, ¬ p x, from eventually_of_forall (not_exists.1 H),
  exact hp H
end

lemma eventually.exists {p : α → Prop} {f : filter α} [ne_bot f] (hp : ∀ᶠ x in f, p x) :
  ∃ x, p x :=
hp.frequently.exists

lemma frequently_iff_forall_eventually_exists_and {p : α → Prop} {f : filter α} :
  (∃ᶠ x in f, p x) ↔ ∀ {q : α → Prop}, (∀ᶠ x in f, q x) → ∃ x, p x ∧ q x :=
⟨λ hp q hq, (hp.and_eventually hq).exists,
  λ H hp, by simpa only [and_not_self, exists_false] using H hp⟩

lemma frequently_iff {f : filter α} {P : α → Prop} :
  (∃ᶠ x in f, P x) ↔ ∀ {U}, U ∈ f → ∃ x ∈ U, P x :=
begin
  simp only [frequently_iff_forall_eventually_exists_and, exists_prop, and_comm (P _)],
  refl
end

@[simp] lemma not_eventually {p : α → Prop} {f : filter α} :
  (¬ ∀ᶠ x in f, p x) ↔ (∃ᶠ x in f, ¬ p x) :=
by simp [filter.frequently]

@[simp] lemma not_frequently {p : α → Prop} {f : filter α} :
  (¬ ∃ᶠ x in f, p x) ↔ (∀ᶠ x in f, ¬ p x) :=
by simp only [filter.frequently, not_not]

@[simp] lemma frequently_true_iff_ne_bot (f : filter α) : (∃ᶠ x in f, true) ↔ ne_bot f :=
by simp [filter.frequently, -not_eventually, eventually_false_iff_eq_bot, ne_bot_iff]

@[simp] lemma frequently_false (f : filter α) : ¬ ∃ᶠ x in f, false := by simp

@[simp] lemma frequently_const {f : filter α} [ne_bot f] {p : Prop} :
  (∃ᶠ x in f, p) ↔ p :=
classical.by_cases (λ h : p, by simpa [h]) (λ h, by simp [h])

@[simp] lemma frequently_or_distrib {f : filter α} {p q : α → Prop} :
  (∃ᶠ x in f, p x ∨ q x) ↔ (∃ᶠ x in f, p x) ∨ (∃ᶠ x in f, q x) :=
by simp only [filter.frequently, ← not_and_distrib, not_or_distrib, eventually_and]

lemma frequently_or_distrib_left {f : filter α} [ne_bot f] {p : Prop} {q : α → Prop} :
  (∃ᶠ x in f, p ∨ q x) ↔ (p ∨ ∃ᶠ x in f, q x) :=
by simp

lemma frequently_or_distrib_right {f : filter α} [ne_bot f] {p : α → Prop} {q : Prop} :
  (∃ᶠ x in f, p x ∨ q) ↔ (∃ᶠ x in f, p x) ∨ q :=
by simp

@[simp] lemma frequently_imp_distrib {f : filter α} {p q : α → Prop} :
  (∃ᶠ x in f, p x → q x) ↔ ((∀ᶠ x in f, p x) → ∃ᶠ x in f, q x) :=
by simp [imp_iff_not_or, not_eventually, frequently_or_distrib]

lemma frequently_imp_distrib_left {f : filter α} [ne_bot f] {p : Prop} {q : α → Prop} :
  (∃ᶠ x in f, p → q x) ↔ (p → ∃ᶠ x in f, q x) :=
by simp

lemma frequently_imp_distrib_right {f : filter α} [ne_bot f] {p : α → Prop} {q : Prop} :
  (∃ᶠ x in f, p x → q) ↔ ((∀ᶠ x in f, p x) → q) :=
by simp

@[simp] lemma eventually_imp_distrib_right {f : filter α} {p : α → Prop} {q : Prop} :
  (∀ᶠ x in f, p x → q) ↔ ((∃ᶠ x in f, p x) → q) :=
by simp only [imp_iff_not_or, eventually_or_distrib_right, not_frequently]

@[simp] lemma frequently_and_distrib_left {f : filter α} {p : Prop} {q : α → Prop} :
  (∃ᶠ x in f, p ∧ q x) ↔ (p ∧ ∃ᶠ x in f, q x) :=
by simp only [filter.frequently, not_and, eventually_imp_distrib_left, not_imp]

@[simp] lemma frequently_and_distrib_right {f : filter α} {p : α → Prop} {q : Prop} :
  (∃ᶠ x in f, p x ∧ q) ↔ ((∃ᶠ x in f, p x) ∧ q) :=
by simp only [and_comm _ q, frequently_and_distrib_left]

@[simp] lemma frequently_bot {p : α → Prop} : ¬ ∃ᶠ x in ⊥, p x := by simp

@[simp]
lemma frequently_top {p : α → Prop} : (∃ᶠ x in ⊤, p x) ↔ (∃ x, p x) :=
by simp [filter.frequently]

@[simp]
lemma frequently_principal {a : set α} {p : α → Prop} :
  (∃ᶠ x in 𝓟 a, p x) ↔ (∃ x ∈ a, p x) :=
by simp [filter.frequently, not_forall]

lemma frequently_sup {p : α → Prop} {f g : filter α} :
  (∃ᶠ x in f ⊔ g, p x) ↔ (∃ᶠ x in f, p x) ∨ (∃ᶠ x in g, p x) :=
by simp only [filter.frequently, eventually_sup, not_and_distrib]

@[simp]
lemma frequently_Sup {p : α → Prop} {fs : set (filter α)} :
  (∃ᶠ x in Sup fs, p x) ↔ (∃ f ∈ fs, ∃ᶠ x in f, p x) :=
by simp [filter.frequently, -not_eventually, not_forall]

@[simp]
lemma frequently_supr {p : α → Prop} {fs : β → filter α} :
  (∃ᶠ x in (⨆ b, fs b), p x) ↔ (∃ b, ∃ᶠ x in fs b, p x) :=
by simp [filter.frequently, -not_eventually, not_forall]

/-!
### Relation “eventually equal”
-/

/-- Two functions `f` and `g` are *eventually equal* along a filter `l` if the set of `x` such that
`f x = g x` belongs to `l`. -/
def eventually_eq (l : filter α) (f g : α → β) : Prop := ∀ᶠ x in l, f x = g x

notation f ` =ᶠ[`:50 l:50 `] `:0 g:50 := eventually_eq l f g

lemma eventually_eq.eventually {l : filter α} {f g : α → β} (h : f =ᶠ[l] g) :
  ∀ᶠ x in l, f x = g x :=
h

lemma eventually_eq.rw {l : filter α} {f g : α → β} (h : f =ᶠ[l] g) (p : α → β → Prop)
  (hf : ∀ᶠ x in l, p x (f x)) :
  ∀ᶠ x in l, p x (g x) :=
hf.congr $ h.mono $ λ x hx, hx ▸ iff.rfl

lemma eventually_eq_set {s t : set α} {l : filter α} :
   s =ᶠ[l] t ↔ ∀ᶠ x in l, x ∈ s ↔ x ∈ t :=
eventually_congr $ eventually_of_forall $ λ x, ⟨eq.to_iff, iff.to_eq⟩

alias eventually_eq_set ↔ filter.eventually_eq.mem_iff filter.eventually.set_eq

@[simp] lemma eventually_eq_univ {s : set α} {l : filter α} : s =ᶠ[l] univ ↔ s ∈ l :=
by simp [eventually_eq_set]

lemma eventually_eq.exists_mem {l : filter α} {f g : α → β} (h : f =ᶠ[l] g) :
  ∃ s ∈ l, eq_on f g s :=
h.exists_mem

lemma eventually_eq_of_mem {l : filter α} {f g : α → β} {s : set α}
  (hs : s ∈ l) (h : eq_on f g s) : f =ᶠ[l] g :=
eventually_of_mem hs h

lemma eventually_eq_iff_exists_mem {l : filter α} {f g : α → β} :
  (f =ᶠ[l] g) ↔ ∃ s ∈ l, eq_on f g s :=
eventually_iff_exists_mem

lemma eventually_eq.filter_mono {l l' : filter α} {f g : α → β} (h₁ : f =ᶠ[l] g) (h₂ : l' ≤ l) :
  f =ᶠ[l'] g :=
h₂ h₁

@[refl] lemma eventually_eq.refl (l : filter α) (f : α → β) :
  f =ᶠ[l] f :=
eventually_of_forall $ λ x, rfl

lemma eventually_eq.rfl {l : filter α} {f : α → β} : f =ᶠ[l] f := eventually_eq.refl l f

@[symm] lemma eventually_eq.symm {f g : α → β} {l : filter α} (H : f =ᶠ[l] g) :
  g =ᶠ[l] f :=
H.mono $ λ _, eq.symm

@[trans] lemma eventually_eq.trans {l : filter α} {f g h : α → β}
  (H₁ : f =ᶠ[l] g) (H₂ : g =ᶠ[l] h) : f =ᶠ[l] h :=
H₂.rw (λ x y, f x = y) H₁

lemma eventually_eq.prod_mk {l} {f f' : α → β} (hf : f =ᶠ[l] f') {g g' : α → γ} (hg : g =ᶠ[l] g') :
  (λ x, (f x, g x)) =ᶠ[l] (λ x, (f' x, g' x)) :=
hf.mp $ hg.mono $ by { intros, simp only * }

lemma eventually_eq.fun_comp {f g : α → β} {l : filter α} (H : f =ᶠ[l] g) (h : β → γ) :
  (h ∘ f) =ᶠ[l] (h ∘ g) :=
H.mono $ λ x hx, congr_arg h hx

lemma eventually_eq.comp₂ {δ} {f f' : α → β} {g g' : α → γ} {l} (Hf : f =ᶠ[l] f') (h : β → γ → δ)
  (Hg : g =ᶠ[l] g') :
  (λ x, h (f x) (g x)) =ᶠ[l] (λ x, h (f' x) (g' x)) :=
(Hf.prod_mk Hg).fun_comp (uncurry h)

@[to_additive]
lemma eventually_eq.mul [has_mul β] {f f' g g' : α → β} {l : filter α} (h : f =ᶠ[l] g)
  (h' : f' =ᶠ[l] g') :
  ((λ x, f x * f' x) =ᶠ[l] (λ x, g x * g' x)) :=
h.comp₂ (*) h'

@[to_additive]
lemma eventually_eq.inv [has_inv β] {f g : α → β} {l : filter α} (h : f =ᶠ[l] g) :
  ((λ x, (f x)⁻¹) =ᶠ[l] (λ x, (g x)⁻¹)) :=
h.fun_comp has_inv.inv

@[to_additive]
lemma eventually_eq.div [has_div β] {f f' g g' : α → β} {l : filter α} (h : f =ᶠ[l] g)
  (h' : f' =ᶠ[l] g') :
  ((λ x, f x / f' x) =ᶠ[l] (λ x, g x / g' x)) :=
h.comp₂ (/) h'

@[to_additive] lemma eventually_eq.const_smul {𝕜} [has_scalar 𝕜 β] {l : filter α} {f g : α → β}
  (h : f =ᶠ[l] g) (c : 𝕜) :
  (λ x, c • f x) =ᶠ[l] (λ x, c • g x) :=
h.fun_comp (λ x, c • x)

@[to_additive] lemma eventually_eq.smul {𝕜} [has_scalar 𝕜 β] {l : filter α} {f f' : α → 𝕜}
  {g g' : α → β} (hf : f =ᶠ[l] f') (hg : g =ᶠ[l] g') :
  (λ x, f x • g x) =ᶠ[l] λ x, f' x • g' x :=
hf.comp₂ (•) hg

lemma eventually_eq.sup [has_sup β] {l : filter α} {f f' g g' : α → β}
  (hf : f =ᶠ[l] f') (hg : g =ᶠ[l] g') :
  (λ x, f x ⊔ g x) =ᶠ[l] λ x, f' x ⊔ g' x :=
hf.comp₂ (⊔) hg

lemma eventually_eq.inf [has_inf β] {l : filter α} {f f' g g' : α → β}
  (hf : f =ᶠ[l] f') (hg : g =ᶠ[l] g') :
  (λ x, f x ⊓ g x) =ᶠ[l] λ x, f' x ⊓ g' x :=
hf.comp₂ (⊓) hg

lemma eventually_eq.preimage {l : filter α} {f g : α → β}
  (h : f =ᶠ[l] g) (s : set β) : f ⁻¹' s =ᶠ[l] g ⁻¹' s :=
h.fun_comp s

lemma eventually_eq.inter {s t s' t' : set α} {l : filter α} (h : s =ᶠ[l] t) (h' : s' =ᶠ[l] t') :
  (s ∩ s' : set α) =ᶠ[l] (t ∩ t' : set α) :=
h.comp₂ (∧) h'

lemma eventually_eq.union {s t s' t' : set α} {l : filter α} (h : s =ᶠ[l] t) (h' : s' =ᶠ[l] t') :
  (s ∪ s' : set α) =ᶠ[l] (t ∪ t' : set α) :=
h.comp₂ (∨) h'

lemma eventually_eq.compl {s t : set α} {l : filter α} (h : s =ᶠ[l] t) :
  (sᶜ : set α) =ᶠ[l] (tᶜ : set α) :=
h.fun_comp not

lemma eventually_eq.diff {s t s' t' : set α} {l : filter α} (h : s =ᶠ[l] t) (h' : s' =ᶠ[l] t') :
  (s \ s' : set α) =ᶠ[l] (t \ t' : set α) :=
h.inter h'.compl

lemma eventually_eq_empty {s : set α} {l : filter α} :
  s =ᶠ[l] (∅ : set α) ↔ ∀ᶠ x in l, x ∉ s :=
eventually_eq_set.trans $ by simp

lemma inter_eventually_eq_left {s t : set α} {l : filter α} :
  (s ∩ t : set α) =ᶠ[l] s ↔ ∀ᶠ x in l, x ∈ s → x ∈ t :=
by simp only [eventually_eq_set, mem_inter_eq, and_iff_left_iff_imp]

lemma inter_eventually_eq_right {s t : set α} {l : filter α} :
  (s ∩ t : set α) =ᶠ[l] t ↔ ∀ᶠ x in l, x ∈ t → x ∈ s :=
by rw [inter_comm, inter_eventually_eq_left]

@[simp] lemma eventually_eq_principal {s : set α} {f g : α → β} :
  f =ᶠ[𝓟 s] g ↔ eq_on f g s :=
iff.rfl

lemma eventually_eq_inf_principal_iff {F : filter α} {s : set α} {f g : α → β} :
  (f =ᶠ[F ⊓ 𝓟 s] g) ↔ ∀ᶠ x in F, x ∈ s → f x = g x :=
eventually_inf_principal

lemma eventually_eq.sub_eq [add_group β] {f g : α → β} {l : filter α} (h : f =ᶠ[l] g) :
  f - g =ᶠ[l] 0 :=
by simpa using (eventually_eq.sub (eventually_eq.refl l f) h).symm

lemma eventually_eq_iff_sub [add_group β] {f g : α → β} {l : filter α} :
  f =ᶠ[l] g ↔ f - g =ᶠ[l] 0 :=
⟨λ h, h.sub_eq, λ h, by simpa using h.add (eventually_eq.refl l g)⟩

section has_le

variables [has_le β] {l : filter α}

/-- A function `f` is eventually less than or equal to a function `g` at a filter `l`. -/
def eventually_le (l : filter α) (f g : α → β) : Prop := ∀ᶠ x in l, f x ≤ g x

notation f ` ≤ᶠ[`:50 l:50 `] `:0 g:50 := eventually_le l f g

lemma eventually_le.congr {f f' g g' : α → β} (H : f ≤ᶠ[l] g) (hf : f =ᶠ[l] f') (hg : g =ᶠ[l] g') :
  f' ≤ᶠ[l] g' :=
H.mp $ hg.mp $ hf.mono $ λ x hf hg H, by rwa [hf, hg] at H

lemma eventually_le_congr {f f' g g' : α → β} (hf : f =ᶠ[l] f') (hg : g =ᶠ[l] g') :
  f ≤ᶠ[l] g ↔ f' ≤ᶠ[l] g' :=
⟨λ H, H.congr hf hg, λ H, H.congr hf.symm hg.symm⟩

end has_le

section preorder

variables [preorder β] {l : filter α} {f g h : α → β}

lemma eventually_eq.le (h : f =ᶠ[l] g) : f ≤ᶠ[l] g := h.mono $ λ x, le_of_eq

@[refl] lemma eventually_le.refl (l : filter α) (f : α → β) :
  f ≤ᶠ[l] f :=
eventually_eq.rfl.le

lemma eventually_le.rfl : f ≤ᶠ[l] f := eventually_le.refl l f

@[trans] lemma eventually_le.trans (H₁ : f ≤ᶠ[l] g) (H₂ : g ≤ᶠ[l] h) : f ≤ᶠ[l] h :=
H₂.mp $ H₁.mono $ λ x, le_trans

@[trans] lemma eventually_eq.trans_le (H₁ : f =ᶠ[l] g) (H₂ : g ≤ᶠ[l] h) : f ≤ᶠ[l] h :=
H₁.le.trans H₂

@[trans] lemma eventually_le.trans_eq (H₁ : f ≤ᶠ[l] g) (H₂ : g =ᶠ[l] h) : f ≤ᶠ[l] h :=
H₁.trans H₂.le

end preorder

lemma eventually_le.antisymm [partial_order β] {l : filter α} {f g : α → β}
  (h₁ : f ≤ᶠ[l] g) (h₂ : g ≤ᶠ[l] f) :
  f =ᶠ[l] g :=
h₂.mp $ h₁.mono $ λ x, le_antisymm

lemma eventually_le_antisymm_iff [partial_order β] {l : filter α} {f g : α → β} :
  f =ᶠ[l] g ↔ f ≤ᶠ[l] g ∧ g ≤ᶠ[l] f :=
by simp only [eventually_eq, eventually_le, le_antisymm_iff, eventually_and]

lemma eventually_le.le_iff_eq [partial_order β] {l : filter α} {f g : α → β} (h : f ≤ᶠ[l] g) :
  g ≤ᶠ[l] f ↔ g =ᶠ[l] f :=
⟨λ h', h'.antisymm h, eventually_eq.le⟩

lemma eventually.ne_of_lt [preorder β] {l : filter α} {f g : α → β}
  (h : ∀ᶠ x in l, f x < g x) : ∀ᶠ x in l, f x ≠ g x :=
h.mono (λ x hx, hx.ne)

lemma eventually.ne_top_of_lt [partial_order β] [order_top β] {l : filter α} {f g : α → β}
  (h : ∀ᶠ x in l, f x < g x) : ∀ᶠ x in l, f x ≠ ⊤ :=
h.mono (λ x hx, hx.ne_top)

lemma eventually.lt_top_of_ne [partial_order β] [order_top β] {l : filter α} {f : α → β}
  (h : ∀ᶠ x in l, f x ≠ ⊤) : ∀ᶠ x in l, f x < ⊤ :=
h.mono (λ x hx, hx.lt_top)

lemma eventually.lt_top_iff_ne_top [partial_order β] [order_top β] {l : filter α} {f : α → β} :
  (∀ᶠ x in l, f x < ⊤) ↔ ∀ᶠ x in l, f x ≠ ⊤ :=
⟨eventually.ne_of_lt, eventually.lt_top_of_ne⟩

@[mono] lemma eventually_le.inter {s t s' t' : set α} {l : filter α} (h : s ≤ᶠ[l] t)
  (h' : s' ≤ᶠ[l] t') :
  (s ∩ s' : set α) ≤ᶠ[l] (t ∩ t' : set α) :=
h'.mp $ h.mono $ λ x, and.imp

@[mono] lemma eventually_le.union {s t s' t' : set α} {l : filter α} (h : s ≤ᶠ[l] t)
  (h' : s' ≤ᶠ[l] t') :
  (s ∪ s' : set α) ≤ᶠ[l] (t ∪ t' : set α) :=
h'.mp $ h.mono $ λ x, or.imp

@[mono] lemma eventually_le.compl {s t : set α} {l : filter α} (h : s ≤ᶠ[l] t) :
  (tᶜ : set α) ≤ᶠ[l] (sᶜ : set α) :=
h.mono $ λ x, mt

@[mono] lemma eventually_le.diff {s t s' t' : set α} {l : filter α} (h : s ≤ᶠ[l] t)
  (h' : t' ≤ᶠ[l] s') :
  (s \ s' : set α) ≤ᶠ[l] (t \ t' : set α) :=
h.inter h'.compl

lemma eventually_le.mul_le_mul [ordered_semiring β] {l : filter α} {f₁ f₂ g₁ g₂ : α → β}
<<<<<<< HEAD
  (hf : f₁ ≤ᶠ[l] f₂) (hg : g₁ ≤ᶠ[l] g₂) (hg' : 0 ≤ᶠ[l] g₁) (hf' : 0 ≤ᶠ[l] f₂) :
  f₁ * g₁ ≤ᶠ[l] f₂ * g₂ :=
begin
  filter_upwards [hf, hg, hf', hg'] with x hfle hgle hfzero hgzero,
  exact mul_le_mul hfle hgle hgzero hfzero,
end
=======
  (hf : f₁ ≤ᶠ[l] f₂) (hg : g₁ ≤ᶠ[l] g₂) (hg₀ : 0 ≤ᶠ[l] g₁) (hf₀ : 0 ≤ᶠ[l] f₂) :
  f₁ * g₁ ≤ᶠ[l] f₂ * g₂ :=
by filter_upwards [hf, hg, hg₀, hf₀] with x using mul_le_mul
>>>>>>> 416edbd3

lemma eventually_le.mul_nonneg [ordered_semiring β] {l : filter α} {f g : α → β}
  (hf : 0 ≤ᶠ[l] f) (hg : 0 ≤ᶠ[l] g) :
  0 ≤ᶠ[l] f * g :=
<<<<<<< HEAD
begin
  rw ← zero_mul (0 : α → β),
  exact eventually_le.mul_le_mul hf hg (eventually_le.refl _ _) hf,
end

lemma eventually_le_iff_sub_nonneg [ordered_ring β] {l : filter α} {f g : α → β} :
  f ≤ᶠ[l] g ↔ 0 ≤ᶠ[l] g - f :=
begin
  refine ⟨λ h, _, λ h, _⟩;
  filter_upwards [h] with x hx,
  { exact sub_nonneg_of_le hx },
  { exact sub_nonneg.1 hx }
end
=======
by filter_upwards [hf, hg] with x using mul_nonneg

lemma eventually_sub_nonneg [ordered_ring β] {l : filter α} {f g : α → β} :
  0 ≤ᶠ[l] g - f ↔ f ≤ᶠ[l] g :=
eventually_congr $ eventually_of_forall $ λ x, sub_nonneg
>>>>>>> 416edbd3

lemma join_le {f : filter (filter α)} {l : filter α} (h : ∀ᶠ m in f, m ≤ l) : join f ≤ l :=
λ s hs, h.mono $ λ m hm, hm hs

/-! ### Push-forwards, pull-backs, and the monad structure -/

section map

/-- The forward map of a filter -/
def map (m : α → β) (f : filter α) : filter β :=
{ sets             := preimage m ⁻¹' f.sets,
  univ_sets        := univ_mem,
  sets_of_superset := λ s t hs st, mem_of_superset hs $ preimage_mono st,
  inter_sets       := λ s t hs ht, inter_mem hs ht }

@[simp] lemma map_principal {s : set α} {f : α → β} :
  map f (𝓟 s) = 𝓟 (set.image f s) :=
filter.ext $ λ a, image_subset_iff.symm

variables {f : filter α} {m : α → β} {m' : β → γ} {s : set α} {t : set β}

@[simp] lemma eventually_map {P : β → Prop} :
  (∀ᶠ b in map m f, P b) ↔ ∀ᶠ a in f, P (m a) :=
iff.rfl

@[simp] lemma frequently_map {P : β → Prop} :
  (∃ᶠ b in map m f, P b) ↔ ∃ᶠ a in f, P (m a) :=
iff.rfl

@[simp] lemma mem_map : t ∈ map m f ↔ m ⁻¹' t ∈ f := iff.rfl

lemma mem_map' : t ∈ map m f ↔ {x | m x ∈ t} ∈ f := iff.rfl

lemma image_mem_map (hs : s ∈ f) : m '' s ∈ map m f :=
f.sets_of_superset hs $ subset_preimage_image m s

lemma image_mem_map_iff (hf : injective m) : m '' s ∈ map m f ↔ s ∈ f :=
⟨λ h, by rwa [← preimage_image_eq s hf], image_mem_map⟩

lemma range_mem_map : range m ∈ map m f :=
by { rw ←image_univ, exact image_mem_map univ_mem }

lemma mem_map_iff_exists_image : t ∈ map m f ↔ (∃ s ∈ f, m '' s ⊆ t) :=
⟨λ ht, ⟨m ⁻¹' t, ht, image_preimage_subset _ _⟩,
  λ ⟨s, hs, ht⟩, mem_of_superset (image_mem_map hs) ht⟩

@[simp] lemma map_id : filter.map id f = f :=
filter_eq $ rfl

@[simp] lemma map_id' : filter.map (λ x, x) f = f := map_id

@[simp] lemma map_compose : filter.map m' ∘ filter.map m = filter.map (m' ∘ m) :=
funext $ λ _, filter_eq $ rfl

@[simp] lemma map_map : filter.map m' (filter.map m f) = filter.map (m' ∘ m) f :=
congr_fun (@@filter.map_compose m m') f

/-- If functions `m₁` and `m₂` are eventually equal at a filter `f`, then
they map this filter to the same filter. -/
lemma map_congr {m₁ m₂ : α → β} {f : filter α} (h : m₁ =ᶠ[f] m₂) :
  map m₁ f = map m₂ f :=
filter.ext' $ λ p,
by { simp only [eventually_map], exact eventually_congr (h.mono $ λ x hx, hx ▸ iff.rfl) }

end map

section comap

/-- The inverse map of a filter. A set `s` belongs to `filter.comap f l` if either of the following
equivalent conditions hold.

1. There exists a set `t ∈ l` such that `f ⁻¹' t ⊆ s`. This is used as a definition.
2. The set `{y | ∀ x, f x = y → x ∈ s}` belongs to `l`, see `filter.mem_comap'`.
3. The set `(f '' sᶜ)ᶜ` belongs to `l`, see `filter.mem_comap_iff_compl` and
`filter.compl_mem_comap`. -/
def comap (m : α → β) (f : filter β) : filter α :=
{ sets             := { s | ∃ t ∈ f, m ⁻¹' t ⊆ s },
  univ_sets        := ⟨univ, univ_mem, by simp only [subset_univ, preimage_univ]⟩,
  sets_of_superset := λ a b ⟨a', ha', ma'a⟩ ab, ⟨a', ha', ma'a.trans ab⟩,
  inter_sets       := λ a b ⟨a', ha₁, ha₂⟩ ⟨b', hb₁, hb₂⟩,
    ⟨a' ∩ b', inter_mem ha₁ hb₁, inter_subset_inter ha₂ hb₂⟩ }

variables {f : α → β} {l : filter β} {p : α → Prop} {s : set α}

lemma mem_comap' : s ∈ comap f l ↔ {y | ∀ ⦃x⦄, f x = y → x ∈ s} ∈ l :=
⟨λ ⟨t, ht, hts⟩, mem_of_superset ht $ λ y hy x hx, hts $ mem_preimage.2 $ by rwa hx,
  λ h, ⟨_, h, λ x hx, hx rfl⟩⟩

@[simp] lemma eventually_comap : (∀ᶠ a in comap f l, p a) ↔ ∀ᶠ b in l, ∀ a, f a = b → p a :=
mem_comap'

@[simp] lemma frequently_comap : (∃ᶠ a in comap f l, p a) ↔ ∃ᶠ b in l, ∃ a, f a = b ∧ p a :=
by simp only [filter.frequently, eventually_comap, not_exists, not_and]

lemma mem_comap_iff_compl : s ∈ comap f l ↔ (f '' sᶜ)ᶜ ∈ l :=
by simp only [mem_comap', compl_def, mem_image, mem_set_of_eq, not_exists, not_and', not_not]

lemma compl_mem_comap : sᶜ ∈ comap f l ↔ (f '' s)ᶜ ∈ l :=
by rw [mem_comap_iff_compl, compl_compl]

end comap

/-- The monadic bind operation on filter is defined the usual way in terms of `map` and `join`.

Unfortunately, this `bind` does not result in the expected applicative. See `filter.seq` for the
applicative instance. -/
def bind (f : filter α) (m : α → filter β) : filter β := join (map m f)

/-- The applicative sequentiation operation. This is not induced by the bind operation. -/
def seq (f : filter (α → β)) (g : filter α) : filter β :=
⟨{ s | ∃ u ∈ f, ∃ t ∈ g, (∀ m ∈ u, ∀ x ∈ t, (m : α → β) x ∈ s) },
  ⟨univ, univ_mem, univ, univ_mem,
    by simp only [forall_prop_of_true, mem_univ, forall_true_iff]⟩,
  λ s₀ s₁ ⟨t₀, t₁, h₀, h₁, h⟩ hst, ⟨t₀, t₁, h₀, h₁, λ x hx y hy, hst $ h _ hx _ hy⟩,
  λ s₀ s₁ ⟨t₀, ht₀, t₁, ht₁, ht⟩ ⟨u₀, hu₀, u₁, hu₁, hu⟩,
    ⟨t₀ ∩ u₀, inter_mem ht₀ hu₀, t₁ ∩ u₁, inter_mem ht₁ hu₁,
      λ x ⟨hx₀, hx₁⟩ x ⟨hy₀, hy₁⟩, ⟨ht _ hx₀ _ hy₀, hu _ hx₁ _ hy₁⟩⟩⟩

/-- `pure x` is the set of sets that contain `x`. It is equal to `𝓟 {x}` but
with this definition we have `s ∈ pure a` defeq `a ∈ s`. -/
instance : has_pure filter :=
⟨λ (α : Type u) x,
  { sets := {s | x ∈ s},
    inter_sets := λ s t, and.intro,
    sets_of_superset := λ s t hs hst, hst hs,
    univ_sets := trivial }⟩

instance : has_bind filter := ⟨@filter.bind⟩

instance : has_seq filter := ⟨@filter.seq⟩

instance : functor filter := { map := @filter.map }

lemma pure_sets (a : α) : (pure a : filter α).sets = {s | a ∈ s} := rfl

@[simp] lemma mem_pure {a : α} {s : set α} : s ∈ (pure a : filter α) ↔ a ∈ s := iff.rfl

@[simp] lemma eventually_pure {a : α} {p : α → Prop} :
  (∀ᶠ x in pure a, p x) ↔ p a :=
iff.rfl

@[simp] lemma principal_singleton (a : α) : 𝓟 {a} = pure a :=
filter.ext $ λ s, by simp only [mem_pure, mem_principal, singleton_subset_iff]

@[simp] lemma map_pure (f : α → β) (a : α) : map f (pure a) = pure (f a) :=
rfl

@[simp] lemma join_pure (f : filter α) : join (pure f) = f := filter.ext $ λ s, iff.rfl

@[simp] lemma pure_bind (a : α) (m : α → filter β) :
  bind (pure a) m = m a :=
by simp only [has_bind.bind, bind, map_pure, join_pure]

section
-- this section needs to be before applicative, otherwise the wrong instance will be chosen
/-- The monad structure on filters. -/
protected def monad : monad filter := { map := @filter.map }

local attribute [instance] filter.monad
protected lemma is_lawful_monad : is_lawful_monad filter :=
{ id_map     := λ α f, filter_eq rfl,
  pure_bind  := λ α β, pure_bind,
  bind_assoc := λ α β γ f m₁ m₂, filter_eq rfl,
  bind_pure_comp_eq_map := λ α β f x, filter.ext $ λ s,
    by simp only [has_bind.bind, bind, functor.map, mem_map', mem_join, mem_set_of_eq,
      comp, mem_pure] }
end

instance : applicative filter := { map := @filter.map, seq := @filter.seq }

instance : alternative filter :=
{ failure := λ α, ⊥,
  orelse  := λ α x y, x ⊔ y }

@[simp] lemma map_def {α β} (m : α → β) (f : filter α) : m <$> f = map m f := rfl

@[simp] lemma bind_def {α β} (f : filter α) (m : α → filter β) : f >>= m = bind f m := rfl

/-! #### `map` and `comap` equations -/
section map
variables {f f₁ f₂ : filter α} {g g₁ g₂ : filter β} {m : α → β} {m' : β → γ} {s : set α} {t : set β}

@[simp] theorem mem_comap : s ∈ comap m g ↔ ∃ t ∈ g, m ⁻¹' t ⊆ s := iff.rfl

theorem preimage_mem_comap (ht : t ∈ g) : m ⁻¹' t ∈ comap m g :=
⟨t, ht, subset.rfl⟩

lemma eventually.comap {p : β → Prop} (hf : ∀ᶠ b in g, p b) (f : α → β) :
  ∀ᶠ a in comap f g, p (f a) :=
preimage_mem_comap hf

lemma comap_id : comap id f = f :=
le_antisymm (λ s, preimage_mem_comap) (λ s ⟨t, ht, hst⟩, mem_of_superset ht hst)

lemma comap_const_of_not_mem {x : β} (ht : t ∈ g) (hx : x ∉ t) :
  comap (λ y : α, x) g = ⊥ :=
empty_mem_iff_bot.1 $ mem_comap'.2 $ mem_of_superset ht $ λ x' hx' y h, hx $ h.symm ▸ hx'

lemma comap_const_of_mem {x : β} (h : ∀ t ∈ g, x ∈ t) : comap (λ y : α, x) g = ⊤ :=
top_unique $ λ s hs, univ_mem' $ λ y, h _ (mem_comap'.1 hs) rfl

lemma map_const [ne_bot f] {c : β} : f.map (λ x, c) = pure c :=
by { ext s, by_cases h : c ∈ s; simp [h] }

lemma comap_comap {m : γ → β} {n : β → α} : comap m (comap n f) = comap (n ∘ m) f :=
filter.coext $ λ s, by simp only [compl_mem_comap, image_image]

section comm

/-!
The variables in the following lemmas are used as in this diagram:
```
    φ
  α → β
θ ↓   ↓ ψ
  γ → δ
    ρ
```
-/
variables {φ : α → β} {θ : α → γ} {ψ : β → δ} {ρ : γ → δ} (H : ψ ∘ φ = ρ ∘ θ)
include H

lemma map_comm (F : filter α) : map ψ (map φ F) = map ρ (map θ F) :=
by rw [filter.map_map, H, ← filter.map_map]

lemma comap_comm (G : filter δ) : comap φ (comap ψ G) = comap θ (comap ρ G) :=
by rw [filter.comap_comap, H, ← filter.comap_comap]
end comm

@[simp] theorem comap_principal {t : set β} : comap m (𝓟 t) = 𝓟 (m ⁻¹' t) :=
filter.ext $ λ s,
  ⟨λ ⟨u, (hu : t ⊆ u), (b : preimage m u ⊆ s)⟩, (preimage_mono hu).trans b,
    λ h, ⟨t, subset.refl t, h⟩⟩

@[simp] theorem comap_pure {b : β} : comap m (pure b) = 𝓟 (m ⁻¹' {b}) :=
by rw [← principal_singleton, comap_principal]

lemma map_le_iff_le_comap : map m f ≤ g ↔ f ≤ comap m g :=
⟨λ h s ⟨t, ht, hts⟩, mem_of_superset (h ht) hts, λ h s ht, h ⟨_, ht, subset.rfl⟩⟩

lemma gc_map_comap (m : α → β) : galois_connection (map m) (comap m) :=
λ f g, map_le_iff_le_comap

@[mono] lemma map_mono : monotone (map m) := (gc_map_comap m).monotone_l
@[mono] lemma comap_mono : monotone (comap m) := (gc_map_comap m).monotone_u

@[simp] lemma map_bot : map m ⊥ = ⊥ := (gc_map_comap m).l_bot
@[simp] lemma map_sup : map m (f₁ ⊔ f₂) = map m f₁ ⊔ map m f₂ := (gc_map_comap m).l_sup
@[simp] lemma map_supr {f : ι → filter α} : map m (⨆ i, f i) = (⨆ i, map m (f i)) :=
(gc_map_comap m).l_supr

@[simp] lemma map_top (f : α → β) : map f ⊤ = 𝓟 (range f) :=
by rw [← principal_univ, map_principal, image_univ]

@[simp] lemma comap_top : comap m ⊤ = ⊤ := (gc_map_comap m).u_top
@[simp] lemma comap_inf : comap m (g₁ ⊓ g₂) = comap m g₁ ⊓ comap m g₂ := (gc_map_comap m).u_inf
@[simp] lemma comap_infi {f : ι → filter β} : comap m (⨅ i, f i) = (⨅ i, comap m (f i)) :=
(gc_map_comap m).u_infi

lemma le_comap_top (f : α → β) (l : filter α) : l ≤ comap f ⊤ :=
by { rw [comap_top], exact le_top }

lemma map_comap_le : map m (comap m g) ≤ g := (gc_map_comap m).l_u_le _
lemma le_comap_map : f ≤ comap m (map m f) := (gc_map_comap m).le_u_l _

@[simp] lemma comap_bot : comap m ⊥ = ⊥ :=
bot_unique $ λ s _, ⟨∅, mem_bot, by simp only [empty_subset, preimage_empty]⟩

lemma comap_inf_principal_range : comap m (g ⊓ 𝓟 (range m)) = comap m g := by simp

lemma disjoint_comap (h : disjoint g₁ g₂) : disjoint (comap m g₁) (comap m g₂) :=
by simp only [disjoint_iff, ← comap_inf, h.eq_bot, comap_bot]

lemma comap_supr {ι} {f : ι → filter β} {m : α → β} :
  comap m (supr f) = (⨆ i, comap m (f i)) :=
le_antisymm
  (λ s hs,
    have ∀ i, ∃ t, t ∈ f i ∧ m ⁻¹' t ⊆ s,
      by simpa only [mem_comap, exists_prop, mem_supr] using mem_supr.1 hs,
    let ⟨t, ht⟩ := classical.axiom_of_choice this in
    ⟨⋃ i, t i, mem_supr.2 $ λ i, (f i).sets_of_superset (ht i).1 (subset_Union _ _),
      begin
        rw [preimage_Union, Union_subset_iff],
        exact λ i, (ht i).2
      end⟩)
  (supr_le $ λ i, comap_mono $ le_supr _ _)

lemma comap_Sup {s : set (filter β)} {m : α → β} : comap m (Sup s) = (⨆ f ∈ s, comap m f) :=
by simp only [Sup_eq_supr, comap_supr, eq_self_iff_true]

lemma comap_sup : comap m (g₁ ⊔ g₂) = comap m g₁ ⊔ comap m g₂ :=
by rw [sup_eq_supr, comap_supr, supr_bool_eq, bool.cond_tt, bool.cond_ff]

lemma map_comap (f : filter β) (m : α → β) : (f.comap m).map m = f ⊓ 𝓟 (range m) :=
begin
  refine le_antisymm (le_inf map_comap_le $ le_principal_iff.2 range_mem_map) _,
  rintro t' ⟨t, ht, sub⟩,
  refine mem_inf_principal.2 (mem_of_superset ht _),
  rintro _ hxt ⟨x, rfl⟩,
  exact sub hxt
end

lemma map_comap_of_mem {f : filter β} {m : α → β} (hf : range m ∈ f) : (f.comap m).map m = f :=
by rw [map_comap, inf_eq_left.2 (le_principal_iff.2 hf)]

instance [can_lift α β] : can_lift (filter α) (filter β) :=
{ coe := map can_lift.coe,
  cond := λ f, ∀ᶠ x : α in f, can_lift.cond β x,
  prf := λ f hf, ⟨comap can_lift.coe f, map_comap_of_mem $ hf.mono can_lift.prf⟩ }

lemma comap_le_comap_iff {f g : filter β} {m : α → β} (hf : range m ∈ f) :
  comap m f ≤ comap m g ↔ f ≤ g :=
⟨λ h, map_comap_of_mem hf ▸ (map_mono h).trans map_comap_le, λ h, comap_mono h⟩

theorem map_comap_of_surjective {f : α → β} (hf : surjective f) (l : filter β) :
  map f (comap f l) = l :=
map_comap_of_mem $ by simp only [hf.range_eq, univ_mem]

lemma _root_.function.surjective.filter_map_top {f : α → β} (hf : surjective f) : map f ⊤ = ⊤ :=
(congr_arg _ comap_top).symm.trans $ map_comap_of_surjective hf ⊤

lemma subtype_coe_map_comap (s : set α) (f : filter α) :
  map (coe : s → α) (comap (coe : s → α) f) = f ⊓ 𝓟 s :=
by rw [map_comap, subtype.range_coe]

lemma subtype_coe_map_comap_prod (s : set α) (f : filter (α × α)) :
  map (coe : s × s → α × α) (comap (coe : s × s → α × α) f) = f ⊓ 𝓟 (s ×ˢ s) :=
have (coe : s × s → α × α) = (λ x, (x.1, x.2)), by ext ⟨x, y⟩; refl,
by simp [this, map_comap, ← prod_range_range_eq]

lemma image_mem_of_mem_comap {f : filter α} {c : β → α} (h : range c ∈ f) {W : set β}
  (W_in : W ∈ comap c f) : c '' W ∈ f :=
begin
  rw ← map_comap_of_mem h,
  exact image_mem_map W_in
end

lemma image_coe_mem_of_mem_comap {f : filter α} {U : set α} (h : U ∈ f) {W : set U}
  (W_in : W ∈ comap (coe : U → α) f) : coe '' W ∈ f :=
image_mem_of_mem_comap (by simp [h]) W_in

lemma comap_map {f : filter α} {m : α → β} (h : injective m) :
  comap m (map m f) = f :=
le_antisymm
  (λ s hs, mem_of_superset (preimage_mem_comap $ image_mem_map hs) $
    by simp only [preimage_image_eq s h])
  le_comap_map

lemma mem_comap_iff {f : filter β} {m : α → β} (inj : injective m)
  (large : set.range m ∈ f) {S : set α} : S ∈ comap m f ↔ m '' S ∈ f :=
by rw [← image_mem_map_iff inj, map_comap_of_mem large]

lemma le_of_map_le_map_inj' {f g : filter α} {m : α → β} {s : set α}
  (hsf : s ∈ f) (hsg : s ∈ g) (hm : ∀ x ∈ s, ∀ y ∈ s, m x = m y → x = y)
  (h : map m f ≤ map m g) : f ≤ g :=
λ t ht, by filter_upwards [hsf, h $ image_mem_map (inter_mem hsg ht)]
using λ _ has ⟨_, ⟨hbs, hb⟩, h⟩, hm _ hbs _ has h ▸ hb

lemma le_of_map_le_map_inj_iff {f g : filter α} {m : α → β} {s : set α}
  (hsf : s ∈ f) (hsg : s ∈ g) (hm : ∀ x ∈ s, ∀ y ∈ s, m x = m y → x = y) :
  map m f ≤ map m g ↔ f ≤ g :=
iff.intro (le_of_map_le_map_inj' hsf hsg hm) (λ h, map_mono h)

lemma eq_of_map_eq_map_inj' {f g : filter α} {m : α → β} {s : set α}
  (hsf : s ∈ f) (hsg : s ∈ g) (hm : inj_on m s)
  (h : map m f = map m g) : f = g :=
le_antisymm
  (le_of_map_le_map_inj' hsf hsg hm $ le_of_eq h)
  (le_of_map_le_map_inj' hsg hsf hm $ le_of_eq h.symm)

lemma map_inj {f g : filter α} {m : α → β} (hm : injective m) (h : map m f = map m g) :
  f = g :=
eq_of_map_eq_map_inj' univ_mem univ_mem (hm.inj_on _) h

lemma comap_ne_bot_iff {f : filter β} {m : α → β} : ne_bot (comap m f) ↔ ∀ t ∈ f, ∃ a, m a ∈ t :=
begin
  simp only [← forall_mem_nonempty_iff_ne_bot, mem_comap, forall_exists_index],
  exact ⟨λ h t t_in, h (m ⁻¹' t) t t_in subset.rfl, λ h s t ht hst, (h t ht).imp hst⟩,
end

lemma comap_ne_bot {f : filter β} {m : α → β} (hm : ∀ t ∈ f, ∃ a, m a ∈ t) : ne_bot (comap m f) :=
comap_ne_bot_iff.mpr hm

lemma comap_ne_bot_iff_frequently {f : filter β} {m : α → β} :
  ne_bot (comap m f) ↔ ∃ᶠ y in f, y ∈ range m :=
by simp [comap_ne_bot_iff, frequently_iff, ← exists_and_distrib_left, and.comm]

lemma comap_ne_bot_iff_compl_range {f : filter β} {m : α → β} :
  ne_bot (comap m f) ↔ (range m)ᶜ ∉ f :=
comap_ne_bot_iff_frequently

lemma ne_bot.comap_of_range_mem {f : filter β} {m : α → β}
  (hf : ne_bot f) (hm : range m ∈ f) : ne_bot (comap m f) :=
comap_ne_bot_iff_frequently.2 $ eventually.frequently hm

@[simp] lemma comap_fst_ne_bot_iff {f : filter α} :
  (f.comap (prod.fst : α × β → α)).ne_bot ↔ f.ne_bot ∧ nonempty β :=
begin
  casesI is_empty_or_nonempty β,
  { rw [filter_eq_bot_of_is_empty (f.comap _), ← not_iff_not]; [simp *, apply_instance] },
  { simp [comap_ne_bot_iff_frequently, h] }
end

@[instance] lemma comap_fst_ne_bot [nonempty β] {f : filter α} [ne_bot f] :
  (f.comap (prod.fst : α × β → α)).ne_bot :=
comap_fst_ne_bot_iff.2 ⟨‹_›, ‹_›⟩

@[simp] lemma comap_snd_ne_bot_iff {f : filter β} :
  (f.comap (prod.snd : α × β → β)).ne_bot ↔ nonempty α ∧ f.ne_bot :=
begin
  casesI is_empty_or_nonempty α with hα hα,
  { rw [filter_eq_bot_of_is_empty (f.comap _), ← not_iff_not];
      [simpa using hα.elim, apply_instance] },
  { simp [comap_ne_bot_iff_frequently, hα] }
end

@[instance] lemma comap_snd_ne_bot [nonempty α] {f : filter β} [ne_bot f] :
  (f.comap (prod.snd : α × β → β)).ne_bot :=
comap_snd_ne_bot_iff.2 ⟨‹_›, ‹_›⟩

lemma comap_eval_ne_bot_iff' {ι : Type*} {α : ι → Type*} {i : ι} {f : filter (α i)} :
  (comap (eval i) f).ne_bot ↔ (∀ j, nonempty (α j)) ∧ ne_bot f :=
begin
  casesI is_empty_or_nonempty (Π j, α j) with H H,
  { rw [filter_eq_bot_of_is_empty (f.comap _), ← not_iff_not]; [skip, assumption],
    simpa [← classical.nonempty_pi] using H.elim },
  { haveI : ∀ j, nonempty (α j), from classical.nonempty_pi.1 H,
    simp [comap_ne_bot_iff_frequently, *] }
end

@[simp] lemma comap_eval_ne_bot_iff {ι : Type*} {α : ι → Type*} [∀ j, nonempty (α j)]
  {i : ι} {f : filter (α i)} :
  (comap (eval i) f).ne_bot ↔ ne_bot f :=
by simp [comap_eval_ne_bot_iff', *]

@[instance] lemma comap_eval_ne_bot {ι : Type*} {α : ι → Type*} [∀ j, nonempty (α j)]
  (i : ι) (f : filter (α i)) [ne_bot f] :
  (comap (eval i) f).ne_bot :=
comap_eval_ne_bot_iff.2 ‹_›

lemma comap_inf_principal_ne_bot_of_image_mem {f : filter β} {m : α → β}
  (hf : ne_bot f) {s : set α} (hs : m '' s ∈ f) :
  ne_bot (comap m f ⊓ 𝓟 s) :=
begin
  refine ⟨compl_compl s ▸ mt mem_of_eq_bot _⟩,
  rintro ⟨t, ht, hts⟩,
  rcases hf.nonempty_of_mem (inter_mem hs ht) with ⟨_, ⟨x, hxs, rfl⟩, hxt⟩,
  exact absurd hxs (hts hxt)
end

lemma comap_coe_ne_bot_of_le_principal {s : set γ} {l : filter γ} [h : ne_bot l] (h' : l ≤ 𝓟 s) :
  ne_bot (comap (coe : s → γ) l) :=
h.comap_of_range_mem $ (@subtype.range_coe γ s).symm ▸ h' (mem_principal_self s)

lemma ne_bot.comap_of_surj {f : filter β} {m : α → β}
  (hf : ne_bot f) (hm : surjective m) :
  ne_bot (comap m f) :=
hf.comap_of_range_mem $ univ_mem' hm

lemma ne_bot.comap_of_image_mem {f : filter β} {m : α → β} (hf : ne_bot f)
  {s : set α} (hs : m '' s ∈ f) :
  ne_bot (comap m f) :=
hf.comap_of_range_mem $ mem_of_superset hs (image_subset_range _ _)

@[simp] lemma map_eq_bot_iff : map m f = ⊥ ↔ f = ⊥ :=
⟨by { rw [←empty_mem_iff_bot, ←empty_mem_iff_bot], exact id },
  λ h, by simp only [h, map_bot]⟩

lemma map_ne_bot_iff (f : α → β) {F : filter α} : ne_bot (map f F) ↔ ne_bot F :=
by simp only [ne_bot_iff, ne, map_eq_bot_iff]

lemma ne_bot.map (hf : ne_bot f) (m : α → β) : ne_bot (map m f) :=
(map_ne_bot_iff m).2 hf

lemma ne_bot.of_map : ne_bot (f.map m) → ne_bot f := (map_ne_bot_iff m).1

instance map_ne_bot [hf : ne_bot f] : ne_bot (f.map m) := hf.map m

lemma sInter_comap_sets (f : α → β) (F : filter β) :
  ⋂₀ (comap f F).sets = ⋂ U ∈ F, f ⁻¹' U :=
begin
  ext x,
  suffices : (∀ (A : set α) (B : set β), B ∈ F → f ⁻¹' B ⊆ A → x ∈ A) ↔
    ∀ (B : set β), B ∈ F → f x ∈ B,
  by simp only [mem_sInter, mem_Inter, filter.mem_sets, mem_comap, this, and_imp,
                exists_prop, mem_preimage, exists_imp_distrib],
  split,
  { intros h U U_in,
    simpa only [subset.refl, forall_prop_of_true, mem_preimage] using h (f ⁻¹' U) U U_in },
  { intros h V U U_in f_U_V,
    exact f_U_V (h U U_in) },
end
end map

-- this is a generic rule for monotone functions:
lemma map_infi_le {f : ι → filter α} {m : α → β} :
  map m (infi f) ≤ (⨅ i, map m (f i)) :=
le_infi $ λ i, map_mono $ infi_le _ _

lemma map_infi_eq {f : ι → filter α} {m : α → β} (hf : directed (≥) f) [nonempty ι] :
  map m (infi f) = (⨅ i, map m (f i)) :=
map_infi_le.antisymm
  (λ s (hs : preimage m s ∈ infi f),
    let ⟨i, hi⟩ := (mem_infi_of_directed hf _).1 hs in
    have (⨅ i, map m (f i)) ≤ 𝓟 s, from
      infi_le_of_le i $ by { simp only [le_principal_iff, mem_map], assumption },
    filter.le_principal_iff.1 this)

lemma map_binfi_eq {ι : Type w} {f : ι → filter α} {m : α → β} {p : ι → Prop}
  (h : directed_on (f ⁻¹'o (≥)) {x | p x}) (ne : ∃ i, p i) :
  map m (⨅ i (h : p i), f i) = (⨅ i (h : p i), map m (f i)) :=
begin
  haveI := nonempty_subtype.2 ne,
  simp only [infi_subtype'],
  exact map_infi_eq h.directed_coe
end

lemma map_inf_le {f g : filter α} {m : α → β} : map m (f ⊓ g) ≤ map m f ⊓ map m g :=
(@map_mono _ _ m).map_inf_le f g

lemma map_inf {f g : filter α} {m : α → β} (h : injective m) :
  map m (f ⊓ g) = map m f ⊓ map m g :=
begin
  refine map_inf_le.antisymm _,
  rintro t ⟨s₁, hs₁, s₂, hs₂, ht : m ⁻¹' t = s₁ ∩ s₂⟩,
  refine mem_inf_of_inter (image_mem_map hs₁) (image_mem_map hs₂) _,
  rw [image_inter h, image_subset_iff, ht]
end

lemma map_inf' {f g : filter α} {m : α → β} {t : set α} (htf : t ∈ f) (htg : t ∈ g)
  (h : inj_on m t) : map m (f ⊓ g) = map m f ⊓ map m g :=
begin
  lift f to filter t using htf, lift g to filter t using htg,
  replace h : injective (m ∘ coe) := h.injective,
  simp only [map_map, ← map_inf subtype.coe_injective, map_inf h],
end

lemma disjoint_map {m : α → β} (hm : injective m) {f₁ f₂ : filter α} :
  disjoint (map m f₁) (map m f₂) ↔ disjoint f₁ f₂ :=
by simp only [disjoint_iff, ← map_inf hm, map_eq_bot_iff]

lemma map_eq_comap_of_inverse {f : filter α} {m : α → β} {n : β → α}
  (h₁ : m ∘ n = id) (h₂ : n ∘ m = id) : map m f = comap n f :=
le_antisymm
  (λ b ⟨a, ha, (h : preimage n a ⊆ b)⟩, f.sets_of_superset ha $
    calc a = preimage (n ∘ m) a : by simp only [h₂, preimage_id, eq_self_iff_true]
      ... ⊆ preimage m b : preimage_mono h)
  (λ b (hb : preimage m b ∈ f),
    ⟨preimage m b, hb, show preimage (m ∘ n) b ⊆ b, by simp only [h₁]; apply subset.refl⟩)

lemma map_equiv_symm (e : α ≃ β) (f : filter β) :
  map e.symm f = comap e f :=
map_eq_comap_of_inverse e.symm_comp_self e.self_comp_symm

lemma comap_equiv_symm (e : α ≃ β) (f : filter α) :
  comap e.symm f = map e f :=
(map_eq_comap_of_inverse e.self_comp_symm e.symm_comp_self).symm

lemma map_swap_eq_comap_swap {f : filter (α × β)} : prod.swap <$> f = comap prod.swap f :=
map_eq_comap_of_inverse prod.swap_swap_eq prod.swap_swap_eq

/-- A useful lemma when dealing with uniformities. -/
lemma map_swap4_eq_comap {f : filter ((α × β) × (γ × δ))} :
  map (λ p : (α × β) × (γ × δ), ((p.1.1, p.2.1), (p.1.2, p.2.2))) f =
  comap (λ p : (α × γ) × (β × δ), ((p.1.1, p.2.1), (p.1.2, p.2.2))) f :=
map_eq_comap_of_inverse (funext $ λ ⟨⟨_, _⟩, ⟨_, _⟩⟩, rfl) (funext $ λ ⟨⟨_, _⟩, ⟨_, _⟩⟩, rfl)

lemma le_map {f : filter α} {m : α → β} {g : filter β} (h : ∀ s ∈ f, m '' s ∈ g) :
  g ≤ f.map m :=
λ s hs, mem_of_superset (h _ hs) $ image_preimage_subset _ _

lemma le_map_iff {f : filter α} {m : α → β} {g : filter β} : g ≤ f.map m ↔ ∀ s ∈ f, m '' s ∈ g :=
⟨λ h s hs, h (image_mem_map hs), le_map⟩

protected lemma push_pull (f : α → β) (F : filter α) (G : filter β) :
  map f (F ⊓ comap f G) = map f F ⊓ G :=
begin
  apply le_antisymm,
  { calc map f (F ⊓ comap f G) ≤ map f F ⊓ (map f $ comap f G) : map_inf_le
      ... ≤ map f F ⊓ G : inf_le_inf_left (map f F) map_comap_le },
  { rintro U ⟨V, V_in, W, ⟨Z, Z_in, hZ⟩, h⟩,
    apply mem_inf_of_inter (image_mem_map V_in) Z_in,
    calc
      f '' V ∩ Z = f '' (V ∩ f ⁻¹' Z) : by rw image_inter_preimage
             ... ⊆ f '' (V ∩ W) :  image_subset _ (inter_subset_inter_right _ ‹_›)
             ... = f '' (f ⁻¹' U) : by rw h
             ... ⊆ U : image_preimage_subset f U }
end

protected lemma push_pull' (f : α → β) (F : filter α) (G : filter β) :
  map f (comap f G ⊓ F) = G ⊓ map f F :=
by simp only [filter.push_pull, inf_comm]

section applicative

lemma singleton_mem_pure {a : α} : {a} ∈ (pure a : filter α) :=
mem_singleton a

lemma pure_injective : injective (pure : α → filter α) :=
λ a b hab, (filter.ext_iff.1 hab {x | a = x}).1 rfl

instance pure_ne_bot {α : Type u} {a : α} : ne_bot (pure a) :=
⟨mt empty_mem_iff_bot.2 $ not_mem_empty a⟩

@[simp] lemma le_pure_iff {f : filter α} {a : α} : f ≤ pure a ↔ {a} ∈ f :=
⟨λ h, h singleton_mem_pure,
  λ h s hs, mem_of_superset h $ singleton_subset_iff.2 hs⟩

lemma mem_seq_def {f : filter (α → β)} {g : filter α} {s : set β} :
  s ∈ f.seq g ↔ (∃ u ∈ f, ∃ t ∈ g, ∀ x ∈ u, ∀ y ∈ t, (x : α → β) y ∈ s) :=
iff.rfl

lemma mem_seq_iff {f : filter (α → β)} {g : filter α} {s : set β} :
  s ∈ f.seq g ↔ (∃ u ∈ f, ∃ t ∈ g, set.seq u t ⊆ s) :=
by simp only [mem_seq_def, seq_subset, exists_prop, iff_self]

lemma mem_map_seq_iff {f : filter α} {g : filter β} {m : α → β → γ} {s : set γ} :
  s ∈ (f.map m).seq g ↔ (∃ t u, t ∈ g ∧ u ∈ f ∧ ∀ x ∈ u, ∀ y ∈ t, m x y ∈ s) :=
iff.intro
  (λ ⟨t, ht, s, hs, hts⟩, ⟨s, m ⁻¹' t, hs, ht, λ a, hts _⟩)
  (λ ⟨t, s, ht, hs, hts⟩, ⟨m '' s, image_mem_map hs, t, ht, λ f ⟨a, has, eq⟩, eq ▸ hts _ has⟩)

lemma seq_mem_seq {f : filter (α → β)} {g : filter α} {s : set (α → β)} {t : set α}
  (hs : s ∈ f) (ht : t ∈ g) : s.seq t ∈ f.seq g :=
⟨s, hs, t, ht, λ f hf a ha, ⟨f, hf, a, ha, rfl⟩⟩

lemma le_seq {f : filter (α → β)} {g : filter α} {h : filter β}
  (hh : ∀ t ∈ f, ∀ u ∈ g, set.seq t u ∈ h) : h ≤ seq f g :=
λ s ⟨t, ht, u, hu, hs⟩, mem_of_superset (hh _ ht _ hu) $
  λ b ⟨m, hm, a, ha, eq⟩, eq ▸ hs _ hm _ ha

@[mono] lemma seq_mono {f₁ f₂ : filter (α → β)} {g₁ g₂ : filter α}
  (hf : f₁ ≤ f₂) (hg : g₁ ≤ g₂) : f₁.seq g₁ ≤ f₂.seq g₂ :=
le_seq $ λ s hs t ht, seq_mem_seq (hf hs) (hg ht)

@[simp] lemma pure_seq_eq_map (g : α → β) (f : filter α) : seq (pure g) f = f.map g :=
begin
  refine le_antisymm (le_map $ λ s hs, _) (le_seq $ λ s hs t ht, _),
  { rw ← singleton_seq, apply seq_mem_seq _ hs,
    exact singleton_mem_pure },
  { refine sets_of_superset (map g f) (image_mem_map ht) _,
    rintro b ⟨a, ha, rfl⟩, exact ⟨g, hs, a, ha, rfl⟩ }
end

@[simp] lemma seq_pure (f : filter (α → β)) (a : α) : seq f (pure a) = map (λ g : α → β, g a) f :=
begin
  refine le_antisymm (le_map $ λ s hs, _) (le_seq $ λ s hs t ht, _),
  { rw ← seq_singleton,
    exact seq_mem_seq hs singleton_mem_pure },
  { refine sets_of_superset (map (λg:α→β, g a) f) (image_mem_map hs) _,
    rintro b ⟨g, hg, rfl⟩, exact ⟨g, hg, a, ht, rfl⟩ }
end

@[simp] lemma seq_assoc (x : filter α) (g : filter (α → β)) (h : filter (β → γ)) :
  seq h (seq g x) = seq (seq (map (∘) h) g) x :=
begin
  refine le_antisymm (le_seq $ λ s hs t ht, _) (le_seq $ λ s hs t ht, _),
  { rcases mem_seq_iff.1 hs with ⟨u, hu, v, hv, hs⟩,
    rcases mem_map_iff_exists_image.1 hu with ⟨w, hw, hu⟩,
    refine mem_of_superset _
      (set.seq_mono ((set.seq_mono hu subset.rfl).trans hs) subset.rfl),
    rw ← set.seq_seq,
    exact seq_mem_seq hw (seq_mem_seq hv ht) },
  { rcases mem_seq_iff.1 ht with ⟨u, hu, v, hv, ht⟩,
    refine mem_of_superset _ (set.seq_mono subset.rfl ht),
    rw set.seq_seq,
    exact seq_mem_seq (seq_mem_seq (image_mem_map hs) hu) hv }
end

lemma prod_map_seq_comm (f : filter α) (g : filter β) :
  (map prod.mk f).seq g = seq (map (λ b a, (a, b)) g) f :=
begin
  refine le_antisymm (le_seq $ λ s hs t ht, _) (le_seq $ λ s hs t ht, _),
  { rcases mem_map_iff_exists_image.1 hs with ⟨u, hu, hs⟩,
    refine mem_of_superset _ (set.seq_mono hs subset.rfl),
    rw ← set.prod_image_seq_comm,
    exact seq_mem_seq (image_mem_map ht) hu },
  { rcases mem_map_iff_exists_image.1 hs with ⟨u, hu, hs⟩,
    refine mem_of_superset _ (set.seq_mono hs subset.rfl),
    rw set.prod_image_seq_comm,
    exact seq_mem_seq (image_mem_map ht) hu }
end

instance : is_lawful_functor (filter : Type u → Type u) :=
{ id_map   := λ α f, map_id,
  comp_map := λ α β γ f g a, map_map.symm }

instance : is_lawful_applicative (filter : Type u → Type u) :=
{ pure_seq_eq_map := λ α β, pure_seq_eq_map,
  map_pure        := λ α β, map_pure,
  seq_pure        := λ α β, seq_pure,
  seq_assoc       := λ α β γ, seq_assoc }

instance : is_comm_applicative (filter : Type u → Type u) :=
⟨λ α β f g, prod_map_seq_comm f g⟩

lemma {l} seq_eq_filter_seq {α β : Type l} (f : filter (α → β)) (g : filter α) :
  f <*> g = seq f g := rfl

end applicative

/-! #### `bind` equations -/
section bind

@[simp] lemma eventually_bind {f : filter α} {m : α → filter β} {p : β → Prop} :
  (∀ᶠ y in bind f m, p y) ↔ ∀ᶠ x in f, ∀ᶠ y in m x, p y :=
iff.rfl

@[simp] lemma eventually_eq_bind {f : filter α} {m : α → filter β} {g₁ g₂ : β → γ} :
  (g₁ =ᶠ[bind f m] g₂) ↔ ∀ᶠ x in f, g₁ =ᶠ[m x] g₂ :=
iff.rfl

@[simp] lemma eventually_le_bind [has_le γ] {f : filter α} {m : α → filter β} {g₁ g₂ : β → γ} :
  (g₁ ≤ᶠ[bind f m] g₂) ↔ ∀ᶠ x in f, g₁ ≤ᶠ[m x] g₂ :=
iff.rfl

lemma mem_bind' {s : set β} {f : filter α} {m : α → filter β} :
  s ∈ bind f m ↔ {a | s ∈ m a} ∈ f :=
iff.rfl

@[simp] lemma mem_bind {s : set β} {f : filter α} {m : α → filter β} :
  s ∈ bind f m ↔ ∃ t ∈ f, ∀ x ∈ t, s ∈ m x :=
calc s ∈ bind f m ↔ {a | s ∈ m a} ∈ f           : iff.rfl
              ... ↔ (∃ t ∈ f, t ⊆ {a | s ∈ m a}) : exists_mem_subset_iff.symm
              ... ↔ (∃ t ∈ f, ∀ x ∈ t, s ∈ m x)   : iff.rfl

lemma bind_le {f : filter α} {g : α → filter β} {l : filter β} (h : ∀ᶠ x in f, g x ≤ l) :
  f.bind g ≤ l :=
join_le $ eventually_map.2 h

@[mono] lemma bind_mono {f₁ f₂ : filter α} {g₁ g₂ : α → filter β} (hf : f₁ ≤ f₂)
  (hg : g₁ ≤ᶠ[f₁] g₂) :
  bind f₁ g₁ ≤ bind f₂ g₂ :=
begin
  refine le_trans (λ s hs, _) (join_mono $ map_mono hf),
  simp only [mem_join, mem_bind', mem_map] at hs ⊢,
  filter_upwards [hg, hs] with _ hx hs using hx hs,
end

lemma bind_inf_principal {f : filter α} {g : α → filter β} {s : set β} :
  f.bind (λ x, g x ⊓ 𝓟 s) = (f.bind g) ⊓ 𝓟 s :=
filter.ext $ λ s, by simp only [mem_bind, mem_inf_principal]

lemma sup_bind {f g : filter α} {h : α → filter β} :
  bind (f ⊔ g) h = bind f h ⊔ bind g h :=
by simp only [bind, sup_join, map_sup, eq_self_iff_true]

lemma principal_bind {s : set α} {f : α → filter β} :
  (bind (𝓟 s) f) = (⨆ x ∈ s, f x) :=
show join (map f (𝓟 s)) = (⨆ x ∈ s, f x),
  by simp only [Sup_image, join_principal_eq_Sup, map_principal, eq_self_iff_true]

end bind

section list_traverse
/- This is a separate section in order to open `list`, but mostly because of universe
   equality requirements in `traverse` -/

open list

lemma sequence_mono :
  ∀ (as bs : list (filter α)), forall₂ (≤) as bs → sequence as ≤ sequence bs
| []        []        forall₂.nil         := le_rfl
| (a :: as) (b :: bs) (forall₂.cons h hs) := seq_mono (map_mono h) (sequence_mono as bs hs)

variables {α' β' γ' : Type u} {f : β' → filter α'} {s : γ' → set α'}

lemma mem_traverse :
  ∀ (fs : list β') (us : list γ'),
    forall₂ (λ b c, s c ∈ f b) fs us → traverse s us ∈ traverse f fs
| []        []        forall₂.nil         := mem_pure.2 $ mem_singleton _
| (f :: fs) (u :: us) (forall₂.cons h hs) := seq_mem_seq (image_mem_map h) (mem_traverse fs us hs)

lemma mem_traverse_iff (fs : list β') (t : set (list α')) :
  t ∈ traverse f fs ↔
    (∃ us : list (set α'), forall₂ (λ b (s : set α'), s ∈ f b) fs us ∧ sequence us ⊆ t) :=
begin
  split,
  { induction fs generalizing t,
    case nil { simp only [sequence, mem_pure, imp_self, forall₂_nil_left_iff,
      exists_eq_left, set.pure_def, singleton_subset_iff, traverse_nil] },
    case cons : b fs ih t
    { intro ht,
      rcases mem_seq_iff.1 ht with ⟨u, hu, v, hv, ht⟩,
      rcases mem_map_iff_exists_image.1 hu with ⟨w, hw, hwu⟩,
      rcases ih v hv with ⟨us, hus, hu⟩,
      exact ⟨w :: us, forall₂.cons hw hus, (set.seq_mono hwu hu).trans ht⟩ } },
  { rintro ⟨us, hus, hs⟩,
    exact mem_of_superset (mem_traverse _ _ hus) hs }
end

end list_traverse

/-! ### Limits -/

/-- `tendsto` is the generic "limit of a function" predicate.
  `tendsto f l₁ l₂` asserts that for every `l₂` neighborhood `a`,
  the `f`-preimage of `a` is an `l₁` neighborhood. -/
def tendsto (f : α → β) (l₁ : filter α) (l₂ : filter β) := l₁.map f ≤ l₂

lemma tendsto_def {f : α → β} {l₁ : filter α} {l₂ : filter β} :
  tendsto f l₁ l₂ ↔ ∀ s ∈ l₂, f ⁻¹' s ∈ l₁ := iff.rfl

lemma tendsto_iff_eventually {f : α → β} {l₁ : filter α} {l₂ : filter β} :
  tendsto f l₁ l₂ ↔ ∀ ⦃p : β → Prop⦄, (∀ᶠ y in l₂, p y) → ∀ᶠ x in l₁, p (f x) :=
iff.rfl

lemma tendsto.eventually {f : α → β} {l₁ : filter α} {l₂ : filter β} {p : β → Prop}
  (hf : tendsto f l₁ l₂) (h : ∀ᶠ y in l₂, p y) :
  ∀ᶠ x in l₁, p (f x) :=
hf h

lemma tendsto.frequently {f : α → β} {l₁ : filter α} {l₂ : filter β} {p : β → Prop}
  (hf : tendsto f l₁ l₂) (h : ∃ᶠ x in l₁, p (f x)) :
  ∃ᶠ y in l₂, p y :=
mt hf.eventually h

lemma tendsto.frequently_map {l₁ : filter α} {l₂ : filter β} {p : α → Prop} {q : β → Prop}
  (f : α → β) (c : filter.tendsto f l₁ l₂) (w : ∀ x, p x → q (f x)) (h : ∃ᶠ x in l₁, p x) :
  ∃ᶠ y in l₂, q y :=
c.frequently (h.mono w)

@[simp] lemma tendsto_bot {f : α → β} {l : filter β} : tendsto f ⊥ l := by simp [tendsto]
@[simp] lemma tendsto_top {f : α → β} {l : filter α} : tendsto f l ⊤ := le_top

lemma le_map_of_right_inverse {mab : α → β} {mba : β → α} {f : filter α} {g : filter β}
  (h₁ : mab ∘ mba =ᶠ[g] id) (h₂ : tendsto mba g f) :
  g ≤ map mab f :=
by { rw [← @map_id _ g, ← map_congr h₁, ← map_map], exact map_mono h₂ }

lemma tendsto_of_is_empty [is_empty α] {f : α → β} {la : filter α} {lb : filter β} :
  tendsto f la lb :=
by simp only [filter_eq_bot_of_is_empty la, tendsto_bot]

lemma eventually_eq_of_left_inv_of_right_inv {f : α → β} {g₁ g₂ : β → α} {fa : filter α}
  {fb : filter β} (hleft : ∀ᶠ x in fa, g₁ (f x) = x) (hright : ∀ᶠ y in fb, f (g₂ y) = y)
  (htendsto : tendsto g₂ fb fa) :
  g₁ =ᶠ[fb] g₂ :=
(htendsto.eventually hleft).mp $ hright.mono $ λ y hr hl, (congr_arg g₁ hr.symm).trans hl

lemma tendsto_iff_comap {f : α → β} {l₁ : filter α} {l₂ : filter β} :
  tendsto f l₁ l₂ ↔ l₁ ≤ l₂.comap f :=
map_le_iff_le_comap

alias tendsto_iff_comap ↔ filter.tendsto.le_comap _

protected lemma tendsto.disjoint {f : α → β} {la₁ la₂ : filter α} {lb₁ lb₂ : filter β}
  (h₁ : tendsto f la₁ lb₁) (hd : disjoint lb₁ lb₂) (h₂ : tendsto f la₂ lb₂) :
  disjoint la₁ la₂ :=
(disjoint_comap hd).mono h₁.le_comap h₂.le_comap

lemma tendsto_congr' {f₁ f₂ : α → β} {l₁ : filter α} {l₂ : filter β} (hl : f₁ =ᶠ[l₁] f₂) :
  tendsto f₁ l₁ l₂ ↔ tendsto f₂ l₁ l₂ :=
by rw [tendsto, tendsto, map_congr hl]

lemma tendsto.congr' {f₁ f₂ : α → β} {l₁ : filter α} {l₂ : filter β}
  (hl : f₁ =ᶠ[l₁] f₂) (h : tendsto f₁ l₁ l₂) : tendsto f₂ l₁ l₂ :=
(tendsto_congr' hl).1 h

theorem tendsto_congr {f₁ f₂ : α → β} {l₁ : filter α} {l₂ : filter β}
  (h : ∀ x, f₁ x = f₂ x) : tendsto f₁ l₁ l₂ ↔ tendsto f₂ l₁ l₂ :=
tendsto_congr' (univ_mem' h)

theorem tendsto.congr {f₁ f₂ : α → β} {l₁ : filter α} {l₂ : filter β}
  (h : ∀ x, f₁ x = f₂ x) : tendsto f₁ l₁ l₂ → tendsto f₂ l₁ l₂ :=
(tendsto_congr h).1

lemma tendsto_id' {x y : filter α} : x ≤ y → tendsto id x y :=
by simp only [tendsto, map_id, forall_true_iff] {contextual := tt}

lemma tendsto_id {x : filter α} : tendsto id x x := tendsto_id' $ le_refl x

lemma tendsto.comp {f : α → β} {g : β → γ} {x : filter α} {y : filter β} {z : filter γ}
  (hg : tendsto g y z) (hf : tendsto f x y) : tendsto (g ∘ f) x z :=
calc map (g ∘ f) x = map g (map f x) : by rw [map_map]
  ... ≤ map g y : map_mono hf
  ... ≤ z : hg

lemma tendsto.mono_left {f : α → β} {x y : filter α} {z : filter β}
  (hx : tendsto f x z) (h : y ≤ x) : tendsto f y z :=
(map_mono h).trans hx

lemma tendsto.mono_right {f : α → β} {x : filter α} {y z : filter β}
  (hy : tendsto f x y) (hz : y ≤ z) : tendsto f x z :=
le_trans hy hz

lemma tendsto.ne_bot {f : α → β} {x : filter α} {y : filter β} (h : tendsto f x y) [hx : ne_bot x] :
  ne_bot y :=
(hx.map _).mono h

lemma tendsto_map {f : α → β} {x : filter α} : tendsto f x (map f x) := le_refl (map f x)

lemma tendsto_map' {f : β → γ} {g : α → β} {x : filter α} {y : filter γ}
  (h : tendsto (f ∘ g) x y) : tendsto f (map g x) y :=
by rwa [tendsto, map_map]

@[simp] lemma tendsto_map'_iff {f : β → γ} {g : α → β} {x : filter α} {y : filter γ} :
  tendsto f (map g x) y ↔ tendsto (f ∘ g) x y :=
by { rw [tendsto, map_map], refl }

lemma tendsto_comap {f : α → β} {x : filter β} : tendsto f (comap f x) x :=
map_comap_le

@[simp] lemma tendsto_comap_iff {f : α → β} {g : β → γ} {a : filter α} {c : filter γ} :
  tendsto f a (c.comap g) ↔ tendsto (g ∘ f) a c :=
⟨λ h, tendsto_comap.comp h, λ h, map_le_iff_le_comap.mp $ by rwa [map_map]⟩

lemma tendsto_comap'_iff {m : α → β} {f : filter α} {g : filter β} {i : γ → α}
  (h : range i ∈ f) : tendsto (m ∘ i) (comap i f) g ↔ tendsto m f g :=
by { rw [tendsto, ← map_compose], simp only [(∘), map_comap_of_mem h, tendsto] }

lemma tendsto.of_tendsto_comp {f : α → β} {g : β → γ} {a : filter α} {b : filter β} {c : filter γ}
  (hfg : tendsto (g ∘ f) a c) (hg : comap g c ≤ b) :
  tendsto f a b :=
begin
  rw tendsto_iff_comap at hfg ⊢,
  calc a ≤ comap (g ∘ f) c : hfg
  ... ≤ comap f b : by simpa [comap_comap] using comap_mono hg
end

lemma comap_eq_of_inverse {f : filter α} {g : filter β} {φ : α → β} (ψ : β → α)
  (eq : ψ ∘ φ = id) (hφ : tendsto φ f g) (hψ : tendsto ψ g f) : comap φ g = f :=
begin
  refine ((comap_mono $ map_le_iff_le_comap.1 hψ).trans _).antisymm (map_le_iff_le_comap.1 hφ),
  rw [comap_comap, eq, comap_id],
  exact le_rfl
end

lemma map_eq_of_inverse {f : filter α} {g : filter β} {φ : α → β} (ψ : β → α)
  (eq : φ ∘ ψ = id) (hφ : tendsto φ f g) (hψ : tendsto ψ g f) : map φ f = g :=
begin
  refine le_antisymm hφ (le_trans _ (map_mono hψ)),
  rw [map_map, eq, map_id],
  exact le_rfl
end

lemma tendsto_inf {f : α → β} {x : filter α} {y₁ y₂ : filter β} :
  tendsto f x (y₁ ⊓ y₂) ↔ tendsto f x y₁ ∧ tendsto f x y₂ :=
by simp only [tendsto, le_inf_iff, iff_self]

lemma tendsto_inf_left {f : α → β} {x₁ x₂ : filter α} {y : filter β}
  (h : tendsto f x₁ y) : tendsto f (x₁ ⊓ x₂) y  :=
le_trans (map_mono inf_le_left) h

lemma tendsto_inf_right {f : α → β} {x₁ x₂ : filter α} {y : filter β}
  (h : tendsto f x₂ y) : tendsto f (x₁ ⊓ x₂) y  :=
le_trans (map_mono inf_le_right) h

lemma tendsto.inf {f : α → β} {x₁ x₂ : filter α} {y₁ y₂ : filter β}
  (h₁ : tendsto f x₁ y₁) (h₂ : tendsto f x₂ y₂) : tendsto f (x₁ ⊓ x₂) (y₁ ⊓ y₂) :=
tendsto_inf.2 ⟨tendsto_inf_left h₁, tendsto_inf_right h₂⟩

@[simp] lemma tendsto_infi {f : α → β} {x : filter α} {y : ι → filter β} :
  tendsto f x (⨅ i, y i) ↔ ∀ i, tendsto f x (y i) :=
by simp only [tendsto, iff_self, le_infi_iff]

lemma tendsto_infi' {f : α → β} {x : ι → filter α} {y : filter β} (i : ι) (hi : tendsto f (x i) y) :
  tendsto f (⨅ i, x i) y :=
hi.mono_left $ infi_le _ _

@[simp] lemma tendsto_sup {f : α → β} {x₁ x₂ : filter α} {y : filter β} :
  tendsto f (x₁ ⊔ x₂) y ↔ tendsto f x₁ y ∧ tendsto f x₂ y :=
by simp only [tendsto, map_sup, sup_le_iff]

lemma tendsto.sup {f : α → β} {x₁ x₂ : filter α} {y : filter β} :
  tendsto f x₁ y → tendsto f x₂ y → tendsto f (x₁ ⊔ x₂) y :=
λ h₁ h₂, tendsto_sup.mpr ⟨ h₁, h₂ ⟩

@[simp] lemma tendsto_supr {f : α → β} {x : ι → filter α} {y : filter β} :
  tendsto f (⨆ i, x i) y ↔ ∀ i, tendsto f (x i) y :=
by simp only [tendsto, map_supr, supr_le_iff]

@[simp] lemma tendsto_principal {f : α → β} {l : filter α} {s : set β} :
  tendsto f l (𝓟 s) ↔ ∀ᶠ a in l, f a ∈ s :=
by simp only [tendsto, le_principal_iff, mem_map', filter.eventually]

@[simp] lemma tendsto_principal_principal {f : α → β} {s : set α} {t : set β} :
  tendsto f (𝓟 s) (𝓟 t) ↔ ∀ a ∈ s, f a ∈ t :=
by simp only [tendsto_principal, eventually_principal]

@[simp] lemma tendsto_pure {f : α → β} {a : filter α} {b : β} :
  tendsto f a (pure b) ↔ ∀ᶠ x in a, f x = b :=
by simp only [tendsto, le_pure_iff, mem_map', mem_singleton_iff, filter.eventually]

lemma tendsto_pure_pure (f : α → β) (a : α) :
  tendsto f (pure a) (pure (f a)) :=
tendsto_pure.2 rfl

lemma tendsto_const_pure {a : filter α} {b : β} : tendsto (λ x, b) a (pure b) :=
tendsto_pure.2 $ univ_mem' $ λ _, rfl

lemma pure_le_iff {a : α} {l : filter α} : pure a ≤ l ↔ ∀ s ∈ l, a ∈ s :=
iff.rfl

lemma tendsto_pure_left {f : α → β} {a : α} {l : filter β} :
  tendsto f (pure a) l ↔ ∀ s ∈ l, f a ∈ s :=
iff.rfl

@[simp] lemma map_inf_principal_preimage {f : α → β} {s : set β} {l : filter α} :
  map f (l ⊓ 𝓟 (f ⁻¹' s)) = map f l ⊓ 𝓟 s :=
filter.ext $ λ t, by simp only [mem_map', mem_inf_principal, mem_set_of_eq, mem_preimage]

/-- If two filters are disjoint, then a function cannot tend to both of them along a non-trivial
filter. -/
lemma tendsto.not_tendsto {f : α → β} {a : filter α} {b₁ b₂ : filter β} (hf : tendsto f a b₁)
  [ne_bot a] (hb : disjoint b₁ b₂) :
  ¬ tendsto f a b₂ :=
λ hf', (tendsto_inf.2 ⟨hf, hf'⟩).ne_bot.ne hb.eq_bot

lemma tendsto.if {l₁ : filter α} {l₂ : filter β} {f g : α → β} {p : α → Prop} [∀ x, decidable (p x)]
  (h₀ : tendsto f (l₁ ⊓ 𝓟 {x | p x}) l₂) (h₁ : tendsto g (l₁ ⊓ 𝓟 { x | ¬ p x }) l₂) :
  tendsto (λ x, if p x then f x else g x) l₁ l₂ :=
begin
  simp only [tendsto_def, mem_inf_principal] at *,
  intros s hs,
  filter_upwards [h₀ s hs, h₁ s hs],
  simp only [mem_preimage],
  intros x hp₀ hp₁,
  split_ifs,
  exacts [hp₀ h, hp₁ h],
end

lemma tendsto.piecewise {l₁ : filter α} {l₂ : filter β} {f g : α → β}
  {s : set α} [∀ x, decidable (x ∈ s)]
  (h₀ : tendsto f (l₁ ⊓ 𝓟 s) l₂) (h₁ : tendsto g (l₁ ⊓ 𝓟 sᶜ) l₂) :
  tendsto (piecewise s f g) l₁ l₂ :=
h₀.if h₁

/-! ### Products of filters -/

section prod
variables {s : set α} {t : set β} {f : filter α} {g : filter β}
/- The product filter cannot be defined using the monad structure on filters. For example:

  F := do {x ← seq, y ← top, return (x, y)}
  hence:
    s ∈ F  ↔  ∃ n, [n..∞] × univ ⊆ s

  G := do {y ← top, x ← seq, return (x, y)}
  hence:
    s ∈ G  ↔  ∀ i:ℕ, ∃ n, [n..∞] × {i} ⊆ s

  Now ⋃ i, [i..∞] × {i}  is in G but not in F.

  As product filter we want to have F as result.
-/

/-- Product of filters. This is the filter generated by cartesian products
  of elements of the component filters. -/
protected def prod (f : filter α) (g : filter β) : filter (α × β) :=
f.comap prod.fst ⊓ g.comap prod.snd

localized "infix ` ×ᶠ `:60 := filter.prod" in filter

lemma prod_mem_prod {s : set α} {t : set β} {f : filter α} {g : filter β}
  (hs : s ∈ f) (ht : t ∈ g) : s ×ˢ t ∈ f ×ᶠ g :=
inter_mem_inf (preimage_mem_comap hs) (preimage_mem_comap ht)

lemma mem_prod_iff {s : set (α×β)} {f : filter α} {g : filter β} :
  s ∈ f ×ᶠ g ↔ (∃ t₁ ∈ f, ∃ t₂ ∈ g, t₁ ×ˢ t₂ ⊆ s) :=
begin
  simp only [filter.prod],
  split,
  { rintro ⟨t₁, ⟨s₁, hs₁, hts₁⟩, t₂, ⟨s₂, hs₂, hts₂⟩, rfl⟩,
    exact  ⟨s₁, hs₁, s₂, hs₂, λ p ⟨h, h'⟩, ⟨hts₁ h, hts₂ h'⟩⟩ },
  { rintro ⟨t₁, ht₁, t₂, ht₂, h⟩,
    exact mem_inf_of_inter (preimage_mem_comap ht₁) (preimage_mem_comap ht₂) h }
end

@[simp] lemma prod_mem_prod_iff {s : set α} {t : set β} {f : filter α} {g : filter β}
  [f.ne_bot] [g.ne_bot] :
  s ×ˢ t ∈ f ×ᶠ g ↔ s ∈ f ∧ t ∈ g :=
⟨λ h, let ⟨s', hs', t', ht', H⟩ := mem_prod_iff.1 h in (prod_subset_prod_iff.1 H).elim
  (λ ⟨hs's, ht't⟩, ⟨mem_of_superset hs' hs's, mem_of_superset ht' ht't⟩)
  (λ h, h.elim
    (λ hs'e, absurd hs'e (nonempty_of_mem hs').ne_empty)
    (λ ht'e, absurd ht'e (nonempty_of_mem ht').ne_empty)),
  λ h, prod_mem_prod h.1 h.2⟩

lemma mem_prod_principal {f : filter α} {s : set (α × β)} {t : set β}:
  s ∈ f ×ᶠ 𝓟 t ↔ {a | ∀ b ∈ t, (a, b) ∈ s} ∈ f :=
begin
  rw [← @exists_mem_subset_iff _ f, mem_prod_iff],
  refine exists₂_congr (λ u u_in, ⟨_, λ h, ⟨t, mem_principal_self t, _⟩⟩),
  { rintros ⟨v, v_in, hv⟩ a a_in b b_in,
    exact hv (mk_mem_prod a_in $ v_in b_in) },
  { rintro ⟨x, y⟩ ⟨hx, hy⟩,
    exact h hx y hy }
end

lemma mem_prod_top {f : filter α} {s : set (α × β)} :
  s ∈ f ×ᶠ (⊤ : filter β) ↔ {a | ∀ b, (a, b) ∈ s} ∈ f :=
begin
  rw [← principal_univ, mem_prod_principal],
  simp only [mem_univ, forall_true_left]
end

lemma comap_prod (f : α → β × γ) (b : filter β) (c : filter γ) :
  comap f (b ×ᶠ c) = (comap (prod.fst ∘ f) b) ⊓ (comap (prod.snd ∘ f) c) :=
by erw [comap_inf, filter.comap_comap, filter.comap_comap]

lemma prod_top {f : filter α} : f ×ᶠ (⊤ : filter β) = f.comap prod.fst :=
by rw [filter.prod, comap_top, inf_top_eq]

lemma sup_prod (f₁ f₂ : filter α) (g : filter β) : (f₁ ⊔ f₂) ×ᶠ g = (f₁ ×ᶠ g) ⊔ (f₂ ×ᶠ g) :=
by rw [filter.prod, comap_sup, inf_sup_right, ← filter.prod, ← filter.prod]

lemma prod_sup (f : filter α) (g₁ g₂ : filter β) : f ×ᶠ (g₁ ⊔ g₂) = (f ×ᶠ g₁) ⊔ (f ×ᶠ g₂) :=
by rw [filter.prod, comap_sup, inf_sup_left, ← filter.prod, ← filter.prod]

lemma eventually_prod_iff {p : α × β → Prop} {f : filter α} {g : filter β} :
  (∀ᶠ x in f ×ᶠ g, p x) ↔ ∃ (pa : α → Prop) (ha : ∀ᶠ x in f, pa x)
    (pb : β → Prop) (hb : ∀ᶠ y in g, pb y), ∀ {x}, pa x → ∀ {y}, pb y → p (x, y) :=
by simpa only [set.prod_subset_iff] using @mem_prod_iff α β p f g

lemma tendsto_fst {f : filter α} {g : filter β} : tendsto prod.fst (f ×ᶠ g) f :=
tendsto_inf_left tendsto_comap

lemma tendsto_snd {f : filter α} {g : filter β} : tendsto prod.snd (f ×ᶠ g) g :=
tendsto_inf_right tendsto_comap

lemma tendsto.prod_mk {f : filter α} {g : filter β} {h : filter γ} {m₁ : α → β} {m₂ : α → γ}
  (h₁ : tendsto m₁ f g) (h₂ : tendsto m₂ f h) : tendsto (λ x, (m₁ x, m₂ x)) f (g ×ᶠ h) :=
tendsto_inf.2 ⟨tendsto_comap_iff.2 h₁, tendsto_comap_iff.2 h₂⟩

lemma tendsto_prod_swap {α1 α2 : Type*} {a1 : filter α1} {a2 : filter α2} :
  tendsto (prod.swap : α1 × α2 → α2 × α1) (a1 ×ᶠ a2) (a2 ×ᶠ a1) :=
tendsto_snd.prod_mk tendsto_fst

lemma eventually.prod_inl {la : filter α} {p : α → Prop} (h : ∀ᶠ x in la, p x) (lb : filter β) :
  ∀ᶠ x in la ×ᶠ lb, p (x : α × β).1 :=
tendsto_fst.eventually h

lemma eventually.prod_inr {lb : filter β} {p : β → Prop} (h : ∀ᶠ x in lb, p x) (la : filter α) :
  ∀ᶠ x in la ×ᶠ lb, p (x : α × β).2 :=
tendsto_snd.eventually h

lemma eventually.prod_mk {la : filter α} {pa : α → Prop} (ha : ∀ᶠ x in la, pa x)
  {lb : filter β} {pb : β → Prop} (hb : ∀ᶠ y in lb, pb y) :
  ∀ᶠ p in la ×ᶠ lb, pa (p : α × β).1 ∧ pb p.2 :=
(ha.prod_inl lb).and (hb.prod_inr la)

lemma eventually_eq.prod_map {δ} {la : filter α} {fa ga : α → γ} (ha : fa =ᶠ[la] ga)
  {lb : filter β} {fb gb : β → δ} (hb : fb =ᶠ[lb] gb) :
  prod.map fa fb =ᶠ[la ×ᶠ lb] prod.map ga gb :=
(eventually.prod_mk ha hb).mono $ λ x h, prod.ext h.1 h.2

lemma eventually_le.prod_map {δ} [has_le γ] [has_le δ] {la : filter α} {fa ga : α → γ}
  (ha : fa ≤ᶠ[la] ga) {lb : filter β} {fb gb : β → δ} (hb : fb ≤ᶠ[lb] gb) :
  prod.map fa fb ≤ᶠ[la ×ᶠ lb] prod.map ga gb :=
eventually.prod_mk ha hb

lemma eventually.curry {la : filter α} {lb : filter β} {p : α × β → Prop}
  (h : ∀ᶠ x in la ×ᶠ lb, p x) :
  ∀ᶠ x in la, ∀ᶠ y in lb, p (x, y) :=
begin
  rcases eventually_prod_iff.1 h with ⟨pa, ha, pb, hb, h⟩,
  exact ha.mono (λ a ha, hb.mono $ λ b hb, h ha hb)
end

/-- A fact that is eventually true about all pairs `l ×ᶠ l` is eventually true about
all diagonal pairs `(i, i)` -/
lemma eventually.diag_of_prod {f : filter α} {p : α × α → Prop}
  (h : ∀ᶠ i in f ×ᶠ f, p i) : (∀ᶠ i in f, p (i, i)) :=
begin
  obtain ⟨t, ht, s, hs, hst⟩ := eventually_prod_iff.1 h,
  apply (ht.and hs).mono (λ x hx, hst hx.1 hx.2),
end

lemma tendsto_diag : tendsto (λ i, (i, i)) f (f ×ᶠ f) :=
tendsto_iff_eventually.mpr (λ _ hpr, hpr.diag_of_prod)

lemma prod_infi_left [nonempty ι] {f : ι → filter α} {g : filter β}:
  (⨅ i, f i) ×ᶠ g = (⨅ i, (f i) ×ᶠ g) :=
by { rw [filter.prod, comap_infi, infi_inf], simp only [filter.prod, eq_self_iff_true] }

lemma prod_infi_right [nonempty ι] {f : filter α} {g : ι → filter β} :
  f ×ᶠ (⨅ i, g i) = (⨅ i, f ×ᶠ (g i)) :=
by { rw [filter.prod, comap_infi, inf_infi], simp only [filter.prod, eq_self_iff_true] }

@[mono] lemma prod_mono {f₁ f₂ : filter α} {g₁ g₂ : filter β} (hf : f₁ ≤ f₂) (hg : g₁ ≤ g₂) :
  f₁ ×ᶠ g₁ ≤ f₂ ×ᶠ g₂ :=
inf_le_inf (comap_mono hf) (comap_mono hg)

lemma prod_comap_comap_eq {α₁ : Type u} {α₂ : Type v} {β₁ : Type w} {β₂ : Type x}
  {f₁ : filter α₁} {f₂ : filter α₂} {m₁ : β₁ → α₁} {m₂ : β₂ → α₂} :
  (comap m₁ f₁) ×ᶠ (comap m₂ f₂) = comap (λ p : β₁×β₂, (m₁ p.1, m₂ p.2)) (f₁ ×ᶠ f₂) :=
by simp only [filter.prod, comap_comap, eq_self_iff_true, comap_inf]

lemma prod_comm' : f ×ᶠ g = comap (prod.swap) (g ×ᶠ f) :=
by simp only [filter.prod, comap_comap, (∘), inf_comm, prod.fst_swap,
  eq_self_iff_true, prod.snd_swap, comap_inf]

lemma prod_comm : f ×ᶠ g = map (λ p : β×α, (p.2, p.1)) (g ×ᶠ f) :=
by { rw [prod_comm', ← map_swap_eq_comap_swap], refl }

lemma prod_assoc (f : filter α) (g : filter β) (h : filter γ) :
  map (equiv.prod_assoc α β γ) ((f ×ᶠ g) ×ᶠ h) = f ×ᶠ (g ×ᶠ h) :=
by simp_rw [← comap_equiv_symm, filter.prod, comap_inf, comap_comap, inf_assoc, function.comp,
  equiv.prod_assoc_symm_apply]

theorem prod_assoc_symm (f : filter α) (g : filter β) (h : filter γ) :
map (equiv.prod_assoc α β γ).symm (f ×ᶠ (g ×ᶠ h)) = (f ×ᶠ g) ×ᶠ h :=
by simp_rw [map_equiv_symm, filter.prod, comap_inf, comap_comap, inf_assoc, function.comp,
  equiv.prod_assoc_apply]

lemma tendsto_prod_assoc {f : filter α} {g : filter β} {h : filter γ} :
  tendsto (equiv.prod_assoc α β γ) (f ×ᶠ g ×ᶠ h) (f ×ᶠ (g ×ᶠ h)) :=
(prod_assoc f g h).le

lemma tendsto_prod_assoc_symm {f : filter α} {g : filter β} {h : filter γ} :
  tendsto (equiv.prod_assoc α β γ).symm (f ×ᶠ (g ×ᶠ h)) (f ×ᶠ g ×ᶠ h) :=
(prod_assoc_symm f g h).le

/-- A useful lemma when dealing with uniformities. -/
lemma map_swap4_prod {f : filter α} {g : filter β} {h : filter γ} {k : filter δ} :
  map (λ p : (α × β) × (γ × δ), ((p.1.1, p.2.1), (p.1.2, p.2.2))) ((f ×ᶠ g) ×ᶠ (h ×ᶠ k)) =
  (f ×ᶠ h) ×ᶠ (g ×ᶠ k) :=
by simp_rw [map_swap4_eq_comap, filter.prod, comap_inf, comap_comap, inf_assoc, inf_left_comm]

lemma tendsto_swap4_prod {f : filter α} {g : filter β} {h : filter γ} {k : filter δ} :
  tendsto (λ p : (α × β) × (γ × δ), ((p.1.1, p.2.1), (p.1.2, p.2.2)))
    ((f ×ᶠ g) ×ᶠ (h ×ᶠ k)) ((f ×ᶠ h) ×ᶠ (g ×ᶠ k)) :=
map_swap4_prod.le

lemma prod_map_map_eq {α₁ : Type u} {α₂ : Type v} {β₁ : Type w} {β₂ : Type x}
  {f₁ : filter α₁} {f₂ : filter α₂} {m₁ : α₁ → β₁} {m₂ : α₂ → β₂} :
  (map m₁ f₁) ×ᶠ (map m₂ f₂) = map (λ p : α₁×α₂, (m₁ p.1, m₂ p.2)) (f₁ ×ᶠ f₂) :=
le_antisymm
  (λ s hs,
    let ⟨s₁, hs₁, s₂, hs₂, h⟩ := mem_prod_iff.mp hs in
    filter.sets_of_superset _ (prod_mem_prod (image_mem_map hs₁) (image_mem_map hs₂)) $
      calc (m₁ '' s₁) ×ˢ (m₂ '' s₂) = (λ p : α₁×α₂, (m₁ p.1, m₂ p.2)) '' s₁ ×ˢ s₂ :
          set.prod_image_image_eq
        ... ⊆ _ : by rwa [image_subset_iff])
  ((tendsto.comp le_rfl tendsto_fst).prod_mk (tendsto.comp le_rfl tendsto_snd))

lemma prod_map_map_eq' {α₁ : Type*} {α₂ : Type*} {β₁ : Type*} {β₂ : Type*}
  (f : α₁ → α₂) (g : β₁ → β₂) (F : filter α₁) (G : filter β₁) :
  (map f F) ×ᶠ (map g G) = map (prod.map f g) (F ×ᶠ G) :=
prod_map_map_eq

lemma le_prod_map_fst_snd {f : filter (α × β)} : f ≤ map prod.fst f ×ᶠ map prod.snd f :=
le_inf le_comap_map le_comap_map

lemma tendsto.prod_map {δ : Type*} {f : α → γ} {g : β → δ} {a : filter α} {b : filter β}
  {c : filter γ} {d : filter δ} (hf : tendsto f a c) (hg : tendsto g b d) :
  tendsto (prod.map f g) (a ×ᶠ b) (c ×ᶠ d) :=
begin
  erw [tendsto, ← prod_map_map_eq],
  exact filter.prod_mono hf hg,
end

protected lemma map_prod (m : α × β → γ) (f : filter α) (g : filter β) :
  map m (f ×ᶠ g) = (f.map (λ a b, m (a, b))).seq g :=
begin
  simp [filter.ext_iff, mem_prod_iff, mem_map_seq_iff],
  intro s,
  split,
  exact λ ⟨t, ht, s, hs, h⟩, ⟨s, hs, t, ht, λ x hx y hy, @h ⟨x, y⟩ ⟨hx, hy⟩⟩,
  exact λ ⟨s, hs, t, ht, h⟩, ⟨t, ht, s, hs, λ ⟨x, y⟩ ⟨hx, hy⟩, h x hx y hy⟩
end

lemma prod_eq {f : filter α} {g : filter β} : f ×ᶠ g = (f.map prod.mk).seq g  :=
have h : _ := f.map_prod id g, by rwa [map_id] at h

lemma prod_inf_prod {f₁ f₂ : filter α} {g₁ g₂ : filter β} :
  (f₁ ×ᶠ g₁) ⊓ (f₂ ×ᶠ g₂) = (f₁ ⊓ f₂) ×ᶠ (g₁ ⊓ g₂) :=
by simp only [filter.prod, comap_inf, inf_comm, inf_assoc, inf_left_comm]

@[simp] lemma prod_bot {f : filter α} : f ×ᶠ (⊥ : filter β) = ⊥ := by simp [filter.prod]
@[simp] lemma bot_prod {g : filter β} : (⊥ : filter α) ×ᶠ g = ⊥ := by simp [filter.prod]

@[simp] lemma prod_principal_principal {s : set α} {t : set β} :
  (𝓟 s) ×ᶠ (𝓟 t) = 𝓟 (s ×ˢ t) :=
by simp only [filter.prod, comap_principal, principal_eq_iff_eq, comap_principal, inf_principal];
  refl

@[simp] lemma pure_prod {a : α} {f : filter β} : pure a ×ᶠ f = map (prod.mk a) f :=
by rw [prod_eq, map_pure, pure_seq_eq_map]

lemma map_pure_prod (f : α → β → γ) (a : α) (B : filter β) :
  filter.map (function.uncurry f) (pure a ×ᶠ B) = filter.map (f a) B :=
by { rw filter.pure_prod, refl }

@[simp] lemma prod_pure {f : filter α} {b : β} : f ×ᶠ pure b = map (λ a, (a, b)) f :=
by rw [prod_eq, seq_pure, map_map]

lemma prod_pure_pure {a : α} {b : β} : (pure a) ×ᶠ (pure b) = pure (a, b) :=
by simp

lemma prod_eq_bot {f : filter α} {g : filter β} : f ×ᶠ g = ⊥ ↔ (f = ⊥ ∨ g = ⊥) :=
begin
  split,
  { intro h,
    rcases mem_prod_iff.1 (empty_mem_iff_bot.2 h) with ⟨s, hs, t, ht, hst⟩,
    rw [subset_empty_iff, set.prod_eq_empty_iff] at hst,
    cases hst with s_eq t_eq,
    { left, exact empty_mem_iff_bot.1 (s_eq ▸ hs) },
    { right, exact empty_mem_iff_bot.1 (t_eq ▸ ht) } },
  { rintro (rfl | rfl),
    exact bot_prod,
    exact prod_bot }
end

lemma prod_ne_bot {f : filter α} {g : filter β} : ne_bot (f ×ᶠ g) ↔ (ne_bot f ∧ ne_bot g) :=
by simp only [ne_bot_iff, ne, prod_eq_bot, not_or_distrib]

lemma ne_bot.prod {f : filter α} {g : filter β} (hf : ne_bot f) (hg : ne_bot g) :
  ne_bot (f ×ᶠ g) :=
prod_ne_bot.2 ⟨hf, hg⟩

instance prod_ne_bot' {f : filter α} {g : filter β} [hf : ne_bot f] [hg : ne_bot g] :
  ne_bot (f ×ᶠ g) :=
hf.prod hg

lemma tendsto_prod_iff {f : α × β → γ} {x : filter α} {y : filter β} {z : filter γ} :
  filter.tendsto f (x ×ᶠ y) z ↔
  ∀ W ∈ z, ∃ U ∈ x,  ∃ V ∈ y, ∀ x y, x ∈ U → y ∈ V → f (x, y) ∈ W :=
by simp only [tendsto_def, mem_prod_iff, prod_sub_preimage_iff, exists_prop, iff_self]

lemma tendsto_prod_iff' {f : filter α} {g : filter β} {g' : filter γ}
  {s : α → β × γ} :
  tendsto s f (g ×ᶠ g') ↔ tendsto (λ n, (s n).1) f g ∧ tendsto (λ n, (s n).2) f g' :=
by { unfold filter.prod, simp only [tendsto_inf, tendsto_comap_iff, iff_self] }

end prod

/-! ### Coproducts of filters -/

section coprod
variables {f : filter α} {g : filter β}

/-- Coproduct of filters. -/
protected def coprod (f : filter α) (g : filter β) : filter (α × β) :=
f.comap prod.fst ⊔ g.comap prod.snd

lemma mem_coprod_iff {s : set (α×β)} {f : filter α} {g : filter β} :
  s ∈ f.coprod g ↔ ((∃ t₁ ∈ f, prod.fst ⁻¹' t₁ ⊆ s) ∧ (∃ t₂ ∈ g, prod.snd ⁻¹' t₂ ⊆ s)) :=
by simp [filter.coprod]

@[simp] lemma bot_coprod (l : filter β) : (⊥ : filter α).coprod l = comap prod.snd l :=
by simp [filter.coprod]

@[simp] lemma coprod_bot (l : filter α) : l.coprod (⊥ : filter β) = comap prod.fst l :=
by simp [filter.coprod]

lemma bot_coprod_bot : (⊥ : filter α).coprod (⊥ : filter β) = ⊥ := by simp

lemma compl_mem_coprod {s : set (α × β)} {la : filter α} {lb : filter β} :
  sᶜ ∈ la.coprod lb ↔ (prod.fst '' s)ᶜ ∈ la ∧ (prod.snd '' s)ᶜ ∈ lb :=
by simp only [filter.coprod, mem_sup, compl_mem_comap]

@[mono] lemma coprod_mono {f₁ f₂ : filter α} {g₁ g₂ : filter β} (hf : f₁ ≤ f₂) (hg : g₁ ≤ g₂) :
  f₁.coprod g₁ ≤ f₂.coprod g₂ :=
sup_le_sup (comap_mono hf) (comap_mono hg)

lemma coprod_ne_bot_iff : (f.coprod g).ne_bot ↔ f.ne_bot ∧ nonempty β ∨ nonempty α ∧ g.ne_bot :=
by simp [filter.coprod]

@[instance] lemma coprod_ne_bot_left [ne_bot f] [nonempty β] : (f.coprod g).ne_bot :=
coprod_ne_bot_iff.2 (or.inl ⟨‹_›, ‹_›⟩)

@[instance] lemma coprod_ne_bot_right [ne_bot g] [nonempty α] : (f.coprod g).ne_bot :=
coprod_ne_bot_iff.2 (or.inr ⟨‹_›, ‹_›⟩)

lemma principal_coprod_principal (s : set α) (t : set β) :
  (𝓟 s).coprod (𝓟 t) = 𝓟 (sᶜ ×ˢ tᶜ)ᶜ :=
by rw [filter.coprod, comap_principal, comap_principal, sup_principal, set.prod_eq, compl_inter,
  preimage_compl, preimage_compl, compl_compl, compl_compl]

-- this inequality can be strict; see `map_const_principal_coprod_map_id_principal` and
-- `map_prod_map_const_id_principal_coprod_principal` below.
lemma map_prod_map_coprod_le {α₁ : Type u} {α₂ : Type v} {β₁ : Type w} {β₂ : Type x}
  {f₁ : filter α₁} {f₂ : filter α₂} {m₁ : α₁ → β₁} {m₂ : α₂ → β₂} :
  map (prod.map m₁ m₂) (f₁.coprod f₂) ≤ (map m₁ f₁).coprod (map m₂ f₂) :=
begin
  intros s,
  simp only [mem_map, mem_coprod_iff],
  rintro ⟨⟨u₁, hu₁, h₁⟩, u₂, hu₂, h₂⟩,
  refine ⟨⟨m₁ ⁻¹' u₁, hu₁, λ _ hx, h₁ _⟩, ⟨m₂ ⁻¹' u₂, hu₂, λ _ hx, h₂ _⟩⟩; convert hx
end

/-- Characterization of the coproduct of the `filter.map`s of two principal filters `𝓟 {a}` and
`𝓟 {i}`, the first under the constant function `λ a, b` and the second under the identity function.
Together with the next lemma, `map_prod_map_const_id_principal_coprod_principal`, this provides an
example showing that the inequality in the lemma `map_prod_map_coprod_le` can be strict. -/
lemma map_const_principal_coprod_map_id_principal {α β ι : Type*} (a : α) (b : β) (i : ι) :
  (map (λ _ : α, b) (𝓟 {a})).coprod (map id (𝓟 {i}))
  = 𝓟 (({b} : set β) ×ˢ (univ : set ι) ∪ (univ : set β) ×ˢ ({i} : set ι)) :=
by simp only [map_principal, filter.coprod, comap_principal, sup_principal, image_singleton,
  image_id, prod_univ, univ_prod]

/-- Characterization of the `filter.map` of the coproduct of two principal filters `𝓟 {a}` and
`𝓟 {i}`, under the `prod.map` of two functions, respectively the constant function `λ a, b` and the
identity function.  Together with the previous lemma,
`map_const_principal_coprod_map_id_principal`, this provides an example showing that the inequality
in the lemma `map_prod_map_coprod_le` can be strict. -/
lemma map_prod_map_const_id_principal_coprod_principal {α β ι : Type*} (a : α) (b : β) (i : ι) :
  map (prod.map (λ _ : α, b) id) ((𝓟 {a}).coprod (𝓟 {i}))
  = 𝓟 (({b} : set β) ×ˢ (univ : set ι)) :=
begin
  rw [principal_coprod_principal, map_principal],
  congr,
  ext ⟨b', i'⟩,
  split,
  { rintro ⟨⟨a'', i''⟩, h₁, h₂, h₃⟩,
    simp },
  { rintro ⟨h₁, h₂⟩,
    use (a, i'),
    simpa using h₁.symm }
end

lemma tendsto.prod_map_coprod {δ : Type*} {f : α → γ} {g : β → δ} {a : filter α} {b : filter β}
  {c : filter γ} {d : filter δ} (hf : tendsto f a c) (hg : tendsto g b d) :
  tendsto (prod.map f g) (a.coprod b) (c.coprod d) :=
map_prod_map_coprod_le.trans (coprod_mono hf hg)

end coprod

end filter

open_locale filter

lemma set.eq_on.eventually_eq {α β} {s : set α} {f g : α → β} (h : eq_on f g s) :
  f =ᶠ[𝓟 s] g :=
h

lemma set.eq_on.eventually_eq_of_mem {α β} {s : set α} {l : filter α} {f g : α → β}
  (h : eq_on f g s) (hl : s ∈ l) :
  f =ᶠ[l] g :=
h.eventually_eq.filter_mono $ filter.le_principal_iff.2 hl

lemma has_subset.subset.eventually_le {α} {l : filter α} {s t : set α} (h : s ⊆ t) : s ≤ᶠ[l] t :=
filter.eventually_of_forall h

lemma set.maps_to.tendsto {α β} {s : set α} {t : set β} {f : α → β} (h : maps_to f s t) :
  filter.tendsto f (𝓟 s) (𝓟 t) :=
filter.tendsto_principal_principal.2 h<|MERGE_RESOLUTION|>--- conflicted
+++ resolved
@@ -1441,43 +1441,18 @@
 h.inter h'.compl
 
 lemma eventually_le.mul_le_mul [ordered_semiring β] {l : filter α} {f₁ f₂ g₁ g₂ : α → β}
-<<<<<<< HEAD
-  (hf : f₁ ≤ᶠ[l] f₂) (hg : g₁ ≤ᶠ[l] g₂) (hg' : 0 ≤ᶠ[l] g₁) (hf' : 0 ≤ᶠ[l] f₂) :
-  f₁ * g₁ ≤ᶠ[l] f₂ * g₂ :=
-begin
-  filter_upwards [hf, hg, hf', hg'] with x hfle hgle hfzero hgzero,
-  exact mul_le_mul hfle hgle hgzero hfzero,
-end
-=======
   (hf : f₁ ≤ᶠ[l] f₂) (hg : g₁ ≤ᶠ[l] g₂) (hg₀ : 0 ≤ᶠ[l] g₁) (hf₀ : 0 ≤ᶠ[l] f₂) :
   f₁ * g₁ ≤ᶠ[l] f₂ * g₂ :=
 by filter_upwards [hf, hg, hg₀, hf₀] with x using mul_le_mul
->>>>>>> 416edbd3
 
 lemma eventually_le.mul_nonneg [ordered_semiring β] {l : filter α} {f g : α → β}
   (hf : 0 ≤ᶠ[l] f) (hg : 0 ≤ᶠ[l] g) :
   0 ≤ᶠ[l] f * g :=
-<<<<<<< HEAD
-begin
-  rw ← zero_mul (0 : α → β),
-  exact eventually_le.mul_le_mul hf hg (eventually_le.refl _ _) hf,
-end
-
-lemma eventually_le_iff_sub_nonneg [ordered_ring β] {l : filter α} {f g : α → β} :
-  f ≤ᶠ[l] g ↔ 0 ≤ᶠ[l] g - f :=
-begin
-  refine ⟨λ h, _, λ h, _⟩;
-  filter_upwards [h] with x hx,
-  { exact sub_nonneg_of_le hx },
-  { exact sub_nonneg.1 hx }
-end
-=======
 by filter_upwards [hf, hg] with x using mul_nonneg
 
 lemma eventually_sub_nonneg [ordered_ring β] {l : filter α} {f g : α → β} :
   0 ≤ᶠ[l] g - f ↔ f ≤ᶠ[l] g :=
 eventually_congr $ eventually_of_forall $ λ x, sub_nonneg
->>>>>>> 416edbd3
 
 lemma join_le {f : filter (filter α)} {l : filter α} (h : ∀ᶠ m in f, m ≤ l) : join f ≤ l :=
 λ s hs, h.mono $ λ m hm, hm hs
