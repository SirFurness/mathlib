/-
Copyright (c) 2021 Eric Rodriguez. All rights reserved.
Released under Apache 2.0 license as described in the file LICENSE.
Authors: Eric Rodriguez
-/

import ring_theory.polynomial.cyclotomic.basic
import tactic.by_contra
import topology.algebra.polynomial
import number_theory.padics.padic_val
import analysis.complex.arg

/-!
# Evaluating cyclotomic polynomials
This file states some results about evaluating cyclotomic polynomials in various different ways.
## Main definitions
* `polynomial.eval(₂)_one_cyclotomic_prime(_pow)`: `eval 1 (cyclotomic p^k R) = p`.
* `polynomial.eval_one_cyclotomic_not_prime_pow`: Otherwise, `eval 1 (cyclotomic n R) = 1`.
* `polynomial.cyclotomic_pos` : `∀ x, 0 < eval x (cyclotomic n R)` if `2 < n`.
-/

namespace polynomial

open finset nat
open_locale big_operators

@[simp] lemma eval_one_cyclotomic_prime {R : Type*} [comm_ring R] {p : ℕ} [hn : fact p.prime] :
  eval 1 (cyclotomic p R) = p :=
by simp only [cyclotomic_eq_geom_sum hn.out, geom_sum_def, eval_X, one_pow, sum_const, eval_pow,
              eval_finset_sum, card_range, smul_one_eq_coe]

@[simp] lemma eval₂_one_cyclotomic_prime {R S : Type*} [comm_ring R] [semiring S] (f : R →+* S)
  {p : ℕ} [fact p.prime] : eval₂ f 1 (cyclotomic p R) = p :=
by simp

@[simp] lemma eval_one_cyclotomic_prime_pow {R : Type*} [comm_ring R] {p : ℕ} (k : ℕ)
  [hn : fact p.prime] : eval 1 (cyclotomic (p ^ (k + 1)) R) = p :=
by simp only [cyclotomic_prime_pow_eq_geom_sum hn.out, geom_sum_def, eval_X, one_pow, sum_const,
              eval_pow, eval_finset_sum, card_range, smul_one_eq_coe]

@[simp] lemma eval₂_one_cyclotomic_prime_pow {R S : Type*} [comm_ring R] [semiring S] (f : R →+* S)
  {p : ℕ} (k : ℕ) [fact p.prime] : eval₂ f 1 (cyclotomic (p ^ (k + 1)) R) = p :=
by simp

private lemma cyclotomic_neg_one_pos {n : ℕ} (hn : 2 < n) {R} [linear_ordered_comm_ring R] :
  0 < eval (-1 : R) (cyclotomic n R) :=
begin
  haveI := ne_zero.of_gt hn,
  rw [←map_cyclotomic_int, ←int.cast_one, ←int.cast_neg, eval_int_cast_map,
      int.coe_cast_ring_hom, int.cast_pos],
  suffices : 0 < eval ↑(-1 : ℤ) (cyclotomic n ℝ),
  { rw [←map_cyclotomic_int n ℝ, eval_int_cast_map, int.coe_cast_ring_hom] at this,
    exact_mod_cast this },
  simp only [int.cast_one, int.cast_neg],
  have h0 := cyclotomic_coeff_zero ℝ hn.le,
  rw coeff_zero_eq_eval_zero at h0,
  by_contra' hx,
  have := intermediate_value_univ (-1) 0 (cyclotomic n ℝ).continuous,
  obtain ⟨y, hy : is_root _ y⟩ := this (show (0 : ℝ) ∈ set.Icc _ _, by simpa [h0] using hx),
  rw is_root_cyclotomic_iff at hy,
  rw hy.eq_order_of at hn,
  exact hn.not_le linear_ordered_ring.order_of_le_two,
end

lemma cyclotomic_pos {n : ℕ} (hn : 2 < n) {R} [linear_ordered_comm_ring R] (x : R) :
  0 < eval x (cyclotomic n R) :=
begin
  induction n using nat.strong_induction_on with n ih,
  have hn'  : 0 < n := pos_of_gt hn,
  have hn'' : 1 < n := one_lt_two.trans hn,
  dsimp at ih,
  have := prod_cyclotomic_eq_geom_sum hn' R,
  apply_fun eval x at this,
  rw [divisors_eq_proper_divisors_insert_self_of_pos hn', insert_sdiff_of_not_mem,
      prod_insert, eval_mul, eval_geom_sum] at this,
  rotate,
  { simp only [lt_self_iff_false, mem_sdiff, not_false_iff, mem_proper_divisors, and_false,
      false_and]},
  { simpa only [mem_singleton] using hn''.ne' },
  rcases lt_trichotomy 0 (geom_sum x n) with h | h | h,
  { apply pos_of_mul_pos_right,
    { rwa this },
    rw eval_prod,
    refine prod_nonneg (λ i hi, _),
    simp only [mem_sdiff, mem_proper_divisors, mem_singleton] at hi,
    rw geom_sum_pos_iff hn'' at h,
    cases h with hk hx,
    { refine (ih _ hi.1.2 (nat.two_lt_of_ne _ hi.2 _)).le; rintro rfl,
      { exact hn'.ne' (zero_dvd_iff.mp hi.1.1) },
      { exact even_iff_not_odd.mp (even_iff_two_dvd.mpr hi.1.1) hk } },
    { rcases eq_or_ne i 2 with rfl | hk,
      { simpa only [eval_X, eval_one, cyclotomic_two, eval_add] using hx.le },
      refine (ih _ hi.1.2 (nat.two_lt_of_ne _ hi.2 hk)).le,
      rintro rfl,
      exact (hn'.ne' $ zero_dvd_iff.mp hi.1.1) } },
  { rw [eq_comm, geom_sum_eq_zero_iff_neg_one hn''] at h,
    exact h.1.symm ▸ cyclotomic_neg_one_pos hn },
  { apply pos_of_mul_neg_left,
    { rwa this },
    rw [geom_sum_neg_iff hn''] at h,
    have h2 : {2} ⊆ n.proper_divisors \ {1},
    { rw [singleton_subset_iff, mem_sdiff, mem_proper_divisors, not_mem_singleton],
      exact ⟨⟨even_iff_two_dvd.mp h.1, hn⟩, (nat.one_lt_bit0 one_ne_zero).ne'⟩ },
    rw [eval_prod, ←prod_sdiff h2, prod_singleton]; try { apply_instance },
    apply mul_nonpos_of_nonneg_of_nonpos,
    { refine prod_nonneg (λ i hi, le_of_lt _),
      simp only [mem_sdiff, mem_proper_divisors, mem_singleton] at hi,
      refine ih _ hi.1.1.2 (nat.two_lt_of_ne _ hi.1.2 hi.2),
      rintro rfl,
      rw zero_dvd_iff at hi,
      exact hn'.ne' hi.1.1.1 },
    { simpa only [eval_X, eval_one, cyclotomic_two, eval_add] using h.right.le } }
end

lemma cyclotomic_pos_and_nonneg (n : ℕ) {R} [linear_ordered_comm_ring R] (x : R) :
  (1 < x → 0 < eval x (cyclotomic n R)) ∧ (1 ≤ x → 0 ≤ eval x (cyclotomic n R)) :=
begin
  rcases n with _ | _ | _ | n;
  simp only [cyclotomic_zero, cyclotomic_one, cyclotomic_two, succ_eq_add_one,
    eval_X, eval_one, eval_add, eval_sub, sub_nonneg, sub_pos,
    zero_lt_one, zero_le_one, implies_true_iff, imp_self, and_self],
  { split; intro; linarith, },
  { have : 2 < n + 3 := dec_trivial,
    split; intro; [skip, apply le_of_lt]; apply cyclotomic_pos this, },
end

/-- Cyclotomic polynomials are always positive on inputs larger than one.
Similar to `cyclotomic_pos` but with the condition on the input rather than index of the
cyclotomic polynomial. -/
lemma cyclotomic_pos' (n : ℕ) {R} [linear_ordered_comm_ring R] {x : R} (hx : 1 < x) :
  0 < eval x (cyclotomic n R) :=
(cyclotomic_pos_and_nonneg n x).1 hx

/-- Cyclotomic polynomials are always nonnegative on inputs one or more. -/
lemma cyclotomic_nonneg (n : ℕ) {R} [linear_ordered_comm_ring R] {x : R} (hx : 1 ≤ x) :
  0 ≤ eval x (cyclotomic n R) :=
(cyclotomic_pos_and_nonneg n x).2 hx

lemma eval_one_cyclotomic_not_prime_pow {R : Type*} [comm_ring R] {n : ℕ}
  (h : ∀ {p : ℕ}, p.prime → ∀ k : ℕ, p ^ k ≠ n) : eval 1 (cyclotomic n R) = 1 :=
begin
  rcases n.eq_zero_or_pos with rfl | hn',
  { simp },
  have hn : 1 < n := one_lt_iff_ne_zero_and_ne_one.mpr ⟨hn'.ne', (h nat.prime_two 0).symm⟩,
  suffices : eval 1 (cyclotomic n ℤ) = 1 ∨ eval 1 (cyclotomic n ℤ) = -1,
  { cases this with h h,
    { have := eval_int_cast_map (int.cast_ring_hom R) (cyclotomic n ℤ) 1,
      simpa only [map_cyclotomic, int.cast_one, h, ring_hom.eq_int_cast] using this },
    { exfalso,
      linarith [cyclotomic_nonneg n (le_refl (1 : ℤ))] }, },
  rw [←int.nat_abs_eq_nat_abs_iff, int.nat_abs_one, nat.eq_one_iff_not_exists_prime_dvd],
  intros p hp hpe,
  haveI := fact.mk hp,

  have hpn : p ∣ n,
  { apply hpe.trans,
    nth_rewrite 1 ←int.nat_abs_of_nat n,
    rw [int.nat_abs_dvd_iff_dvd, ←int.nat_cast_eq_coe_nat,
        ←one_geom_sum, ←eval_geom_sum, ←prod_cyclotomic_eq_geom_sum hn'],
    apply eval_dvd,
    apply finset.dvd_prod_of_mem,
    simpa using and.intro hn'.ne' hn.ne' },

  have := prod_cyclotomic_eq_geom_sum hn' ℤ,
  apply_fun eval 1 at this,
  rw [eval_geom_sum, one_geom_sum, eval_prod, eq_comm,
      ←finset.prod_sdiff $ range_pow_padic_val_nat_subset_divisors' p, finset.prod_image] at this,
  simp_rw [eval_one_cyclotomic_prime_pow, finset.prod_const, finset.card_range, mul_comm] at this,
  rw [←finset.prod_sdiff $ show {n} ⊆ _, from _] at this,
  any_goals {apply_instance},
  swap,
  { simp only [not_exists, true_and, exists_prop, dvd_rfl, finset.mem_image, finset.mem_range,
    finset.mem_singleton, finset.singleton_subset_iff, finset.mem_sdiff, nat.mem_divisors, not_and],
    exact ⟨⟨hn'.ne', hn.ne'⟩, λ t _, h hp _⟩ },
  rw [←int.nat_abs_of_nat p, int.nat_abs_dvd_iff_dvd] at hpe,
  obtain ⟨t, ht⟩ := hpe,
  rw [finset.prod_singleton, ht, mul_left_comm, mul_comm, ←mul_assoc, mul_assoc] at this,
  simp only [int.nat_cast_eq_coe_nat] at *,
  have : (p ^ (padic_val_nat p n) * p : ℤ) ∣ n := ⟨_, this⟩,
  simp only [←pow_succ', ←int.nat_abs_dvd_iff_dvd, int.nat_abs_of_nat, int.nat_abs_pow] at this,
  exact pow_succ_padic_val_nat_not_dvd hn' this,
  { rintro x - y - hxy,
    apply nat.succ_injective,
    exact nat.pow_right_injective hp.two_le hxy }
end

<<<<<<< HEAD
lemma sub_one_lt_nat_abs_cyclotomic_eval (n : ℕ) (q : ℕ) (hn' : 1 < n) (hq' : q ≠ 1) :
  q - 1 < ((cyclotomic n ℤ).eval ↑q).nat_abs :=
begin
  have : _ ∨ 2 ≤ q := (iff_iff_not_or_and_or_not.mp nat.one_lt_iff_ne_zero_and_ne_one).2.symm,
  simp only [not_and_distrib, ne.def, not_not] at this,
  rcases this with (rfl | rfl) | hq,
  { rw [zero_tsub, int.coe_nat_zero, ←coeff_zero_eq_eval_zero, cyclotomic_coeff_zero _ hn'],
    norm_num },
  { exact (hq' rfl).elim },
  rw [←@nat.cast_lt nnreal],
  suffices : ↑(q - 1) < ∥(cyclotomic n ℂ).eval ↑q∥₊,
  { calc ↑(q - 1) < ∥(cyclotomic n ℂ).eval ↑q∥₊ : this
              ... = (int.nat_abs ((cyclotomic n ℤ).eval ↑q) : nnreal) :
                    by rw [←map_cyclotomic_int, eval_map, eval₂_at_nat_cast, ring_hom.eq_int_cast,
                           int.nat_cast_eq_coe_nat, nnreal.coe_nat_abs, complex.nnnorm_int] },
  have hn : 0 < n := pos_of_gt hn',
  let ζ := complex.exp (2 * ↑real.pi * complex.I / ↑n),
  have hζ : is_primitive_root ζ n := complex.is_primitive_root_exp n hn.ne',
  have norm_ζ : ∥ζ∥ = 1 := hζ.nnnorm_eq_one hn.ne',
  simp only [cyclotomic_eq_prod_X_sub_primitive_roots hζ, eval_prod, nnnorm_prod, eval_C, eval_X,
             ring_hom.eq_int_cast, eval_sub],
  rw [←finset.prod_sdiff (finset.singleton_subset_iff.mpr $ (mem_primitive_roots hn).mpr hζ),
      finset.prod_singleton, ←one_mul (↑(q - 1) : nnreal)],
  have aux : 1 ≤ ∏ (x : ℂ) in primitive_roots n ℂ \ {ζ}, ∥↑q - x∥₊,
  { refine finset.one_le_prod' (λ x hx, _),
    rw ← nnreal.coe_le_coe,
    refine le_trans _ (norm_sub_norm_le _ _),
    simp only [finset.mem_sdiff, mem_primitive_roots hn] at hx,
    simp only [nonneg.coe_one, complex.norm_nat, hx.1.nnnorm_eq_one hn.ne', le_sub_iff_add_le],
    exact_mod_cast hq },
  refine mul_lt_mul' aux _ zero_le' (lt_of_lt_of_le zero_lt_one aux),
  rw [← nnreal.coe_lt_coe, coe_nnnorm, nnreal.coe_nat_cast, complex.norm_eq_abs],
  refine lt_of_lt_of_le _ (complex.re_le_abs _),
  rw [nat.cast_sub (one_le_two.trans hq), nat.cast_one, complex.sub_re, complex.nat_cast_re,
      sub_lt_sub_iff_left],
  rw [complex.norm_eq_abs, complex.abs,
      real.sqrt_eq_iff_sq_eq (complex.norm_sq_nonneg _) zero_le_one,
      one_pow, complex.norm_sq_apply] at norm_ζ,
  rcases lt_trichotomy ζ.re 1 with (H|H|H),
  { exact H },
  { simp only [H, mul_one, self_eq_add_right, or_self, mul_eq_zero] at norm_ζ,
    have : ζ = 1, { ext, assumption' },
    rw this at hζ,
    exact (hζ.pow_ne_one_of_pos_of_lt zero_lt_one hn' $ by rw pow_one).elim },
  { refine (ne_of_lt _ norm_ζ).elim,
    nlinarith }
end

=======
lemma sub_one_pow_totient_lt_cyclotomic_eval {n : ℕ} {q : ℝ} (hn' : 2 ≤ n) (hq' : 1 < q) :
  (q - 1) ^ totient n < (cyclotomic n ℝ).eval q :=
begin
  have hn : 0 < n := pos_of_gt hn',
  have hq := zero_lt_one.trans hq',
  have hfor : ∀ ζ' ∈ primitive_roots n ℂ, q - 1 ≤ ∥↑q - ζ'∥,
  { intros ζ' hζ',
    rw mem_primitive_roots hn at hζ',
    convert norm_sub_norm_le (↑q) ζ',
    { rw [complex.norm_real, real.norm_of_nonneg hq.le], },
    { rw [hζ'.norm'_eq_one hn.ne'] } },
  let ζ := complex.exp (2 * ↑real.pi * complex.I / ↑n),
  have hζ : is_primitive_root ζ n := complex.is_primitive_root_exp n hn.ne',
  have hex : ∃ ζ' ∈ primitive_roots n ℂ, q - 1 < ∥↑q - ζ'∥,
  { refine ⟨ζ, (mem_primitive_roots hn).mpr hζ, _⟩,
    suffices : ¬ same_ray ℝ (q : ℂ) ζ,
    { convert lt_norm_sub_of_not_same_ray this;
      simp [real.norm_of_nonneg hq.le, hζ.norm'_eq_one hn.ne'] },
    rw complex.same_ray_iff,
    push_neg,
    refine ⟨by exact_mod_cast hq.ne', hζ.ne_zero hn.ne', _⟩,
    rw [complex.arg_of_real_of_nonneg hq.le, ne.def, eq_comm, hζ.arg_eq_zero_iff hn.ne'],
    clear_value ζ,
    rintro rfl,
    linarith [hζ.unique is_primitive_root.one] },
  have : ¬eval ↑q (cyclotomic n ℂ) = 0,
  { erw cyclotomic.eval_apply q n (algebra_map ℝ ℂ),
    simpa using (cyclotomic_pos' n hq').ne' },
  suffices : (units.mk0 (real.to_nnreal (q - 1)) (by simp [hq'])) ^ totient n
              < units.mk0 (∥(cyclotomic n ℂ).eval q∥₊) (by simp [this]),
  { simp only [←units.coe_lt_coe, units.coe_pow, units.coe_mk0, ← nnreal.coe_lt_coe, hq'.le,
               real.to_nnreal_lt_to_nnreal_iff_of_nonneg, coe_nnnorm, complex.norm_eq_abs,
               nnreal.coe_pow, real.coe_to_nnreal', max_eq_left, sub_nonneg] at this,
    convert this,
    erw [(cyclotomic.eval_apply q n (algebra_map ℝ ℂ)), eq_comm],
    simp [cyclotomic_nonneg n hq'.le], },
  simp only [cyclotomic_eq_prod_X_sub_primitive_roots hζ, eval_prod, eval_C,
             eval_X, eval_sub, nnnorm_prod, units.mk0_prod],
  convert prod_lt_prod' _ _,
  swap, { exact λ _, units.mk0 (real.to_nnreal (q - 1)) (by simp [hq']) },
  { simp [complex.card_primitive_roots] },
  { simp only [subtype.coe_mk, mem_attach, forall_true_left, subtype.forall, ←units.coe_le_coe,
      ← nnreal.coe_le_coe, complex.abs_nonneg, hq'.le, units.coe_mk0, real.coe_to_nnreal',
      coe_nnnorm, complex.norm_eq_abs, max_le_iff, tsub_le_iff_right],
    intros x hx,
    simpa using hfor x hx, },
  { simp only [subtype.coe_mk, mem_attach, exists_true_left, subtype.exists,
      ← nnreal.coe_lt_coe, ← units.coe_lt_coe, units.coe_mk0 _, coe_nnnorm],
    simpa [hq'.le] using hex, },
end

lemma cyclotomic_eval_lt_sub_one_pow_totient {n : ℕ} {q : ℝ} (hn' : 3 ≤ n) (hq' : 1 < q) :
  (cyclotomic n ℝ).eval q < (q + 1) ^ totient n :=
begin
  have hn : 0 < n := pos_of_gt hn',
  have hq := zero_lt_one.trans hq',
  have hfor : ∀ ζ' ∈ primitive_roots n ℂ, ∥↑q - ζ'∥ ≤ q + 1,
  { intros ζ' hζ',
    rw mem_primitive_roots hn at hζ',
    convert norm_sub_le (↑q) ζ',
    { rw [complex.norm_real, real.norm_of_nonneg (zero_le_one.trans_lt hq').le], },
    { rw [hζ'.norm'_eq_one hn.ne'] }, },
  let ζ := complex.exp (2 * ↑real.pi * complex.I / ↑n),
  have hζ : is_primitive_root ζ n := complex.is_primitive_root_exp n hn.ne',
  have hex : ∃ ζ' ∈ primitive_roots n ℂ, ∥↑q - ζ'∥ < q + 1,
  { refine ⟨ζ, (mem_primitive_roots hn).mpr hζ, _⟩,
    suffices : ¬ same_ray ℝ (q : ℂ) (-ζ),
    { convert norm_add_lt_of_not_same_ray this;
      simp [real.norm_of_nonneg hq.le, hζ.norm'_eq_one hn.ne', -complex.norm_eq_abs] },
    rw complex.same_ray_iff,
    push_neg,
    refine ⟨by exact_mod_cast hq.ne', neg_ne_zero.mpr $ hζ.ne_zero hn.ne', _⟩,
    rw [complex.arg_of_real_of_nonneg hq.le, ne.def, eq_comm],
    intro h,
    rw [complex.arg_eq_zero_iff, complex.neg_re, neg_nonneg, complex.neg_im, neg_eq_zero] at h,
    have hζ₀ : ζ ≠ 0,
    { clear_value ζ,
      rintro rfl,
      exact hn.ne' (hζ.unique is_primitive_root.zero) },
    have : ζ.re < 0 ∧ ζ.im = 0 := ⟨h.1.lt_of_ne _, h.2⟩,
    rw [←complex.arg_eq_pi_iff, hζ.arg_eq_pi_iff hn.ne'] at this,
    rw this at hζ,
    linarith [hζ.unique $ is_primitive_root.neg_one 0 two_ne_zero.symm],
    { contrapose! hζ₀,
      ext; simp [hζ₀, h.2] } },
  have : ¬eval ↑q (cyclotomic n ℂ) = 0,
  { erw cyclotomic.eval_apply q n (algebra_map ℝ ℂ),
    simp only [complex.coe_algebra_map, complex.of_real_eq_zero],
    exact (cyclotomic_pos' n hq').ne.symm, },
  suffices : units.mk0 (∥(cyclotomic n ℂ).eval q∥₊) (by simp [this])
           < (units.mk0 (real.to_nnreal (q + 1)) (by simp; linarith)) ^ totient n,
  { simp only [←units.coe_lt_coe, units.coe_pow, units.coe_mk0, ← nnreal.coe_lt_coe, hq'.le,
               real.to_nnreal_lt_to_nnreal_iff_of_nonneg, coe_nnnorm, complex.norm_eq_abs,
               nnreal.coe_pow, real.coe_to_nnreal', max_eq_left, sub_nonneg] at this,
    convert this,
    { erw [(cyclotomic.eval_apply q n (algebra_map ℝ ℂ)), eq_comm],
      simp [cyclotomic_nonneg n hq'.le] },
    rw [eq_comm, max_eq_left_iff],
    linarith },
  simp only [cyclotomic_eq_prod_X_sub_primitive_roots hζ, eval_prod, eval_C,
             eval_X, eval_sub, nnnorm_prod, units.mk0_prod],
  convert prod_lt_prod' _ _,
  swap, { exact λ _, units.mk0 (real.to_nnreal (q + 1)) (by simp; linarith only [hq']) },
  { simp [complex.card_primitive_roots], },
  { simp only [subtype.coe_mk, mem_attach, forall_true_left, subtype.forall, ←units.coe_le_coe,
      ← nnreal.coe_le_coe, complex.abs_nonneg, hq'.le, units.coe_mk0, real.coe_to_nnreal,
      coe_nnnorm, complex.norm_eq_abs, max_le_iff],
    intros x hx,
    have : complex.abs _ ≤ _ := hfor x hx,
    simp [this], },
  { simp only [subtype.coe_mk, mem_attach, exists_true_left, subtype.exists,
      ← nnreal.coe_lt_coe, ← units.coe_lt_coe, units.coe_mk0 _, coe_nnnorm],
    obtain ⟨ζ, hζ, hhζ : complex.abs _ < _⟩ := hex,
    exact ⟨ζ, hζ, by simp [hhζ]⟩ },
end

lemma sub_one_lt_nat_abs_cyclotomic_eval {n : ℕ} {q : ℕ} (hn' : 1 < n) (hq' : q ≠ 1) :
  q - 1 < ((cyclotomic n ℤ).eval ↑q).nat_abs :=
begin
  rcases q with _ | _ | q,
  iterate 2
  { rw [pos_iff_ne_zero, ne.def, int.nat_abs_eq_zero],
    intro h,
    have := degree_eq_one_of_irreducible_of_root (cyclotomic.irreducible (pos_of_gt hn')) h,
    rw [degree_cyclotomic, with_top.coe_eq_one, totient_eq_one_iff] at this,
    rcases this with rfl|rfl; simpa using h },
  suffices : (q.succ : ℝ) < (eval (↑q + 1 + 1) (cyclotomic n ℤ)).nat_abs,
  { exact_mod_cast this },
  calc _ ≤ ((q + 2 - 1) ^ n.totient : ℝ) : _
    ...  < _ : _,
  { norm_num,
    convert pow_mono (by simp : 1 ≤ (q : ℝ) + 1) (totient_pos (pos_of_gt hn') : 1 ≤ n.totient),
    { simp },
    { ring }, },
  convert sub_one_pow_totient_lt_cyclotomic_eval (show 2 ≤ n, by linarith)
                          (show (1 : ℝ) < q + 2, by {norm_cast, linarith}),
  norm_cast,
  erw cyclotomic.eval_apply (q + 2 : ℤ) n (algebra_map ℤ ℝ),
  simp only [int.coe_nat_succ, ring_hom.eq_int_cast],
  norm_cast,
  rw [int.coe_nat_abs_eq_normalize, int.normalize_of_nonneg],
  simp only [int.coe_nat_succ],
  exact cyclotomic_nonneg n (by linarith),
end
>>>>>>> 8a32fdfd

end polynomial<|MERGE_RESOLUTION|>--- conflicted
+++ resolved
@@ -184,56 +184,6 @@
     exact nat.pow_right_injective hp.two_le hxy }
 end
 
-<<<<<<< HEAD
-lemma sub_one_lt_nat_abs_cyclotomic_eval (n : ℕ) (q : ℕ) (hn' : 1 < n) (hq' : q ≠ 1) :
-  q - 1 < ((cyclotomic n ℤ).eval ↑q).nat_abs :=
-begin
-  have : _ ∨ 2 ≤ q := (iff_iff_not_or_and_or_not.mp nat.one_lt_iff_ne_zero_and_ne_one).2.symm,
-  simp only [not_and_distrib, ne.def, not_not] at this,
-  rcases this with (rfl | rfl) | hq,
-  { rw [zero_tsub, int.coe_nat_zero, ←coeff_zero_eq_eval_zero, cyclotomic_coeff_zero _ hn'],
-    norm_num },
-  { exact (hq' rfl).elim },
-  rw [←@nat.cast_lt nnreal],
-  suffices : ↑(q - 1) < ∥(cyclotomic n ℂ).eval ↑q∥₊,
-  { calc ↑(q - 1) < ∥(cyclotomic n ℂ).eval ↑q∥₊ : this
-              ... = (int.nat_abs ((cyclotomic n ℤ).eval ↑q) : nnreal) :
-                    by rw [←map_cyclotomic_int, eval_map, eval₂_at_nat_cast, ring_hom.eq_int_cast,
-                           int.nat_cast_eq_coe_nat, nnreal.coe_nat_abs, complex.nnnorm_int] },
-  have hn : 0 < n := pos_of_gt hn',
-  let ζ := complex.exp (2 * ↑real.pi * complex.I / ↑n),
-  have hζ : is_primitive_root ζ n := complex.is_primitive_root_exp n hn.ne',
-  have norm_ζ : ∥ζ∥ = 1 := hζ.nnnorm_eq_one hn.ne',
-  simp only [cyclotomic_eq_prod_X_sub_primitive_roots hζ, eval_prod, nnnorm_prod, eval_C, eval_X,
-             ring_hom.eq_int_cast, eval_sub],
-  rw [←finset.prod_sdiff (finset.singleton_subset_iff.mpr $ (mem_primitive_roots hn).mpr hζ),
-      finset.prod_singleton, ←one_mul (↑(q - 1) : nnreal)],
-  have aux : 1 ≤ ∏ (x : ℂ) in primitive_roots n ℂ \ {ζ}, ∥↑q - x∥₊,
-  { refine finset.one_le_prod' (λ x hx, _),
-    rw ← nnreal.coe_le_coe,
-    refine le_trans _ (norm_sub_norm_le _ _),
-    simp only [finset.mem_sdiff, mem_primitive_roots hn] at hx,
-    simp only [nonneg.coe_one, complex.norm_nat, hx.1.nnnorm_eq_one hn.ne', le_sub_iff_add_le],
-    exact_mod_cast hq },
-  refine mul_lt_mul' aux _ zero_le' (lt_of_lt_of_le zero_lt_one aux),
-  rw [← nnreal.coe_lt_coe, coe_nnnorm, nnreal.coe_nat_cast, complex.norm_eq_abs],
-  refine lt_of_lt_of_le _ (complex.re_le_abs _),
-  rw [nat.cast_sub (one_le_two.trans hq), nat.cast_one, complex.sub_re, complex.nat_cast_re,
-      sub_lt_sub_iff_left],
-  rw [complex.norm_eq_abs, complex.abs,
-      real.sqrt_eq_iff_sq_eq (complex.norm_sq_nonneg _) zero_le_one,
-      one_pow, complex.norm_sq_apply] at norm_ζ,
-  rcases lt_trichotomy ζ.re 1 with (H|H|H),
-  { exact H },
-  { simp only [H, mul_one, self_eq_add_right, or_self, mul_eq_zero] at norm_ζ,
-    have : ζ = 1, { ext, assumption' },
-    rw this at hζ,
-    exact (hζ.pow_ne_one_of_pos_of_lt zero_lt_one hn' $ by rw pow_one).elim },
-  { refine (ne_of_lt _ norm_ζ).elim,
-    nlinarith }
-end
-
-=======
 lemma sub_one_pow_totient_lt_cyclotomic_eval {n : ℕ} {q : ℝ} (hn' : 2 ≤ n) (hq' : 1 < q) :
   (q - 1) ^ totient n < (cyclotomic n ℝ).eval q :=
 begin
@@ -378,6 +328,5 @@
   simp only [int.coe_nat_succ],
   exact cyclotomic_nonneg n (by linarith),
 end
->>>>>>> 8a32fdfd
 
 end polynomial