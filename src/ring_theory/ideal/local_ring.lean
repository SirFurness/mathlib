--- conflicted
+++ resolved
@@ -37,7 +37,11 @@
 class local_ring (R : Type u) [semiring R] extends nontrivial R : Prop :=
 (nonunits_add : ∀ {a b : R}, a ∈ nonunits R → b ∈ nonunits R → a + b ∈ nonunits R)
 
-<<<<<<< HEAD
+section comm_semiring
+variables [comm_semiring R]
+
+namespace local_ring
+
 lemma of_is_unit_or_is_unit_of_is_unit_add [nontrivial R]
   (h : ∀ a b : R, is_unit (a + b) → is_unit a ∨ is_unit b) : local_ring R :=
 ⟨λ a b ha hb H, not_or ha hb (h a b H)⟩
@@ -52,17 +56,6 @@
   case inl : hu { exact or.inl (is_unit_of_mul_is_unit_right hu) },
   case inr : hu { exact or.inr (is_unit_of_mul_is_unit_right hu) }
 end
-
-lemma of_nonunits_ideal (hnze : (0:R) ≠ 1) (h : ∀ x y ∈ nonunits R, x + y ∈ nonunits R) :
-  local_ring R :=
-{ exists_pair_ne := ⟨0, 1, hnze⟩,
-  nonunits_add := λ x y hx hy, h x hx y hy }
-=======
-section comm_semiring
-variables [comm_semiring R]
->>>>>>> 8f2561d4
-
-namespace local_ring
 
 lemma of_nonunits_ideal (hnze : (0:R) ≠ 1) (h : ∀ x y ∈ nonunits R, x + y ∈ nonunits R) :
   local_ring R :=
@@ -92,16 +85,12 @@
     exact hPnot_top (hM.1.2 P (bot_lt_iff_ne_bot.2 hPnonzero)) },
 end
 
-<<<<<<< HEAD
 variables [local_ring R]
 
 lemma is_unit_or_is_unit_of_is_unit_add (a b : R) (h : is_unit (a + b)) : is_unit a ∨ is_unit b :=
 or_iff_not_and_not.2 $ λ H, nonunits_add H.1 H.2 h
 
 variables (R)
-=======
-variables (R) [local_ring R]
->>>>>>> 8f2561d4
 
 /-- The ideal of elements that are not units. -/
 def maximal_ideal : ideal R :=
@@ -150,7 +139,6 @@
 
 lemma of_is_unit_or_is_unit_one_sub_self [nontrivial R]
   (h : ∀ a : R, is_unit a ∨ is_unit (1 - a)) : local_ring R :=
-<<<<<<< HEAD
 of_is_unit_or_is_unit_of_add_one $ λ a b hab, add_sub_cancel' a b ▸ hab.symm ▸ h a
 
 variables [local_ring R]
@@ -166,39 +154,6 @@
   is_unit (1 - a) :=
 or_iff_not_imp_left.1 (is_unit_or_is_unit_one_sub_self a) h
 
-=======
-local_ring.mk
-begin
-  intros x y hx hy,
-  rintros ⟨u, hu⟩,
-  apply hy,
-  suffices : is_unit ((↑u⁻¹ : R) * y),
-  { rcases this with ⟨s, hs⟩,
-    use u * s,
-    convert congr_arg (λ z, (u : R) * z) hs,
-    rw ← mul_assoc, simp },
-  rw show (↑u⁻¹ * y) = (1 - ↑u⁻¹ * x),
-  { rw eq_sub_iff_add_eq,
-    replace hu := congr_arg (λ z, (↑u⁻¹ : R) * z) hu.symm,
-    simpa [mul_add, add_comm] using hu },
-  apply or_iff_not_imp_left.1 (h _),
-  exact mul_mem_nonunits_right hx
-end
-
-variables [local_ring R]
-
-lemma is_unit_or_is_unit_one_sub_self (a : R) : is_unit a ∨ is_unit (1 - a) :=
-or_iff_not_and_not.2 $ λ h, nonunits_add h.1 h.2 $ (add_sub_cancel'_right a 1).symm ▸ is_unit_one
-
-lemma is_unit_of_mem_nonunits_one_sub_self (a : R) (h : 1 - a ∈ nonunits R) :
-  is_unit a :=
-or_iff_not_imp_right.1 (is_unit_or_is_unit_one_sub_self a) h
-
-lemma is_unit_one_sub_self_of_mem_nonunits (a : R) (h : a ∈ nonunits R) :
-  is_unit (1 - a) :=
-or_iff_not_imp_left.1 (is_unit_or_is_unit_one_sub_self a) h
-
->>>>>>> 8f2561d4
 lemma of_surjective [comm_ring S] [nontrivial S] (f : R →+* S) (hf : function.surjective f) :
   local_ring S :=
 of_is_unit_or_is_unit_one_sub_self
