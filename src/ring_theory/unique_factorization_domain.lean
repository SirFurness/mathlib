/-
Copyright (c) 2018 Johannes Hölzl. All rights reserved.
Released under Apache 2.0 license as described in the file LICENSE.
Authors: Johannes Hölzl, Jens Wagemaker, Aaron Anderson
-/

import algebra.big_operators.associated
import algebra.gcd_monoid.basic
import data.finsupp.multiset
import ring_theory.noetherian
import ring_theory.multiplicity

/-!

# Unique factorization

## Main Definitions
* `wf_dvd_monoid` holds for `monoid`s for which a strict divisibility relation is
  well-founded.
* `unique_factorization_monoid` holds for `wf_dvd_monoid`s where
  `irreducible` is equivalent to `prime`

## To do
* set up the complete lattice structure on `factor_set`.

-/

variables {α : Type*}
local infix ` ~ᵤ ` : 50 := associated

/-- Well-foundedness of the strict version of |, which is equivalent to the descending chain
condition on divisibility and to the ascending chain condition on
principal ideals in an integral domain.
  -/
class wf_dvd_monoid (α : Type*) [comm_monoid_with_zero α] : Prop :=
(well_founded_dvd_not_unit : well_founded (@dvd_not_unit α _))

export wf_dvd_monoid (well_founded_dvd_not_unit)

@[priority 100]  -- see Note [lower instance priority]
instance is_noetherian_ring.wf_dvd_monoid [comm_ring α] [is_domain α] [is_noetherian_ring α] :
  wf_dvd_monoid α :=
⟨by { convert inv_image.wf (λ a, ideal.span ({a} : set α)) (well_founded_submodule_gt _ _),
      ext,
      exact ideal.span_singleton_lt_span_singleton.symm }⟩

namespace wf_dvd_monoid

variables [comm_monoid_with_zero α]
open associates nat

theorem of_wf_dvd_monoid_associates (h : wf_dvd_monoid (associates α)): wf_dvd_monoid α :=
⟨begin
  haveI := h,
  refine (surjective.well_founded_iff mk_surjective _).2 well_founded_dvd_not_unit,
  intros, rw mk_dvd_not_unit_mk_iff
end⟩

variables [wf_dvd_monoid α]

instance wf_dvd_monoid_associates : wf_dvd_monoid (associates α) :=
⟨begin
  refine (surjective.well_founded_iff mk_surjective _).1 well_founded_dvd_not_unit,
  intros, rw mk_dvd_not_unit_mk_iff
end⟩

theorem well_founded_associates : well_founded ((<) : associates α → associates α → Prop) :=
subrelation.wf (λ x y, dvd_not_unit_of_lt) well_founded_dvd_not_unit

local attribute [elab_as_eliminator] well_founded.fix

lemma exists_irreducible_factor {a : α} (ha : ¬ is_unit a) (ha0 : a ≠ 0) :
  ∃ i, irreducible i ∧ i ∣ a :=
let ⟨b, hs, hr⟩ := well_founded_dvd_not_unit.has_min {b | b ∣ a ∧ ¬ is_unit b} ⟨a, dvd_rfl, ha⟩ in
⟨b, ⟨hs.2, λ c d he, let h := dvd_trans ⟨d, he⟩ hs.1 in or_iff_not_imp_left.2 $
  λ hc, of_not_not $ λ hd, hr c ⟨h, hc⟩ ⟨ne_zero_of_dvd_ne_zero ha0 h, d, hd, he⟩⟩, hs.1⟩

@[elab_as_eliminator] lemma induction_on_irreducible {P : α → Prop} (a : α)
  (h0 : P 0) (hu : ∀ u : α, is_unit u → P u)
  (hi : ∀ a i : α, a ≠ 0 → irreducible i → P a → P (i * a)) :
  P a :=
by haveI := classical.dec; exact
well_founded_dvd_not_unit.fix
  (λ a ih, if ha0 : a = 0 then ha0.substr h0
    else if hau : is_unit a then hu a hau
    else let ⟨i, hii, b, hb⟩ := exists_irreducible_factor hau ha0,
      hb0 : b ≠ 0 := ne_zero_of_dvd_ne_zero ha0 ⟨i, mul_comm i b ▸ hb⟩ in
      hb.symm ▸ hi b i hb0 hii $ ih b ⟨hb0, i, hii.1, mul_comm i b ▸ hb⟩)
  a

lemma exists_factors (a : α) : a ≠ 0 →
  ∃ f : multiset α, (∀ b ∈ f, irreducible b) ∧ associated f.prod a :=
induction_on_irreducible a
  (λ h, (h rfl).elim)
  (λ u hu _, ⟨0, λ _ h, h.elim, hu.unit, one_mul _⟩)
  (λ a i ha0 hi ih _,
    let ⟨s, hs⟩ := ih ha0 in
    ⟨i ::ₘ s, λ b H, (multiset.mem_cons.1 H).elim (λ h, h.symm ▸ hi) (hs.1 b),
      by { rw s.prod_cons i, exact hs.2.mul_left i }⟩)

lemma not_unit_iff_exists_factors_eq (a : α) (hn0 : a ≠ 0) :
  ¬ is_unit a ↔ ∃ f : multiset α, (∀ b ∈ f, irreducible b) ∧ f.prod = a ∧ f ≠ ∅ :=
⟨λ hnu, begin
  obtain ⟨f, hi, u, rfl⟩ := exists_factors a hn0,
  obtain ⟨b, h⟩ := multiset.exists_mem_of_ne_zero (λ h : f = 0, hnu $ by simp [h]),
  classical, refine ⟨(f.erase b).cons (b * u), λ a ha, _, _, multiset.cons_ne_zero⟩,
  { obtain (rfl|ha) := multiset.mem_cons.1 ha,
    exacts [associated.irreducible ⟨u,rfl⟩ (hi b h), hi a (multiset.mem_of_mem_erase ha)] },
  { rw [multiset.prod_cons, mul_comm b, mul_assoc, multiset.prod_erase h, mul_comm] },
end,
λ ⟨f, hi, he, hne⟩, let ⟨b, h⟩ := multiset.exists_mem_of_ne_zero hne in
  not_is_unit_of_not_is_unit_dvd (hi b h).not_unit $ he ▸ multiset.dvd_prod h⟩

end wf_dvd_monoid

theorem wf_dvd_monoid.of_well_founded_associates [cancel_comm_monoid_with_zero α]
  (h : well_founded ((<) : associates α → associates α → Prop)) : wf_dvd_monoid α :=
wf_dvd_monoid.of_wf_dvd_monoid_associates
  ⟨by { convert h, ext, exact associates.dvd_not_unit_iff_lt }⟩

theorem wf_dvd_monoid.iff_well_founded_associates [cancel_comm_monoid_with_zero α] :
  wf_dvd_monoid α ↔ well_founded ((<) : associates α → associates α → Prop) :=
⟨by apply wf_dvd_monoid.well_founded_associates, wf_dvd_monoid.of_well_founded_associates⟩
section prio
set_option default_priority 100 -- see Note [default priority]
/-- unique factorization monoids.

These are defined as `cancel_comm_monoid_with_zero`s with well-founded strict divisibility
relations, but this is equivalent to more familiar definitions:

Each element (except zero) is uniquely represented as a multiset of irreducible factors.
Uniqueness is only up to associated elements.

Each element (except zero) is non-uniquely represented as a multiset
of prime factors.

To define a UFD using the definition in terms of multisets
of irreducible factors, use the definition `of_exists_unique_irreducible_factors`

To define a UFD using the definition in terms of multisets
of prime factors, use the definition `of_exists_prime_factors`

-/
class unique_factorization_monoid (α : Type*) [cancel_comm_monoid_with_zero α]
  extends wf_dvd_monoid α : Prop :=
(irreducible_iff_prime : ∀ {a : α}, irreducible a ↔ prime a)

/-- Can't be an instance because it would cause a loop `ufm → wf_dvd_monoid → ufm → ...`. -/
@[reducible] lemma ufm_of_gcd_of_wf_dvd_monoid [cancel_comm_monoid_with_zero α]
  [wf_dvd_monoid α] [gcd_monoid α] : unique_factorization_monoid α :=
{ irreducible_iff_prime := λ _, gcd_monoid.irreducible_iff_prime
  .. ‹wf_dvd_monoid α› }

instance associates.ufm [cancel_comm_monoid_with_zero α]
  [unique_factorization_monoid α] : unique_factorization_monoid (associates α) :=
{ irreducible_iff_prime := by { rw ← associates.irreducible_iff_prime_iff,
    apply unique_factorization_monoid.irreducible_iff_prime, }
  .. (wf_dvd_monoid.wf_dvd_monoid_associates : wf_dvd_monoid (associates α)) }

end prio

namespace unique_factorization_monoid
variables [cancel_comm_monoid_with_zero α] [unique_factorization_monoid α]

theorem exists_prime_factors (a : α) : a ≠ 0 →
  ∃ f : multiset α, (∀b ∈ f, prime b) ∧ f.prod ~ᵤ a :=
by { simp_rw ← unique_factorization_monoid.irreducible_iff_prime,
     apply wf_dvd_monoid.exists_factors a }

@[elab_as_eliminator] lemma induction_on_prime {P : α → Prop}
  (a : α) (h₁ : P 0) (h₂ : ∀ x : α, is_unit x → P x)
  (h₃ : ∀ a p : α, a ≠ 0 → prime p → P a → P (p * a)) : P a :=
begin
  simp_rw ← unique_factorization_monoid.irreducible_iff_prime at h₃,
  exact wf_dvd_monoid.induction_on_irreducible a h₁ h₂ h₃,
end

end unique_factorization_monoid

lemma prime_factors_unique [cancel_comm_monoid_with_zero α] : ∀ {f g : multiset α},
  (∀ x ∈ f, prime x) → (∀ x ∈ g, prime x) → f.prod ~ᵤ g.prod →
  multiset.rel associated f g :=
by haveI := classical.dec_eq α; exact
λ f, multiset.induction_on f
  (λ g _ hg h,
    multiset.rel_zero_left.2 $
    multiset.eq_zero_of_forall_not_mem $ λ x hx,
    have is_unit g.prod, by simpa [associated_one_iff_is_unit] using h.symm,
    (hg x hx).not_unit $ is_unit_iff_dvd_one.2 $
    (multiset.dvd_prod hx).trans (is_unit_iff_dvd_one.1 this))
  (λ p f ih g hf hg hfg,
    let ⟨b, hbg, hb⟩ := exists_associated_mem_of_dvd_prod
      (hf p (by simp)) (λ q hq, hg _ hq) $
        hfg.dvd_iff_dvd_right.1
          (show p ∣ (p ::ₘ f).prod, by simp) in
    begin
      rw ← multiset.cons_erase hbg,
      exact multiset.rel.cons hb (ih (λ q hq, hf _ (by simp [hq]))
        (λ q (hq : q ∈ g.erase b), hg q (multiset.mem_of_mem_erase hq))
        (associated.of_mul_left
          (by rwa [← multiset.prod_cons, ← multiset.prod_cons, multiset.cons_erase hbg]) hb
        (hf p (by simp)).ne_zero)),
    end)

namespace unique_factorization_monoid
variables [cancel_comm_monoid_with_zero α] [unique_factorization_monoid α]

lemma factors_unique {f g : multiset α} (hf : ∀ x ∈ f, irreducible x) (hg : ∀ x ∈ g, irreducible x)
  (h : f.prod ~ᵤ g.prod) : multiset.rel associated f g :=
prime_factors_unique
  (λ x hx, irreducible_iff_prime.mp (hf x hx))
  (λ x hx, irreducible_iff_prime.mp (hg x hx))
  h

end unique_factorization_monoid

/-- If an irreducible has a prime factorization,
  then it is an associate of one of its prime factors. -/
lemma prime_factors_irreducible [cancel_comm_monoid_with_zero α] {a : α} {f : multiset α}
  (ha : irreducible a) (pfa : (∀ b ∈ f, prime b) ∧ f.prod ~ᵤ a) :
  ∃ p, a ~ᵤ p ∧ f = {p} :=
begin
  haveI := classical.dec_eq α,
  refine multiset.induction_on f (λ h, (ha.not_unit
    (associated_one_iff_is_unit.1 (associated.symm h))).elim) _ pfa.2 pfa.1,
  rintros p s _ ⟨u, hu⟩ hs,
  use p,
  have hs0 : s = 0,
  { by_contra hs0,
    obtain ⟨q, hq⟩ := multiset.exists_mem_of_ne_zero hs0,
    apply (hs q (by simp [hq])).2.1,
    refine (ha.is_unit_or_is_unit (_ : _ = ((p * ↑u) * (s.erase q).prod) * _)).resolve_left _,
    { rw [mul_right_comm _ _ q, mul_assoc, ← multiset.prod_cons, multiset.cons_erase hq, ← hu,
        mul_comm, mul_comm p _, mul_assoc],
      simp, },
    apply mt is_unit_of_mul_is_unit_left (mt is_unit_of_mul_is_unit_left _),
    apply (hs p (multiset.mem_cons_self _ _)).2.1 },
  simp only [mul_one, multiset.prod_cons, multiset.prod_zero, hs0] at *,
  exact ⟨associated.symm ⟨u, hu⟩, rfl⟩,
end

section exists_prime_factors

variables [cancel_comm_monoid_with_zero α]
variables (pf : ∀ (a : α), a ≠ 0 → ∃ f : multiset α, (∀b ∈ f, prime b) ∧ f.prod ~ᵤ a)

include pf

lemma wf_dvd_monoid.of_exists_prime_factors : wf_dvd_monoid α :=
⟨begin
  classical,
  refine rel_hom_class.well_founded
    (rel_hom.mk _ _ : (dvd_not_unit : α → α → Prop) →r ((<) : with_top ℕ → with_top ℕ → Prop))
    (with_top.well_founded_lt nat.lt_wf),
  { intro a,
    by_cases h : a = 0, { exact ⊤ },
    exact (classical.some (pf a h)).card },

  rintros a b ⟨ane0, ⟨c, hc, b_eq⟩⟩,
  rw dif_neg ane0,
  by_cases h : b = 0, { simp [h, lt_top_iff_ne_top] },
  rw [dif_neg h, with_top.coe_lt_coe],
  have cne0 : c ≠ 0, { refine mt (λ con, _) h, rw [b_eq, con, mul_zero] },
  calc multiset.card (classical.some (pf a ane0))
      < _ + multiset.card (classical.some (pf c cne0)) :
    lt_add_of_pos_right _ (multiset.card_pos.mpr (λ con, hc (associated_one_iff_is_unit.mp _)))
  ... = multiset.card (classical.some (pf a ane0) + classical.some (pf c cne0)) :
    (multiset.card_add _ _).symm
  ... = multiset.card (classical.some (pf b h)) :
    multiset.card_eq_card_of_rel (prime_factors_unique _ (classical.some_spec (pf _ h)).1 _),
  { convert (classical.some_spec (pf c cne0)).2.symm,
    rw [con, multiset.prod_zero] },
  { intros x hadd,
    rw multiset.mem_add at hadd,
    cases hadd; apply (classical.some_spec (pf _ _)).1 _ hadd },
  { rw multiset.prod_add,
    transitivity a * c,
    { apply associated.mul_mul; apply (classical.some_spec (pf _ _)).2 },
    { rw ← b_eq,
      apply (classical.some_spec (pf _ _)).2.symm, } }
end⟩

lemma irreducible_iff_prime_of_exists_prime_factors {p : α} : irreducible p ↔ prime p :=
begin
  by_cases hp0 : p = 0,
  { simp [hp0] },
  refine ⟨λ h, _, prime.irreducible⟩,
  obtain ⟨f, hf⟩ := pf p hp0,
  obtain ⟨q, hq, rfl⟩ := prime_factors_irreducible h hf,
  rw hq.prime_iff,
  exact hf.1 q (multiset.mem_singleton_self _)
end

theorem unique_factorization_monoid.of_exists_prime_factors :
  unique_factorization_monoid α :=
{ irreducible_iff_prime := λ _, irreducible_iff_prime_of_exists_prime_factors pf,
  .. wf_dvd_monoid.of_exists_prime_factors pf }

end exists_prime_factors

theorem unique_factorization_monoid.iff_exists_prime_factors [cancel_comm_monoid_with_zero α] :
  unique_factorization_monoid α ↔
    (∀ (a : α), a ≠ 0 → ∃ f : multiset α, (∀b ∈ f, prime b) ∧ f.prod ~ᵤ a) :=
⟨λ h, @unique_factorization_monoid.exists_prime_factors _ _ h,
  unique_factorization_monoid.of_exists_prime_factors⟩

section
variables {β : Type*} [cancel_comm_monoid_with_zero α] [cancel_comm_monoid_with_zero β]

lemma mul_equiv.unique_factorization_monoid (e : α ≃* β)
  (hα : unique_factorization_monoid α) : unique_factorization_monoid β :=
begin
  rw unique_factorization_monoid.iff_exists_prime_factors at hα ⊢, intros a ha,
  obtain ⟨w,hp,u,h⟩ := hα (e.symm a) (λ h, ha $ by { convert ← map_zero e, simp [← h] }),
  exact ⟨ w.map e,
    λ b hb, let ⟨c,hc,he⟩ := multiset.mem_map.1 hb in he ▸ e.prime_iff.1 (hp c hc),
    units.map e.to_monoid_hom u,
    by { erw [multiset.prod_hom, ← e.map_mul, h], simp } ⟩,
end

lemma mul_equiv.unique_factorization_monoid_iff (e : α ≃* β) :
  unique_factorization_monoid α ↔ unique_factorization_monoid β :=
⟨ e.unique_factorization_monoid, e.symm.unique_factorization_monoid ⟩

end

theorem irreducible_iff_prime_of_exists_unique_irreducible_factors [cancel_comm_monoid_with_zero α]
  (eif : ∀ (a : α), a ≠ 0 → ∃ f : multiset α, (∀b ∈ f, irreducible b) ∧ f.prod ~ᵤ a)
  (uif : ∀ (f g : multiset α),
  (∀ x ∈ f, irreducible x) → (∀ x ∈ g, irreducible x) → f.prod ~ᵤ g.prod →
    multiset.rel associated f g)
  (p : α) : irreducible p ↔ prime p :=
⟨by letI := classical.dec_eq α; exact λ hpi,
    ⟨hpi.ne_zero, hpi.1,
      λ a b ⟨x, hx⟩,
      if hab0 : a * b = 0
      then (eq_zero_or_eq_zero_of_mul_eq_zero hab0).elim
        (λ ha0, by simp [ha0])
        (λ hb0, by simp [hb0])
      else
        have hx0 : x ≠ 0, from λ hx0, by simp * at *,
        have ha0 : a ≠ 0, from left_ne_zero_of_mul hab0,
        have hb0 : b ≠ 0, from right_ne_zero_of_mul hab0,
        begin
          cases eif x hx0 with fx hfx,
          cases eif a ha0 with fa hfa,
          cases eif b hb0 with fb hfb,
          have h : multiset.rel associated (p ::ₘ fx) (fa + fb),
          { apply uif,
            { exact λ i hi, (multiset.mem_cons.1 hi).elim (λ hip, hip.symm ▸ hpi) (hfx.1 _), },
            { exact λ i hi, (multiset.mem_add.1 hi).elim (hfa.1 _) (hfb.1 _), },
            calc multiset.prod (p ::ₘ fx)
                  ~ᵤ a * b : by rw [hx, multiset.prod_cons];
                    exact hfx.2.mul_left _
              ... ~ᵤ (fa).prod * (fb).prod :
                hfa.2.symm.mul_mul hfb.2.symm
              ... = _ : by rw multiset.prod_add, },
          exact let ⟨q, hqf, hq⟩ := multiset.exists_mem_of_rel_of_mem h
          (multiset.mem_cons_self p _) in
        (multiset.mem_add.1 hqf).elim
          (λ hqa, or.inl $ hq.dvd_iff_dvd_left.2 $
            hfa.2.dvd_iff_dvd_right.1
              (multiset.dvd_prod hqa))
          (λ hqb, or.inr $ hq.dvd_iff_dvd_left.2 $
            hfb.2.dvd_iff_dvd_right.1
              (multiset.dvd_prod hqb))
        end⟩, prime.irreducible⟩

theorem unique_factorization_monoid.of_exists_unique_irreducible_factors
  [cancel_comm_monoid_with_zero α]
  (eif : ∀ (a : α), a ≠ 0 → ∃ f : multiset α, (∀b ∈ f, irreducible b) ∧ f.prod ~ᵤ a)
  (uif : ∀ (f g : multiset α),
  (∀ x ∈ f, irreducible x) → (∀ x ∈ g, irreducible x) → f.prod ~ᵤ g.prod →
    multiset.rel associated f g) :
  unique_factorization_monoid α :=
unique_factorization_monoid.of_exists_prime_factors (by
  { convert eif,
    simp_rw irreducible_iff_prime_of_exists_unique_irreducible_factors eif uif })

namespace unique_factorization_monoid
variables [cancel_comm_monoid_with_zero α] [decidable_eq α]
variables [unique_factorization_monoid α]
/-- Noncomputably determines the multiset of prime factors. -/
noncomputable def factors (a : α) : multiset α := if h : a = 0 then 0 else
classical.some (unique_factorization_monoid.exists_prime_factors a h)

theorem factors_prod {a : α} (ane0 : a ≠ 0) : associated (factors a).prod a :=
begin
  rw [factors, dif_neg ane0],
  exact (classical.some_spec (exists_prime_factors a ane0)).2
end

lemma ne_zero_of_mem_factors {p a : α} (h : p ∈ factors a) : a ≠ 0 :=
begin
<<<<<<< HEAD
  rw [factors],
  split_ifs with ane0, { simp only [multiset.not_mem_zero, is_empty.forall_iff, forall_const] },
  intros x hx,
=======
  intro ha,
  rw [factors, dif_pos ha] at h,
  exact multiset.not_mem_zero _ h
end

lemma dvd_of_mem_factors {p a : α} (h : p ∈ factors a) : p ∣ a :=
dvd_trans (multiset.dvd_prod h) (associated.dvd (factors_prod (ne_zero_of_mem_factors h)))

theorem prime_of_factor {a : α} (x : α) (hx : x ∈ factors a) : prime x :=
begin
  have ane0 := ne_zero_of_mem_factors hx,
  rw [factors, dif_neg ane0] at hx,
>>>>>>> 3225926b
  exact (classical.some_spec (unique_factorization_monoid.exists_prime_factors a ane0)).1 x hx,
end

theorem irreducible_of_factor {a : α} : ∀ (x : α), x ∈ factors a → irreducible x :=
λ x h, (prime_of_factor x h).irreducible

@[simp] lemma factors_zero : factors (0 : α) = 0 :=
by simp [factors]

@[simp] lemma factors_one : factors (1 : α) = 0 :=
begin
  nontriviality α using [factors],
  rw ← multiset.rel_zero_right,
  refine factors_unique irreducible_of_factor (λ x hx, (multiset.not_mem_zero x hx).elim) _,
  rw multiset.prod_zero,
  exact factors_prod one_ne_zero,
end

lemma exists_mem_factors_of_dvd {a p : α} (ha0 : a ≠ 0) (hp : irreducible p) : p ∣ a →
  ∃ q ∈ factors a, p ~ᵤ q :=
λ ⟨b, hb⟩,
have hb0 : b ≠ 0, from λ hb0, by simp * at *,
have multiset.rel associated (p ::ₘ factors b) (factors a),
  from factors_unique
    (λ x hx, (multiset.mem_cons.1 hx).elim (λ h, h.symm ▸ hp) (irreducible_of_factor _))
    irreducible_of_factor
    (associated.symm $ calc multiset.prod (factors a) ~ᵤ a : factors_prod ha0
      ... = p * b : hb
      ... ~ᵤ multiset.prod (p ::ₘ factors b) :
        by rw multiset.prod_cons; exact (factors_prod hb0).symm.mul_left _),
multiset.exists_mem_of_rel_of_mem this (by simp)

lemma factors_mul {x y : α} (hx : x ≠ 0) (hy : y ≠ 0) :
  multiset.rel associated (factors (x * y)) (factors x + factors y) :=
begin
  refine factors_unique irreducible_of_factor
    (λ a ha, (multiset.mem_add.mp ha).by_cases (irreducible_of_factor _) (irreducible_of_factor _))
    ((factors_prod (mul_ne_zero hx hy)).trans _),
  rw multiset.prod_add,
  exact (associated.mul_mul (factors_prod hx) (factors_prod hy)).symm,
end

lemma factors_pow {x : α} (n : ℕ) :
  multiset.rel associated (factors (x ^ n)) (n • factors x) :=
begin
  induction n with n ih,
  { simp },
  by_cases h0 : x = 0,
  { simp [h0, zero_pow n.succ_pos, smul_zero] },
  rw [pow_succ, succ_nsmul],
  refine multiset.rel.trans _ (factors_mul h0 (pow_ne_zero n h0)) _,
  refine multiset.rel.add _ ih,
  exact multiset.rel_refl_of_refl_on (λ y hy, associated.refl _),
end

end unique_factorization_monoid

namespace unique_factorization_monoid
variables [cancel_comm_monoid_with_zero α] [decidable_eq α] [normalization_monoid α]
variables [unique_factorization_monoid α]

/-- Noncomputably determines the multiset of prime factors. -/
noncomputable def normalized_factors (a : α) : multiset α :=
multiset.map normalize $ factors a

/-- An arbitrary choice of factors of `x : M` is exactly the (unique) normalized set of factors,
if `M` has a trivial group of units. -/
@[simp] lemma factors_eq_normalized_factors {M : Type*} [cancel_comm_monoid_with_zero M]
  [decidable_eq M] [unique_factorization_monoid M] [unique (Mˣ)] (x : M) :
  factors x = normalized_factors x :=
begin
  unfold normalized_factors,
  convert (multiset.map_id (factors x)).symm,
  ext p,
  exact normalize_eq p
end

theorem normalized_factors_prod {a : α} (ane0 : a ≠ 0) : associated (normalized_factors a).prod a :=
begin
  rw [normalized_factors, factors, dif_neg ane0],
  refine associated.trans _ (classical.some_spec (exists_prime_factors a ane0)).2,
  rw [← associates.mk_eq_mk_iff_associated, ← associates.prod_mk, ← associates.prod_mk,
      multiset.map_map],
  congr' 2,
  ext,
  rw [function.comp_apply, associates.mk_normalize],
end

theorem prime_of_normalized_factor {a : α} : ∀ (x : α), x ∈ normalized_factors a → prime x :=
begin
  rw [normalized_factors, factors],
  split_ifs with ane0, { simp },
  intros x hx, rcases multiset.mem_map.1 hx with ⟨y, ⟨hy, rfl⟩⟩,
  rw (normalize_associated _).prime_iff,
  exact (classical.some_spec (unique_factorization_monoid.exists_prime_factors a ane0)).1 y hy,
end

theorem irreducible_of_normalized_factor {a : α} :
  ∀ (x : α), x ∈ normalized_factors a → irreducible x :=
λ x h, (prime_of_normalized_factor x h).irreducible

theorem normalize_normalized_factor {a : α} :
  ∀ (x : α), x ∈ normalized_factors a → normalize x = x :=
begin
  rw [normalized_factors, factors],
  split_ifs with h, { simp },
  intros x hx,
  obtain ⟨y, hy, rfl⟩ := multiset.mem_map.1 hx,
  apply normalize_idem
end

lemma normalized_factors_irreducible {a : α} (ha : irreducible a) :
  normalized_factors a = {normalize a} :=
begin
  obtain ⟨p, a_assoc, hp⟩ := prime_factors_irreducible ha
    ⟨prime_of_normalized_factor, normalized_factors_prod ha.ne_zero⟩,
  have p_mem : p ∈ normalized_factors a,
  { rw hp, exact multiset.mem_singleton_self _ },
  convert hp,
  rwa [← normalize_normalized_factor p p_mem, normalize_eq_normalize_iff, dvd_dvd_iff_associated]
end

lemma exists_mem_normalized_factors_of_dvd {a p : α} (ha0 : a ≠ 0) (hp : irreducible p) : p ∣ a →
  ∃ q ∈ normalized_factors a, p ~ᵤ q :=
λ ⟨b, hb⟩,
have hb0 : b ≠ 0, from λ hb0, by simp * at *,
have multiset.rel associated (p ::ₘ normalized_factors b) (normalized_factors a),
  from factors_unique
    (λ x hx, (multiset.mem_cons.1 hx).elim (λ h, h.symm ▸ hp)
      (irreducible_of_normalized_factor _))
    irreducible_of_normalized_factor
    (associated.symm $ calc multiset.prod (normalized_factors a) ~ᵤ a : normalized_factors_prod ha0
      ... = p * b : hb
      ... ~ᵤ multiset.prod (p ::ₘ normalized_factors b) :
        by rw multiset.prod_cons; exact (normalized_factors_prod hb0).symm.mul_left _),
multiset.exists_mem_of_rel_of_mem this (by simp)

@[simp] lemma normalized_factors_zero : normalized_factors (0 : α) = 0 :=
by simp [normalized_factors, factors]

@[simp] lemma normalized_factors_one : normalized_factors (1 : α) = 0 :=
begin
  nontriviality α using [normalized_factors, factors],
  rw ← multiset.rel_zero_right,
  apply factors_unique irreducible_of_normalized_factor,
  { intros x hx,
    exfalso,
    apply multiset.not_mem_zero x hx },
  { simp [normalized_factors_prod (@one_ne_zero α _ _)] },
  apply_instance
end

@[simp] lemma normalized_factors_mul {x y : α} (hx : x ≠ 0) (hy : y ≠ 0) :
  normalized_factors (x * y) = normalized_factors x + normalized_factors y :=
begin
  have h : (normalize : α → α) = associates.out ∘ associates.mk,
  { ext, rw [function.comp_apply, associates.out_mk], },
  rw [← multiset.map_id' (normalized_factors (x * y)), ← multiset.map_id' (normalized_factors x),
    ← multiset.map_id' (normalized_factors y), ← multiset.map_congr rfl normalize_normalized_factor,
    ← multiset.map_congr rfl normalize_normalized_factor,
    ← multiset.map_congr rfl normalize_normalized_factor,
    ← multiset.map_add, h, ← multiset.map_map associates.out, eq_comm,
    ← multiset.map_map associates.out],
  refine congr rfl _,
  apply multiset.map_mk_eq_map_mk_of_rel,
  apply factors_unique,
  { intros x hx,
    rcases multiset.mem_add.1 hx with hx | hx;
    exact irreducible_of_normalized_factor x hx },
  { exact irreducible_of_normalized_factor },
  { rw multiset.prod_add,
    exact ((normalized_factors_prod hx).mul_mul (normalized_factors_prod hy)).trans
      (normalized_factors_prod (mul_ne_zero hx hy)).symm }
end

@[simp] lemma normalized_factors_pow {x : α} (n : ℕ) :
  normalized_factors (x ^ n) = n • normalized_factors x :=
begin
  induction n with n ih,
  { simp },
  by_cases h0 : x = 0,
  { simp [h0, zero_pow n.succ_pos, smul_zero] },
  rw [pow_succ, succ_nsmul, normalized_factors_mul h0 (pow_ne_zero _ h0), ih],
end

theorem _root_.irreducible.normalized_factors_pow {p : α} (hp : irreducible p) (k : ℕ) :
  normalized_factors (p ^ k) = multiset.repeat (normalize p) k :=
by rw [normalized_factors_pow, normalized_factors_irreducible hp, multiset.nsmul_singleton]

lemma dvd_iff_normalized_factors_le_normalized_factors {x y : α} (hx : x ≠ 0) (hy : y ≠ 0) :
  x ∣ y ↔ normalized_factors x ≤ normalized_factors y :=
begin
  split,
  { rintro ⟨c, rfl⟩,
    simp [hx, right_ne_zero_of_mul hy] },
  { rw [← (normalized_factors_prod hx).dvd_iff_dvd_left,
      ← (normalized_factors_prod hy).dvd_iff_dvd_right],
    apply multiset.prod_dvd_prod_of_le }
end

theorem normalized_factors_of_irreducible_pow {p : α} (hp : irreducible p) (k : ℕ) :
  normalized_factors (p ^ k) = multiset.repeat (normalize p) k :=
by rw [normalized_factors_pow, normalized_factors_irreducible hp, multiset.nsmul_singleton]

lemma zero_not_mem_normalized_factors (x : α) : (0 : α) ∉ normalized_factors x :=
λ h, prime.ne_zero (prime_of_normalized_factor _ h) rfl

lemma dvd_of_mem_normalized_factors {a p : α} (H : p ∈ normalized_factors a) : p ∣ a :=
begin
  by_cases hcases : a = 0,
  { rw hcases,
    exact dvd_zero p },
  { exact dvd_trans (multiset.dvd_prod H) (associated.dvd (normalized_factors_prod hcases)) },
end

lemma exists_associated_prime_pow_of_unique_normalized_factor {p r : α}
  (h : ∀ {m}, m ∈ normalized_factors r → m = p) (hr : r ≠ 0) : ∃ (i : ℕ), associated (p ^ i) r :=
begin
  use (normalized_factors r).card,
  have := unique_factorization_monoid.normalized_factors_prod hr,
  rwa [multiset.eq_repeat_of_mem (λ b, h), multiset.prod_repeat] at this
end

end unique_factorization_monoid

namespace unique_factorization_monoid

open_locale classical
open multiset associates
noncomputable theory

variables [cancel_comm_monoid_with_zero α] [nontrivial α] [unique_factorization_monoid α]

/-- Noncomputably defines a `normalization_monoid` structure on a `unique_factorization_monoid`. -/
protected def normalization_monoid : normalization_monoid α :=
normalization_monoid_of_monoid_hom_right_inverse
{ to_fun := λ a : associates α, if a = 0 then 0 else ((normalized_factors a).map
    (classical.some mk_surjective.has_right_inverse : associates α → α)).prod,
  map_one' := by simp,
  map_mul' := λ x y, by
  { by_cases hx : x = 0, { simp [hx] },
    by_cases hy : y = 0, { simp [hy] },
    simp [hx, hy] } } begin
  intro x,
  dsimp,
  by_cases hx : x = 0, { simp [hx] },
  have h : associates.mk_monoid_hom ∘ (classical.some mk_surjective.has_right_inverse) =
           (id : associates α → associates α),
  { ext x,
    rw [function.comp_apply, mk_monoid_hom_apply,
      classical.some_spec mk_surjective.has_right_inverse x],
    refl },
  rw [if_neg hx, ← mk_monoid_hom_apply, monoid_hom.map_multiset_prod, map_map, h, map_id,
      ← associated_iff_eq],
  apply normalized_factors_prod hx
end

instance : inhabited (normalization_monoid α) := ⟨unique_factorization_monoid.normalization_monoid⟩

end unique_factorization_monoid

namespace unique_factorization_monoid

variables {R : Type*} [cancel_comm_monoid_with_zero R] [unique_factorization_monoid R]

lemma no_factors_of_no_prime_factors {a b : R} (ha : a ≠ 0)
  (h : (∀ {d}, d ∣ a → d ∣ b → ¬ prime d)) : ∀ {d}, d ∣ a → d ∣ b → is_unit d :=
λ d, induction_on_prime d
  (by { simp only [zero_dvd_iff], intros, contradiction })
  (λ x hx _ _, hx)
  (λ d q hp hq ih dvd_a dvd_b,
    absurd hq (h (dvd_of_mul_right_dvd dvd_a) (dvd_of_mul_right_dvd dvd_b)))

/-- Euclid's lemma: if `a ∣ b * c` and `a` and `c` have no common prime factors, `a ∣ b`.
Compare `is_coprime.dvd_of_dvd_mul_left`. -/
lemma dvd_of_dvd_mul_left_of_no_prime_factors {a b c : R} (ha : a ≠ 0) :
  (∀ {d}, d ∣ a → d ∣ c → ¬ prime d) → a ∣ b * c → a ∣ b :=
begin
  refine induction_on_prime c _ _ _,
  { intro no_factors,
    simp only [dvd_zero, mul_zero, forall_prop_of_true],
    haveI := classical.prop_decidable,
    exact is_unit_iff_forall_dvd.mp
      (no_factors_of_no_prime_factors ha @no_factors (dvd_refl a) (dvd_zero a)) _ },
  { rintros _ ⟨x, rfl⟩ _ a_dvd_bx,
    apply units.dvd_mul_right.mp a_dvd_bx },
  { intros c p hc hp ih no_factors a_dvd_bpc,
    apply ih (λ q dvd_a dvd_c hq, no_factors dvd_a (dvd_c.mul_left _) hq),
    rw mul_left_comm at a_dvd_bpc,
    refine or.resolve_left (hp.left_dvd_or_dvd_right_of_dvd_mul a_dvd_bpc) (λ h, _),
    exact no_factors h (dvd_mul_right p c) hp }
end

/-- Euclid's lemma: if `a ∣ b * c` and `a` and `b` have no common prime factors, `a ∣ c`.
Compare `is_coprime.dvd_of_dvd_mul_right`. -/
lemma dvd_of_dvd_mul_right_of_no_prime_factors {a b c : R} (ha : a ≠ 0)
  (no_factors : ∀ {d}, d ∣ a → d ∣ b → ¬ prime d) : a ∣ b * c → a ∣ c :=
by simpa [mul_comm b c] using dvd_of_dvd_mul_left_of_no_prime_factors ha @no_factors

/-- If `a ≠ 0, b` are elements of a unique factorization domain, then dividing
out their common factor `c'` gives `a'` and `b'` with no factors in common. -/
lemma exists_reduced_factors : ∀ (a ≠ (0 : R)) b,
  ∃ a' b' c', (∀ {d}, d ∣ a' → d ∣ b' → is_unit d) ∧ c' * a' = a ∧ c' * b' = b :=
begin
  haveI := classical.prop_decidable,
  intros a,
  refine induction_on_prime a _ _ _,
  { intros, contradiction },
  { intros a a_unit a_ne_zero b,
    use [a, b, 1],
    split,
    { intros p p_dvd_a _,
      exact is_unit_of_dvd_unit p_dvd_a a_unit },
    { simp } },
  { intros a p a_ne_zero p_prime ih_a pa_ne_zero b,
    by_cases p ∣ b,
    { rcases h with ⟨b, rfl⟩,
      obtain ⟨a', b', c', no_factor, ha', hb'⟩ := ih_a a_ne_zero b,
      refine ⟨a', b', p * c', @no_factor, _, _⟩,
      { rw [mul_assoc, ha'] },
      { rw [mul_assoc, hb'] } },
    { obtain ⟨a', b', c', coprime, rfl, rfl⟩ := ih_a a_ne_zero b,
      refine ⟨p * a', b', c', _, mul_left_comm _ _ _, rfl⟩,
      intros q q_dvd_pa' q_dvd_b',
      cases p_prime.left_dvd_or_dvd_right_of_dvd_mul q_dvd_pa' with p_dvd_q q_dvd_a',
      { have : p ∣ c' * b' := dvd_mul_of_dvd_right (p_dvd_q.trans q_dvd_b') _,
        contradiction },
      exact coprime q_dvd_a' q_dvd_b' } }
end

lemma exists_reduced_factors' (a b : R) (hb : b ≠ 0) :
  ∃ a' b' c', (∀ {d}, d ∣ a' → d ∣ b' → is_unit d) ∧ c' * a' = a ∧ c' * b' = b :=
let ⟨b', a', c', no_factor, hb, ha⟩ := exists_reduced_factors b hb a
in ⟨a', b', c', λ _ hpb hpa, no_factor hpa hpb, ha, hb⟩

section multiplicity
variables [nontrivial R] [normalization_monoid R] [decidable_eq R]
variables [dec_dvd : decidable_rel (has_dvd.dvd : R → R → Prop)]
open multiplicity multiset

include dec_dvd
lemma le_multiplicity_iff_repeat_le_normalized_factors {a b : R} {n : ℕ}
  (ha : irreducible a) (hb : b ≠ 0) :
  ↑n ≤ multiplicity a b ↔ repeat (normalize a) n ≤ normalized_factors b :=
begin
  rw ← pow_dvd_iff_le_multiplicity,
  revert b,
  induction n with n ih, { simp },
  intros b hb,
  split,
  { rintro ⟨c, rfl⟩,
    rw [ne.def, pow_succ, mul_assoc, mul_eq_zero, decidable.not_or_iff_and_not] at hb,
    rw [pow_succ, mul_assoc, normalized_factors_mul hb.1 hb.2, repeat_succ,
      normalized_factors_irreducible ha, singleton_add, cons_le_cons_iff, ← ih hb.2],
    apply dvd.intro _ rfl },
  { rw [multiset.le_iff_exists_add],
    rintro ⟨u, hu⟩,
    rw [← (normalized_factors_prod hb).dvd_iff_dvd_right, hu, prod_add, prod_repeat],
    exact (associated.pow_pow $ associated_normalize a).dvd.trans (dvd.intro u.prod rfl) }
end

/-- The multiplicity of an irreducible factor of a nonzero element is exactly the number of times
the normalized factor occurs in the `normalized_factors`.

See also `count_normalized_factors_eq` which expands the definition of `multiplicity`
to produce a specification for `count (normalized_factors _) _`..
-/
lemma multiplicity_eq_count_normalized_factors {a b : R} (ha : irreducible a) (hb : b ≠ 0) :
  multiplicity a b = (normalized_factors b).count (normalize a) :=
begin
  apply le_antisymm,
  { apply enat.le_of_lt_add_one,
    rw [← nat.cast_one, ← nat.cast_add, lt_iff_not_ge, ge_iff_le,
      le_multiplicity_iff_repeat_le_normalized_factors ha hb, ← le_count_iff_repeat_le],
    simp },
  rw [le_multiplicity_iff_repeat_le_normalized_factors ha hb, ← le_count_iff_repeat_le],
end

omit dec_dvd
/-- The number of times an irreducible factor `p` appears in `normalized_factors x` is defined by
the number of times it divides `x`.

See also `multiplicity_eq_count_normalized_factors` if `n` is given by `multiplicity p x`.
-/
lemma count_normalized_factors_eq {p x : R} (hp : irreducible p) (hnorm : normalize p = p) {n : ℕ}
  (hle : p^n ∣ x) (hlt : ¬ (p^(n+1) ∣ x)) :
  (normalized_factors x).count p = n :=
begin
  letI : decidable_rel ((∣) : R → R → Prop) := λ _ _, classical.prop_decidable _,
  by_cases hx0 : x = 0,
  { simp [hx0] at hlt, contradiction },
  rw [← enat.coe_inj],
  convert (multiplicity_eq_count_normalized_factors hp hx0).symm,
  { exact hnorm.symm },
  exact (multiplicity.eq_coe_iff.mpr ⟨hle, hlt⟩).symm
end

end multiplicity

end unique_factorization_monoid


namespace associates
open unique_factorization_monoid associated multiset
variables [cancel_comm_monoid_with_zero α]

/-- `factor_set α` representation elements of unique factorization domain as multisets.
`multiset α` produced by `normalized_factors` are only unique up to associated elements, while the
multisets in `factor_set α` are unique by equality and restricted to irreducible elements. This
gives us a representation of each element as a unique multisets (or the added ⊤ for 0), which has a
complete lattice struture. Infimum is the greatest common divisor and supremum is the least common
multiple.
-/
@[reducible] def {u} factor_set (α : Type u) [cancel_comm_monoid_with_zero α] :
  Type u :=
with_top (multiset { a : associates α // irreducible a })

local attribute [instance] associated.setoid

theorem factor_set.coe_add {a b : multiset { a : associates α // irreducible a }} :
  (↑(a + b) : factor_set α) = a + b :=
by norm_cast

lemma factor_set.sup_add_inf_eq_add [decidable_eq (associates α)] :
  ∀(a b : factor_set α), a ⊔ b + a ⊓ b = a + b
| none     b        := show ⊤ ⊔ b + ⊤ ⊓ b = ⊤ + b, by simp
| a        none     := show a ⊔ ⊤ + a ⊓ ⊤ = a + ⊤, by simp
| (some a) (some b) := show (a : factor_set α) ⊔ b + a ⊓ b = a + b, from
  begin
    rw [← with_top.coe_sup, ← with_top.coe_inf, ← with_top.coe_add, ← with_top.coe_add,
      with_top.coe_eq_coe],
    exact multiset.union_add_inter _ _
  end

/-- Evaluates the product of a `factor_set` to be the product of the corresponding multiset,
  or `0` if there is none. -/
def factor_set.prod : factor_set α → associates α
| none     := 0
| (some s) := (s.map coe).prod

@[simp] theorem prod_top : (⊤ : factor_set α).prod = 0 := rfl

@[simp] theorem prod_coe {s : multiset { a : associates α // irreducible a }} :
  (s : factor_set α).prod = (s.map coe).prod :=
rfl

@[simp] theorem prod_add : ∀(a b : factor_set α), (a + b).prod = a.prod * b.prod
| none b    := show (⊤ + b).prod = (⊤:factor_set α).prod * b.prod, by simp
| a    none := show (a + ⊤).prod = a.prod * (⊤:factor_set α).prod, by simp
| (some a) (some b) :=
  show (↑a + ↑b:factor_set α).prod = (↑a:factor_set α).prod * (↑b:factor_set α).prod,
    by rw [← factor_set.coe_add, prod_coe, prod_coe, prod_coe, multiset.map_add, multiset.prod_add]

theorem prod_mono : ∀{a b : factor_set α}, a ≤ b → a.prod ≤ b.prod
| none b h := have b = ⊤, from top_unique h, by rw [this, prod_top]; exact le_rfl
| a none h := show a.prod ≤ (⊤ : factor_set α).prod, by simp; exact le_top
| (some a) (some b) h := prod_le_prod $ multiset.map_le_map $ with_top.coe_le_coe.1 $ h

theorem factor_set.prod_eq_zero_iff [nontrivial α] (p : factor_set α) :
  p.prod = 0 ↔ p = ⊤ :=
begin
  induction p using with_top.rec_top_coe,
  { simp only [iff_self, eq_self_iff_true, associates.prod_top] },
  simp only [prod_coe, with_top.coe_ne_top, iff_false, prod_eq_zero_iff, multiset.mem_map],
  rintro ⟨⟨a, ha⟩, -, eq⟩,
  rw [subtype.coe_mk] at eq,
  exact ha.ne_zero eq,
end

/-- `bcount p s` is the multiplicity of `p` in the factor_set `s` (with bundled `p`)-/
def bcount [decidable_eq (associates α)] (p : {a : associates α // irreducible a}) :
  factor_set α → ℕ
| none := 0
| (some s) := s.count p

variables [dec_irr : Π (p : associates α), decidable (irreducible p)]
include dec_irr

/-- `count p s` is the multiplicity of the irreducible `p` in the factor_set `s`.

If `p` is not irreducible, `count p s` is defined to be `0`. -/
def count [decidable_eq (associates α)] (p : associates α) :
  factor_set α → ℕ :=
if hp : irreducible p then bcount ⟨p, hp⟩  else 0

@[simp] lemma count_some [decidable_eq (associates α)] {p : associates α} (hp : irreducible p)
  (s : multiset _) : count p (some s) = s.count ⟨p, hp⟩:=
by { dunfold count, split_ifs, refl }

@[simp] lemma count_zero [decidable_eq (associates α)] {p : associates α} (hp : irreducible p) :
  count p (0 : factor_set α) = 0 :=
by { dunfold count, split_ifs, refl }

lemma count_reducible [decidable_eq (associates α)] {p : associates α} (hp : ¬ irreducible p) :
  count p = 0 := dif_neg hp

omit dec_irr

/-- membership in a factor_set (bundled version) -/
def bfactor_set_mem : {a : associates α // irreducible a} → (factor_set α) → Prop
| _ ⊤ := true
| p (some l) := p ∈ l

include dec_irr

/-- `factor_set_mem p s` is the predicate that the irreducible `p` is a member of
`s : factor_set α`.

If `p` is not irreducible, `p` is not a member of any `factor_set`. -/
def factor_set_mem (p : associates α) (s : factor_set α) : Prop :=
if hp : irreducible p then bfactor_set_mem ⟨p, hp⟩ s else false

instance : has_mem (associates α) (factor_set α) := ⟨factor_set_mem⟩

@[simp] lemma factor_set_mem_eq_mem (p : associates α) (s : factor_set α) :
  factor_set_mem p s = (p ∈ s) := rfl

lemma mem_factor_set_top {p : associates α} {hp : irreducible p} :
  p ∈ (⊤ : factor_set α) :=
begin
  dunfold has_mem.mem, dunfold factor_set_mem, split_ifs, exact trivial
end

lemma mem_factor_set_some {p : associates α} {hp : irreducible p}
   {l : multiset {a : associates α // irreducible a }} :
  p ∈ (l : factor_set α) ↔ subtype.mk p hp ∈ l :=
begin
  dunfold has_mem.mem, dunfold factor_set_mem, split_ifs, refl
end

lemma reducible_not_mem_factor_set {p : associates α} (hp : ¬ irreducible p)
  (s : factor_set α) : ¬ p ∈ s :=
λ (h : if hp : irreducible p then bfactor_set_mem ⟨p, hp⟩ s else false),
  by rwa [dif_neg hp] at h

omit dec_irr

variable [unique_factorization_monoid α]

theorem unique' {p q : multiset (associates α)} :
  (∀a∈p, irreducible a) → (∀a∈q, irreducible a) → p.prod = q.prod → p = q :=
begin
  apply multiset.induction_on_multiset_quot p,
  apply multiset.induction_on_multiset_quot q,
  assume s t hs ht eq,
  refine multiset.map_mk_eq_map_mk_of_rel (unique_factorization_monoid.factors_unique _ _ _),
  { exact assume a ha, ((irreducible_mk _).1 $ hs _ $ multiset.mem_map_of_mem _ ha) },
  { exact assume a ha, ((irreducible_mk _).1 $ ht _ $ multiset.mem_map_of_mem _ ha) },
  simpa [quot_mk_eq_mk, prod_mk, mk_eq_mk_iff_associated] using eq
end

theorem factor_set.unique [nontrivial α] {p q : factor_set α} (h : p.prod = q.prod) : p = q :=
begin
  induction p using with_top.rec_top_coe;
  induction q using with_top.rec_top_coe,
  { refl },
  { rw [eq_comm, ←factor_set.prod_eq_zero_iff, ←h, associates.prod_top] },
  { rw [←factor_set.prod_eq_zero_iff, h, associates.prod_top] },
  { congr' 1,
    rw  ←multiset.map_eq_map subtype.coe_injective,
    apply unique' _ _ h;
    { intros a ha,
      obtain ⟨⟨a', irred⟩, -, rfl⟩ := multiset.mem_map.mp ha,
      rwa [subtype.coe_mk] } },
end

theorem prod_le_prod_iff_le [nontrivial α] {p q : multiset (associates α)}
  (hp : ∀a∈p, irreducible a) (hq : ∀a∈q, irreducible a) :
  p.prod ≤ q.prod ↔ p ≤ q :=
iff.intro
  begin
    classical,
    rintros ⟨c, eqc⟩,
    refine multiset.le_iff_exists_add.2 ⟨factors c, unique' hq (λ x hx, _) _⟩,
    { obtain h|h := multiset.mem_add.1 hx,
      { exact hp x h },
      { exact irreducible_of_factor _ h } },
    { rw [eqc, multiset.prod_add],
      congr,
      refine associated_iff_eq.mp (factors_prod (λ hc, _)).symm,
      refine not_irreducible_zero (hq _ _),
      rw [←prod_eq_zero_iff, eqc, hc, mul_zero] }
  end
  prod_le_prod

variables [dec : decidable_eq α] [dec' : decidable_eq (associates α)]
include dec

/-- This returns the multiset of irreducible factors as a `factor_set`,
  a multiset of irreducible associates `with_top`. -/
noncomputable def factors' (a : α) :
  multiset { a : associates α // irreducible a } :=
(factors a).pmap (λa ha, ⟨associates.mk a, (irreducible_mk _).2 ha⟩)
  (irreducible_of_factor)

@[simp] theorem map_subtype_coe_factors' {a : α} :
  (factors' a).map coe = (factors a).map associates.mk :=
by simp [factors', multiset.map_pmap, multiset.pmap_eq_map]

theorem factors'_cong {a b : α} (h : a ~ᵤ b) :
  factors' a = factors' b :=
begin
  obtain rfl|hb := eq_or_ne b 0,
  { rw associated_zero_iff_eq_zero at h, rw h },
  have ha : a ≠ 0,
  { contrapose! hb with ha,
    rw [←associated_zero_iff_eq_zero, ←ha],
    exact h.symm },
  rw [←multiset.map_eq_map subtype.coe_injective, map_subtype_coe_factors',
    map_subtype_coe_factors', ←rel_associated_iff_map_eq_map],
  exact factors_unique irreducible_of_factor irreducible_of_factor
    ((factors_prod ha).trans $ h.trans $ (factors_prod hb).symm),
end

include dec'

/-- This returns the multiset of irreducible factors of an associate as a `factor_set`,
  a multiset of irreducible associates `with_top`. -/
noncomputable def factors (a : associates α) :
  factor_set α :=
begin
  refine (if h : a = 0 then ⊤ else
    quotient.hrec_on a (λx h, some $ factors' x) _ h),
  assume a b hab,
  apply function.hfunext,
  { have : a ~ᵤ 0 ↔ b ~ᵤ 0, from
      iff.intro (assume ha0, hab.symm.trans ha0) (assume hb0, hab.trans hb0),
    simp only [associated_zero_iff_eq_zero] at this,
    simp only [quotient_mk_eq_mk, this, mk_eq_zero] },
  exact (assume ha hb eq, heq_of_eq $ congr_arg some $ factors'_cong hab)
end

@[simp] theorem factors_0 : (0 : associates α).factors = ⊤ :=
dif_pos rfl

@[simp] theorem factors_mk (a : α) (h : a ≠ 0) :
  (associates.mk a).factors = factors' a :=
by { classical, apply dif_neg, apply (mt mk_eq_zero.1 h) }

@[simp]
theorem factors_prod (a : associates α) : a.factors.prod = a :=
quotient.induction_on a $ assume a, decidable.by_cases
  (assume : associates.mk a = 0, by simp [quotient_mk_eq_mk, this])
  (assume : associates.mk a ≠ 0,
    have a ≠ 0, by simp * at *,
    by simp [this, quotient_mk_eq_mk, prod_mk,
      mk_eq_mk_iff_associated.2 (factors_prod this)])

theorem prod_factors [nontrivial α] (s : factor_set α) : s.prod.factors = s :=
factor_set.unique $ factors_prod _

@[nontriviality] lemma factors_subsingleton [subsingleton α] {a : associates α} :
  a.factors = option.none :=
by { convert factors_0; apply_instance }

lemma factors_eq_none_iff_zero {a : associates α} :
  a.factors = option.none ↔ a = 0 :=
begin
  nontriviality α,
  exact ⟨λ h, by rwa [← factors_prod a, factor_set.prod_eq_zero_iff], λ h, h.symm ▸ factors_0⟩
end

lemma factors_eq_some_iff_ne_zero {a : associates α} :
  (∃ (s : multiset {p : associates α // irreducible p}), a.factors = some s) ↔ a ≠ 0 :=
by rw [← option.is_some_iff_exists, ← option.ne_none_iff_is_some, ne.def, ne.def,
  factors_eq_none_iff_zero]

theorem eq_of_factors_eq_factors {a b : associates α} (h : a.factors = b.factors) : a = b :=
have a.factors.prod = b.factors.prod, by rw h,
by rwa [factors_prod, factors_prod] at this

omit dec dec'

theorem eq_of_prod_eq_prod [nontrivial α] {a b : factor_set α} (h : a.prod = b.prod) : a = b :=
begin
  classical,
  have : a.prod.factors = b.prod.factors, by rw h,
  rwa [prod_factors, prod_factors] at this
end

include dec dec' dec_irr

theorem eq_factors_of_eq_counts {a b : associates α} (ha : a ≠ 0) (hb : b ≠ 0)
  (h : ∀ (p : associates α) (hp : irreducible p), p.count a.factors = p.count b.factors) :
  a.factors = b.factors :=
begin
  obtain ⟨sa, h_sa⟩ := factors_eq_some_iff_ne_zero.mpr ha,
  obtain ⟨sb, h_sb⟩ := factors_eq_some_iff_ne_zero.mpr hb,
  rw [h_sa, h_sb] at h ⊢,
  rw option.some_inj,
  have h_count : ∀ (p : associates α) (hp : irreducible p), sa.count ⟨p, hp⟩ = sb.count ⟨p, hp⟩,
  { intros p hp, rw [← count_some, ← count_some, h p hp] },
  apply multiset.to_finsupp.injective,
  ext ⟨p, hp⟩,
  rw [multiset.to_finsupp_apply, multiset.to_finsupp_apply, h_count p hp]
end

theorem eq_of_eq_counts {a b : associates α} (ha : a ≠ 0) (hb  : b ≠ 0)
  (h : ∀ (p : associates α), irreducible p → p.count a.factors = p.count b.factors) : a = b :=
eq_of_factors_eq_factors (eq_factors_of_eq_counts ha hb h)

lemma count_le_count_of_factors_le {a b p : associates α} (hb : b ≠ 0)
  (hp : irreducible p) (h : a.factors ≤ b.factors) : p.count a.factors ≤ p.count b.factors :=
begin
  by_cases ha : a = 0,
  { simp [*] at *, },
  obtain ⟨sa, h_sa⟩ := factors_eq_some_iff_ne_zero.mpr ha,
  obtain ⟨sb, h_sb⟩ := factors_eq_some_iff_ne_zero.mpr hb,
  rw [h_sa, h_sb] at h ⊢,
  rw [count_some hp, count_some hp], rw with_top.some_le_some at h,
  exact multiset.count_le_of_le _ h
end

omit dec_irr

@[simp] theorem factors_mul (a b : associates α) :
  (a * b).factors = a.factors + b.factors :=
begin
  casesI subsingleton_or_nontrivial α,
  { simp [subsingleton.elim a 0], },
  refine (eq_of_prod_eq_prod (eq_of_factors_eq_factors _)),
  rw [prod_add, factors_prod, factors_prod, factors_prod],
end

theorem factors_mono : ∀{a b : associates α}, a ≤ b → a.factors ≤ b.factors
| s t ⟨d, rfl⟩ := by rw [factors_mul] ; exact le_add_of_nonneg_right bot_le

theorem factors_le {a b : associates α} : a.factors ≤ b.factors ↔ a ≤ b :=
iff.intro
  (assume h, have a.factors.prod ≤ b.factors.prod, from prod_mono h,
    by rwa [factors_prod, factors_prod] at this)
  factors_mono

include dec_irr

lemma count_le_count_of_le {a b p : associates α} (hb : b ≠ 0)
  (hp : irreducible p) (h : a ≤ b) : p.count a.factors ≤ p.count b.factors :=
count_le_count_of_factors_le hb hp $ factors_mono h

omit dec dec' dec_irr

theorem prod_le [nontrivial α] {a b : factor_set α} : a.prod ≤ b.prod ↔ a ≤ b :=
begin
  classical,
  exact iff.intro
  (assume h, have a.prod.factors ≤ b.prod.factors, from factors_mono h,
    by rwa [prod_factors, prod_factors] at this)
  prod_mono
end

include dec dec'

noncomputable instance : has_sup (associates α) := ⟨λa b, (a.factors ⊔ b.factors).prod⟩
noncomputable instance : has_inf (associates α) := ⟨λa b, (a.factors ⊓ b.factors).prod⟩

noncomputable instance : lattice (associates α) :=
{ sup          := (⊔),
  inf          := (⊓),
  sup_le       :=
    assume a b c hac hbc, factors_prod c ▸ prod_mono (sup_le (factors_mono hac) (factors_mono hbc)),
  le_sup_left  := assume a b,
    le_trans (le_of_eq (factors_prod a).symm) $ prod_mono $ le_sup_left,
  le_sup_right := assume a b,
    le_trans (le_of_eq (factors_prod b).symm) $ prod_mono $ le_sup_right,
  le_inf :=
    assume a b c hac hbc, factors_prod a ▸ prod_mono (le_inf (factors_mono hac) (factors_mono hbc)),
  inf_le_left  := assume a b,
    le_trans (prod_mono inf_le_left) (le_of_eq (factors_prod a)),
  inf_le_right := assume a b,
    le_trans (prod_mono inf_le_right) (le_of_eq (factors_prod b)),
  .. associates.partial_order }

lemma sup_mul_inf (a b : associates α) : (a ⊔ b) * (a ⊓ b) = a * b :=
show (a.factors ⊔ b.factors).prod * (a.factors ⊓ b.factors).prod = a * b,
begin
  nontriviality α,
  refine eq_of_factors_eq_factors _,
  rw [← prod_add, prod_factors, factors_mul, factor_set.sup_add_inf_eq_add]
end

include dec_irr

lemma dvd_of_mem_factors {a p : associates α} {hp : irreducible p}
  (hm : p ∈ factors a) : p ∣ a :=
begin
  by_cases ha0 : a = 0, { rw ha0, exact dvd_zero p },
  obtain ⟨a0, nza, ha'⟩ := exists_non_zero_rep ha0,
  rw [← associates.factors_prod a],
  rw [← ha', factors_mk a0 nza] at hm ⊢,
  erw prod_coe,
  apply multiset.dvd_prod, apply multiset.mem_map.mpr,
  exact ⟨⟨p, hp⟩, mem_factor_set_some.mp hm, rfl⟩
end

omit dec'

lemma dvd_of_mem_factors' {a : α} {p : associates α} {hp : irreducible p} {hz : a ≠ 0}
  (h_mem : subtype.mk p hp ∈ factors' a) : p ∣ associates.mk a :=
by { haveI := classical.dec_eq (associates α),
  apply @dvd_of_mem_factors _ _ _ _ _ _ _ _ hp,
  rw factors_mk _ hz,
  apply mem_factor_set_some.2 h_mem }

omit dec_irr

lemma mem_factors'_of_dvd {a p : α} (ha0 : a ≠ 0) (hp : irreducible p) (hd : p ∣ a) :
  subtype.mk (associates.mk p) ((irreducible_mk _).2 hp) ∈ factors' a :=
begin
  obtain ⟨q, hq, hpq⟩ := exists_mem_factors_of_dvd ha0 hp hd,
  apply multiset.mem_pmap.mpr, use q, use hq,
  exact subtype.eq (eq.symm (mk_eq_mk_iff_associated.mpr hpq))
end

include dec_irr

lemma mem_factors'_iff_dvd {a p : α} (ha0 : a ≠ 0) (hp : irreducible p) :
  subtype.mk (associates.mk p) ((irreducible_mk _).2 hp) ∈ factors' a ↔ p ∣ a :=
begin
  split,
  { rw ← mk_dvd_mk, apply dvd_of_mem_factors', apply ha0 },
  { apply mem_factors'_of_dvd ha0 }
end

include dec'

lemma mem_factors_of_dvd {a p : α} (ha0 : a ≠ 0) (hp : irreducible p) (hd : p ∣ a) :
  (associates.mk p) ∈ factors (associates.mk a) :=
begin
  rw factors_mk _ ha0, exact mem_factor_set_some.mpr (mem_factors'_of_dvd ha0 hp hd)
end

lemma mem_factors_iff_dvd {a p : α} (ha0 : a ≠ 0) (hp : irreducible p) :
  (associates.mk p) ∈ factors (associates.mk a) ↔ p ∣ a :=
begin
  split,
  { rw ← mk_dvd_mk, apply dvd_of_mem_factors, exact (irreducible_mk p).mpr hp },
  { apply mem_factors_of_dvd ha0 hp }
end

lemma exists_prime_dvd_of_not_inf_one {a b : α}
  (ha : a ≠ 0) (hb : b ≠ 0) (h : (associates.mk a) ⊓ (associates.mk b) ≠ 1)  :
  ∃ (p : α), prime p ∧ p ∣ a ∧ p ∣ b :=
begin
  have hz : (factors (associates.mk a)) ⊓ (factors (associates.mk b)) ≠ 0,
  { contrapose! h with hf,
    change ((factors (associates.mk a)) ⊓ (factors (associates.mk b))).prod = 1,
    rw hf,
    exact multiset.prod_zero },
  rw [factors_mk a ha, factors_mk b hb, ← with_top.coe_inf] at hz,
  obtain ⟨⟨p0, p0_irr⟩, p0_mem⟩ := multiset.exists_mem_of_ne_zero ((mt with_top.coe_eq_coe.mpr) hz),
  rw multiset.inf_eq_inter at p0_mem,
  obtain ⟨p, rfl⟩ : ∃ p, associates.mk p = p0 := quot.exists_rep p0,
  refine ⟨p, _, _, _⟩,
  { rw [← irreducible_iff_prime, ← irreducible_mk],
    exact p0_irr },
  { apply dvd_of_mk_le_mk,
    apply dvd_of_mem_factors' (multiset.mem_inter.mp p0_mem).left,
    apply ha, },
  { apply dvd_of_mk_le_mk,
    apply dvd_of_mem_factors' (multiset.mem_inter.mp p0_mem).right,
    apply hb }
end

theorem coprime_iff_inf_one {a b : α} (ha0 : a ≠ 0) (hb0 : b ≠ 0) :
  (associates.mk a) ⊓ (associates.mk b) = 1 ↔ ∀ {d : α}, d ∣ a → d ∣ b → ¬ prime d :=
begin
  split,
  { intros hg p ha hb hp,
    refine ((associates.prime_mk _).mpr hp).not_unit (is_unit_of_dvd_one _ _),
    rw ← hg,
    exact le_inf (mk_le_mk_of_dvd ha) (mk_le_mk_of_dvd hb) },
  { contrapose,
    intros hg hc,
    obtain ⟨p, hp, hpa, hpb⟩ := exists_prime_dvd_of_not_inf_one ha0 hb0 hg,
    exact hc hpa hpb hp }
end

omit dec_irr

theorem factors_self [nontrivial α] {p : associates α}  (hp : irreducible p) :
  p.factors = some ({⟨p, hp⟩}) :=
eq_of_prod_eq_prod (by rw [factors_prod, factor_set.prod, map_singleton, prod_singleton,
                            subtype.coe_mk])

theorem factors_prime_pow [nontrivial α] {p : associates α} (hp : irreducible p)
  (k : ℕ) : factors (p ^ k) = some (multiset.repeat ⟨p, hp⟩ k) :=
eq_of_prod_eq_prod (by rw [associates.factors_prod, factor_set.prod, multiset.map_repeat,
                           multiset.prod_repeat, subtype.coe_mk])

include dec_irr

theorem prime_pow_dvd_iff_le [nontrivial α] {m p : associates α} (h₁ : m ≠ 0)
  (h₂ : irreducible p) {k : ℕ} : p ^ k ≤ m ↔ k ≤ count p m.factors :=
begin
  obtain ⟨a, nz, rfl⟩ := associates.exists_non_zero_rep h₁,
  rw [factors_mk _ nz, ← with_top.some_eq_coe, count_some, multiset.le_count_iff_repeat_le,
      ← factors_le, factors_prime_pow h₂, factors_mk _ nz],
  exact with_top.coe_le_coe
end

theorem le_of_count_ne_zero {m p : associates α} (h0 : m ≠ 0)
  (hp : irreducible p) : count p m.factors ≠ 0 → p ≤ m :=
begin
  nontriviality α,
  rw [← pos_iff_ne_zero],
  intro h,
  rw [← pow_one p],
  apply (prime_pow_dvd_iff_le h0 hp).2,
  simpa only
end

theorem count_ne_zero_iff_dvd {a p : α} (ha0 : a ≠ 0) (hp : irreducible p) :
  (associates.mk p).count (associates.mk a).factors ≠ 0 ↔ p ∣ a :=
begin
  nontriviality α,
  rw ← associates.mk_le_mk_iff_dvd_iff,
  refine ⟨λ h, associates.le_of_count_ne_zero (associates.mk_ne_zero.mpr ha0)
    ((associates.irreducible_mk p).mpr hp) h, λ h, _⟩,
  { rw [← pow_one (associates.mk p), associates.prime_pow_dvd_iff_le
      (associates.mk_ne_zero.mpr ha0) ((associates.irreducible_mk p).mpr hp)] at h,
    exact (zero_lt_one.trans_le h).ne' }
end

theorem count_self [nontrivial α] {p : associates α} (hp : irreducible p) :
  p.count p.factors = 1 :=
by simp [factors_self hp, associates.count_some hp]

lemma count_eq_zero_of_ne {p q : associates α} (hp : irreducible p) (hq : irreducible q)
  (h : p ≠ q) : p.count q.factors = 0 :=
not_ne_iff.mp $ λ h', h $ associated_iff_eq.mp $ hp.associated_of_dvd hq $
by { nontriviality α, exact le_of_count_ne_zero hq.ne_zero hp h' }

theorem count_mul {a : associates α} (ha : a ≠ 0) {b : associates α} (hb : b ≠ 0)
  {p : associates α} (hp : irreducible p) :
  count p (factors (a * b)) = count p a.factors + count p b.factors :=
begin
  obtain ⟨a0, nza, ha'⟩ := exists_non_zero_rep ha,
  obtain ⟨b0, nzb, hb'⟩ := exists_non_zero_rep hb,
  rw [factors_mul, ← ha', ← hb', factors_mk a0 nza, factors_mk b0 nzb, ← factor_set.coe_add,
      ← with_top.some_eq_coe, ← with_top.some_eq_coe, ← with_top.some_eq_coe, count_some hp,
      multiset.count_add, count_some hp, count_some hp]
end

theorem count_of_coprime {a : associates α} (ha : a ≠ 0) {b : associates α}
  (hb : b ≠ 0)
  (hab : ∀ d, d ∣ a → d ∣ b → ¬ prime d) {p : associates α} (hp : irreducible p) :
  count p a.factors = 0 ∨ count p b.factors = 0 :=
begin
  rw [or_iff_not_imp_left, ← ne.def],
  intro hca,
  contrapose! hab with hcb,
  exact ⟨p, le_of_count_ne_zero ha hp hca, le_of_count_ne_zero hb hp hcb,
    (irreducible_iff_prime.mp hp)⟩,
end

theorem count_mul_of_coprime {a : associates α} {b : associates α}
  (hb : b ≠ 0)
  {p : associates α} (hp : irreducible p) (hab : ∀ d, d ∣ a → d ∣ b → ¬ prime d) :
  count p a.factors = 0 ∨ count p a.factors = count p (a * b).factors :=
begin
  by_cases ha : a = 0,
  { simp [ha], },
  cases count_of_coprime ha hb hab hp with hz hb0, { tauto },
  apply or.intro_right,
  rw [count_mul ha hb hp, hb0, add_zero]
end

theorem count_mul_of_coprime' {a b : associates α}
  {p : associates α} (hp : irreducible p) (hab : ∀ d, d ∣ a → d ∣ b → ¬ prime d) :
  count p (a * b).factors = count p a.factors
  ∨ count p (a * b).factors = count p b.factors :=
begin
  by_cases ha : a = 0, { simp [ha], },
  by_cases hb : b = 0, { simp [hb], },
  rw [count_mul ha hb hp],
  cases count_of_coprime ha hb hab hp with ha0 hb0,
  { apply or.intro_right, rw [ha0, zero_add] },
  { apply or.intro_left, rw [hb0, add_zero] }
end

theorem dvd_count_of_dvd_count_mul {a b : associates α} (hb : b ≠ 0)
  {p : associates α} (hp : irreducible p) (hab : ∀ d, d ∣ a → d ∣ b → ¬ prime d)
  {k : ℕ} (habk : k ∣ count p (a * b).factors) : k ∣ count p a.factors :=
begin
  by_cases ha : a = 0, { simpa [*] using habk, },
  cases count_of_coprime ha hb hab hp with hz h,
  { rw hz, exact dvd_zero k },
  { rw [count_mul ha hb hp, h] at habk, exact habk }
end

omit dec_irr

@[simp] lemma factors_one [nontrivial α] : factors (1 : associates α) = 0 :=
begin
  apply eq_of_prod_eq_prod,
  rw associates.factors_prod,
  exact multiset.prod_zero,
end

@[simp] theorem pow_factors [nontrivial α] {a : associates α} {k : ℕ} :
  (a ^ k).factors = k • a.factors :=
begin
  induction k with n h,
  { rw [zero_nsmul, pow_zero], exact factors_one },
  { rw [pow_succ, succ_nsmul, factors_mul, h] }
end

include dec_irr

lemma count_pow [nontrivial α] {a : associates α} (ha : a ≠ 0) {p : associates α}
  (hp : irreducible p)
  (k : ℕ) : count p (a ^ k).factors = k * count p a.factors :=
begin
  induction k with n h,
  { rw [pow_zero, factors_one, zero_mul, count_zero hp] },
  { rw [pow_succ, count_mul ha (pow_ne_zero _ ha) hp, h, nat.succ_eq_add_one], ring }
end

theorem dvd_count_pow [nontrivial α] {a : associates α} (ha : a ≠ 0) {p : associates α}
  (hp : irreducible p)
  (k : ℕ) : k ∣ count p (a ^ k).factors := by { rw count_pow ha hp, apply dvd_mul_right }

theorem is_pow_of_dvd_count [nontrivial α] {a : associates α} (ha : a ≠ 0) {k : ℕ}
  (hk : ∀ (p : associates α) (hp : irreducible p), k ∣ count p a.factors) :
  ∃ (b : associates α), a = b ^ k :=
begin
  obtain ⟨a0, hz, rfl⟩ := exists_non_zero_rep ha,
  rw [factors_mk a0 hz] at hk,
  have hk' : ∀ p, p ∈ (factors' a0) → k ∣ (factors' a0).count p,
  { rintros p -,
    have pp : p = ⟨p.val, p.2⟩, { simp only [subtype.coe_eta, subtype.val_eq_coe] },
    rw [pp, ← count_some p.2], exact hk p.val p.2 },
  obtain ⟨u, hu⟩ := multiset.exists_smul_of_dvd_count _ hk',
  use (u : factor_set α).prod,
  apply eq_of_factors_eq_factors,
  rw [pow_factors, prod_factors, factors_mk a0 hz, ← with_top.some_eq_coe, hu],
  exact with_bot.coe_nsmul u k
end

/-- The only divisors of prime powers are prime powers. See `eq_pow_find_of_dvd_irreducible_pow`
for an explicit expression as a p-power (without using `count`). -/
theorem eq_pow_count_factors_of_dvd_pow {p a : associates α} (hp : irreducible p)
  {n : ℕ} (h : a ∣ p ^ n) : a = p ^ p.count a.factors :=
begin
  nontriviality α,
  have hph := pow_ne_zero n hp.ne_zero,
  have ha := ne_zero_of_dvd_ne_zero hph h,
  apply eq_of_eq_counts ha (pow_ne_zero _ hp.ne_zero),
  have eq_zero_of_ne : ∀ (q : associates α), irreducible q → q ≠ p → _ = 0 :=
  λ q hq h', nat.eq_zero_of_le_zero $ by
  { convert count_le_count_of_le hph hq h, symmetry,
    rw [count_pow hp.ne_zero hq, count_eq_zero_of_ne hq hp h', mul_zero] },
  intros q hq,
  rw count_pow hp.ne_zero hq,
  by_cases h : q = p,
  { rw [h, count_self hp, mul_one] },
  { rw [count_eq_zero_of_ne hq hp h, mul_zero, eq_zero_of_ne q hq h] }
end

lemma count_factors_eq_find_of_dvd_pow {a p : associates α} (hp : irreducible p)
  [∀ n : ℕ, decidable (a ∣ p ^ n)] {n : ℕ} (h : a ∣ p ^ n) : nat.find ⟨n, h⟩ = p.count a.factors :=
begin
  apply le_antisymm,
  { refine nat.find_le ⟨1, _⟩, rw mul_one, symmetry, exact eq_pow_count_factors_of_dvd_pow hp h },
  { have hph := pow_ne_zero (nat.find ⟨n, h⟩) hp.ne_zero,
    casesI (subsingleton_or_nontrivial α) with hα hα,
    { simpa using hph, },
    convert count_le_count_of_le hph hp (nat.find_spec ⟨n, h⟩),
    rw [count_pow hp.ne_zero hp, count_self hp, mul_one] }
end

omit dec
omit dec_irr
omit dec'

theorem eq_pow_of_mul_eq_pow [nontrivial α] {a b c : associates α} (ha : a ≠ 0) (hb : b ≠ 0)
  (hab : ∀ d, d ∣ a → d ∣ b → ¬ prime d) {k : ℕ} (h : a * b = c ^ k) :
  ∃ (d : associates α), a = d ^ k :=
begin
  classical,
  by_cases hk0 : k = 0,
  { use 1,
    rw [hk0, pow_zero] at h ⊢,
    apply (mul_eq_one_iff.1 h).1 },
  { refine is_pow_of_dvd_count ha _,
    intros p hp,
    apply dvd_count_of_dvd_count_mul hb hp hab,
    rw h,
    apply dvd_count_pow _ hp,
    rintros rfl,
    rw zero_pow' _ hk0 at h,
    cases mul_eq_zero.mp h; contradiction }
end

/-- The only divisors of prime powers are prime powers. -/
theorem eq_pow_find_of_dvd_irreducible_pow {a p : associates α} (hp : irreducible p)
  [∀ n : ℕ, decidable (a ∣ p ^ n)] {n : ℕ} (h : a ∣ p ^ n) : a = p ^ nat.find ⟨n, h⟩ :=
by { classical, rw [count_factors_eq_find_of_dvd_pow hp, ← eq_pow_count_factors_of_dvd_pow hp h] }

end associates

section
open associates unique_factorization_monoid

lemma associates.quot_out {α : Type*} [comm_monoid α] (a : associates α):
associates.mk (quot.out (a)) = a :=
by rw [←quot_mk_eq_mk, quot.out_eq]

/-- `to_gcd_monoid` constructs a GCD monoid out of a unique factorization domain. -/
noncomputable def unique_factorization_monoid.to_gcd_monoid
  (α : Type*) [cancel_comm_monoid_with_zero α] [unique_factorization_monoid α]
  [decidable_eq (associates α)] [decidable_eq α] : gcd_monoid α :=
{ gcd := λa b, quot.out (associates.mk a ⊓ associates.mk b : associates α),
  lcm := λa b, quot.out (associates.mk a ⊔ associates.mk b : associates α),
  gcd_dvd_left := λ a b, by
  { rw [←mk_dvd_mk, (associates.mk a ⊓ associates.mk b).quot_out, dvd_eq_le],
    exact inf_le_left },
  gcd_dvd_right := λ a b, by
  { rw [←mk_dvd_mk, (associates.mk a ⊓ associates.mk b).quot_out, dvd_eq_le],
    exact inf_le_right },
  dvd_gcd := λ a b c hac hab, by
  { rw [←mk_dvd_mk, (associates.mk c ⊓ associates.mk b).quot_out, dvd_eq_le,
      le_inf_iff, mk_le_mk_iff_dvd_iff, mk_le_mk_iff_dvd_iff],
    exact ⟨hac, hab⟩ },
  lcm_zero_left := λ a, by
  { have : associates.mk (0 : α) = ⊤ := rfl,
    rw [this, top_sup_eq, ←this, ←associated_zero_iff_eq_zero, ←mk_eq_mk_iff_associated,
      ←associated_iff_eq, associates.quot_out] },
  lcm_zero_right := λ a, by
  { have : associates.mk (0 : α) = ⊤ := rfl,
    rw [this, sup_top_eq, ←this, ←associated_zero_iff_eq_zero, ←mk_eq_mk_iff_associated,
      ←associated_iff_eq, associates.quot_out] },
  gcd_mul_lcm := λ a b, by
  { rw [←mk_eq_mk_iff_associated, ←associates.mk_mul_mk, ←associated_iff_eq, associates.quot_out,
      associates.quot_out, mul_comm, sup_mul_inf, associates.mk_mul_mk] } }

/-- `to_normalized_gcd_monoid` constructs a GCD monoid out of a normalization on a
  unique factorization domain. -/
noncomputable def unique_factorization_monoid.to_normalized_gcd_monoid
  (α : Type*) [cancel_comm_monoid_with_zero α] [unique_factorization_monoid α]
  [normalization_monoid α] [decidable_eq (associates α)] [decidable_eq α] :
  normalized_gcd_monoid α :=
{ gcd := λa b, (associates.mk a ⊓ associates.mk b).out,
  lcm := λa b, (associates.mk a ⊔ associates.mk b).out,
  gcd_dvd_left := assume a b, (out_dvd_iff a (associates.mk a ⊓ associates.mk b)).2 $ inf_le_left,
  gcd_dvd_right := assume a b, (out_dvd_iff b (associates.mk a ⊓ associates.mk b)).2 $ inf_le_right,
  dvd_gcd := assume a b c hac hab, show a ∣ (associates.mk c ⊓ associates.mk b).out,
    by rw [dvd_out_iff, le_inf_iff, mk_le_mk_iff_dvd_iff, mk_le_mk_iff_dvd_iff]; exact ⟨hac, hab⟩,
  lcm_zero_left := assume a, show (⊤ ⊔ associates.mk a).out = 0, by simp,
  lcm_zero_right := assume a, show (associates.mk a ⊔ ⊤).out = 0, by simp,
  gcd_mul_lcm := assume a b, by
  { rw [← out_mul, mul_comm, sup_mul_inf, mk_mul_mk, out_mk],
    exact normalize_associated (a * b) },
  normalize_gcd := assume a b, by convert normalize_out _,
  normalize_lcm := assume a b, by convert normalize_out _,
  .. ‹normalization_monoid α› }

end

namespace unique_factorization_monoid

/-- If `y` is a nonzero element of a unique factorization monoid with finitely
many units (e.g. `ℤ`, `ideal (ring_of_integers K)`), it has finitely many divisors. -/
noncomputable def fintype_subtype_dvd {M : Type*} [cancel_comm_monoid_with_zero M]
  [unique_factorization_monoid M] [fintype Mˣ]
  (y : M) (hy : y ≠ 0) :
  fintype {x // x ∣ y} :=
begin
  haveI : nontrivial M := ⟨⟨y, 0, hy⟩⟩,
  haveI : normalization_monoid M := unique_factorization_monoid.normalization_monoid,
  haveI := classical.dec_eq M,
  haveI := classical.dec_eq (associates M),
  -- We'll show `λ (u : Mˣ) (f ⊆ factors y) → u * Π f` is injective
  -- and has image exactly the divisors of `y`.
  refine fintype.of_finset
    (((normalized_factors y).powerset.to_finset.product (finset.univ : finset Mˣ)).image
      (λ s, (s.snd : M) * s.fst.prod))
    (λ x, _),
  simp only [exists_prop, finset.mem_image, finset.mem_product, finset.mem_univ, and_true,
    multiset.mem_to_finset, multiset.mem_powerset, exists_eq_right, multiset.mem_map],
  split,
  { rintros ⟨s, hs, rfl⟩,
    have prod_s_ne : s.fst.prod ≠ 0,
    { intro hz,
      apply hy (eq_zero_of_zero_dvd _),
      have hz := (@multiset.prod_eq_zero_iff M _ _ _ s.fst).mp hz,
      rw ← (normalized_factors_prod hy).dvd_iff_dvd_right,
      exact multiset.dvd_prod (multiset.mem_of_le hs hz) },
    show (s.snd : M) * s.fst.prod ∣ y,
    rw [(unit_associated_one.mul_right s.fst.prod).dvd_iff_dvd_left, one_mul,
        ← (normalized_factors_prod hy).dvd_iff_dvd_right],
    exact multiset.prod_dvd_prod_of_le hs },
  { rintro (h : x ∣ y),
    have hx : x ≠ 0, { refine mt (λ hx, _) hy, rwa [hx, zero_dvd_iff] at h },
    obtain ⟨u, hu⟩ := normalized_factors_prod hx,
    refine ⟨⟨normalized_factors x, u⟩, _, (mul_comm _ _).trans hu⟩,
    exact (dvd_iff_normalized_factors_le_normalized_factors hx hy).mp h }
end

end unique_factorization_monoid

section finsupp
variables [cancel_comm_monoid_with_zero α] [unique_factorization_monoid α]
variables [normalization_monoid α] [decidable_eq α]

open unique_factorization_monoid

/-- This returns the multiset of irreducible factors as a `finsupp` -/
noncomputable def factorization (n : α) : α →₀ ℕ := (normalized_factors n).to_finsupp

lemma factorization_eq_count {n p : α} :
  factorization n p = multiset.count p (normalized_factors n) :=
by simp [factorization]

@[simp] lemma factorization_zero : factorization (0 : α) = 0 := by simp [factorization]

@[simp] lemma factorization_one : factorization (1 : α) = 0 := by simp [factorization]

/-- The support of `factorization n` is exactly the finset of normalized factors -/
@[simp] lemma support_factorization {n : α} :
  (factorization n).support = (normalized_factors n).to_finset :=
by simp [factorization, multiset.to_finsupp_support]

/-- For nonzero `a` and `b`, the power of `p` in `a * b` is the sum of the powers in `a` and `b` -/
@[simp] lemma factorization_mul {a b : α} (ha : a ≠ 0) (hb : b ≠ 0) :
  factorization (a * b) = factorization a + factorization b :=
by simp [factorization, normalized_factors_mul ha hb]

/-- For any `p`, the power of `p` in `x^n` is `n` times the power in `x` -/
lemma factorization_pow {x : α} {n : ℕ} :
  factorization (x^n) = n • factorization x :=
by { ext, simp [factorization] }

lemma associated_of_factorization_eq (a b: α) (ha: a ≠ 0) (hb: b ≠ 0)
  (h: factorization a = factorization b) : associated a b :=
begin
  simp only [factorization, add_equiv.apply_eq_iff_eq] at h,
  have ha' := normalized_factors_prod ha,
  rw h at ha',
  exact associated.trans ha'.symm (normalized_factors_prod hb),
end

end finsupp<|MERGE_RESOLUTION|>--- conflicted
+++ resolved
@@ -392,11 +392,6 @@
 
 lemma ne_zero_of_mem_factors {p a : α} (h : p ∈ factors a) : a ≠ 0 :=
 begin
-<<<<<<< HEAD
-  rw [factors],
-  split_ifs with ane0, { simp only [multiset.not_mem_zero, is_empty.forall_iff, forall_const] },
-  intros x hx,
-=======
   intro ha,
   rw [factors, dif_pos ha] at h,
   exact multiset.not_mem_zero _ h
@@ -409,7 +404,6 @@
 begin
   have ane0 := ne_zero_of_mem_factors hx,
   rw [factors, dif_neg ane0] at hx,
->>>>>>> 3225926b
   exact (classical.some_spec (unique_factorization_monoid.exists_prime_factors a ane0)).1 x hx,
 end
 
