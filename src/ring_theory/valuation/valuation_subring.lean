/-
Copyright (c) 2022 Adam Topaz. All rights reserved.
Released under Apache 2.0 license as described in the file LICENSE.
Authors: Adam Topaz, Junyan Xu
-/
import ring_theory.valuation.valuation_ring
import ring_theory.localization.as_subring
import algebraic_geometry.prime_spectrum.basic
import algebra.group_with_zero.basic

/-!

# Valuation subrings of a field

# Projects

The order structure on `valuation_subring K`.

-/

open_locale classical
noncomputable theory

variables (K : Type*) [field K]

/-- A valuation subring of a field `K` is a subring `A` such that for every `x : K`,
either `x ∈ A` or `x⁻¹ ∈ K`. -/
structure valuation_subring extends subring K :=
(mem_or_inv_mem' : ∀ x : K, x ∈ carrier ∨ x⁻¹ ∈ carrier)

namespace valuation_subring

variables {K} (A : valuation_subring K)

instance : set_like (valuation_subring K) K :=
{ coe := λ A, A.to_subring,
  coe_injective' := by { rintro ⟨⟨⟩⟩ ⟨⟨⟩⟩ _, congr' } }

@[simp] lemma mem_carrier (x : K) : x ∈ A.carrier ↔ x ∈ A := iff.refl _
@[simp] lemma mem_to_subring (x : K) : x ∈ A.to_subring ↔ x ∈ A := iff.refl _

@[ext] lemma ext (A B : valuation_subring K)
  (h : ∀ x, x ∈ A ↔ x ∈ B) : A = B := set_like.ext h

lemma zero_mem : (0 : K) ∈ A := A.to_subring.zero_mem
lemma one_mem : (1 : K) ∈ A := A.to_subring.one_mem
lemma add_mem (x y : K) : x ∈ A → y ∈ A → x + y ∈ A := A.to_subring.add_mem
lemma mul_mem (x y : K) : x ∈ A → y ∈ A → x * y ∈ A := A.to_subring.mul_mem
lemma neg_mem (x : K) : x ∈ A → (-x) ∈ A := A.to_subring.neg_mem

lemma mem_or_inv_mem (x : K) : x ∈ A ∨ x⁻¹ ∈ A := A.mem_or_inv_mem' _

instance : comm_ring A := show comm_ring A.to_subring, by apply_instance
instance : is_domain A := show is_domain A.to_subring, by apply_instance

instance : has_top (valuation_subring K) := has_top.mk $
{ mem_or_inv_mem' := λ x, or.inl trivial,
  ..(⊤ : subring K) }

lemma mem_top (x : K) : x ∈ (⊤ : valuation_subring K) := trivial

lemma le_top : A ≤ ⊤ := λ a ha, mem_top _

instance : order_top (valuation_subring K) :=
{ top := ⊤,
  le_top := le_top }

instance : inhabited (valuation_subring K) := ⟨⊤⟩

instance : valuation_ring A :=
{ cond := λ a b,
  begin
    by_cases (b : K) = 0, { use 0, left, ext, simp [h] },
    by_cases (a : K) = 0, { use 0, right, ext, simp [h] },
    cases A.mem_or_inv_mem (a/b) with hh hh,
    { use ⟨a/b,hh⟩, right, ext, field_simp, ring },
    { rw (show (a/b : K)⁻¹ = b/a, by field_simp) at hh,
      use ⟨b/a,hh⟩, left, ext, field_simp, ring },
  end }

instance : algebra A K :=
show algebra A.to_subring K, by apply_instance

@[simp]
lemma algebra_map_apply (a : A) : algebra_map A K a = a := rfl

instance : is_fraction_ring A K :=
{ map_units := λ ⟨y,hy⟩,
    (units.mk0 (y : K) (λ c, non_zero_divisors.ne_zero hy $ subtype.ext c)).is_unit,
  surj := λ z, begin
    by_cases z = 0, { use (0,1), simp [h] },
    cases A.mem_or_inv_mem z with hh hh,
    { use (⟨z,hh⟩,1), simp },
    { refine ⟨⟨1,⟨⟨_,hh⟩,_⟩⟩, mul_inv_cancel h⟩,
      exact mem_non_zero_divisors_iff_ne_zero.2 (λ c, h (inv_eq_zero.mp (congr_arg coe c))) },
  end,
  eq_iff_exists := λ a b, ⟨ λ h, ⟨1, by { ext, simpa using h }⟩, λ ⟨c,h⟩,
    congr_arg coe ((mul_eq_mul_right_iff.1 h).resolve_right (non_zero_divisors.ne_zero c.2)) ⟩ }

/-- The value group of the valuation associated to `A`. -/
@[derive linear_ordered_comm_group_with_zero]
def value_group := valuation_ring.value_group A K

/-- Any valuation subring of `K` induces a natural valuation on `K`. -/
def valuation : valuation K A.value_group := valuation_ring.valuation A K

instance inhabited_value_group : inhabited A.value_group := ⟨A.valuation 0⟩

lemma valuation_le_one (a : A) : A.valuation a ≤ 1 :=
(valuation_ring.mem_integer_iff A K _).2 ⟨a,rfl⟩

lemma mem_of_valuation_le_one (x : K) (h : A.valuation x ≤ 1) : x ∈ A :=
let ⟨a,ha⟩ := (valuation_ring.mem_integer_iff A K x).1 h in ha ▸ a.2

lemma valuation_le_one_iff (x : K) : A.valuation x ≤ 1 ↔ x ∈ A :=
⟨mem_of_valuation_le_one _ _, λ ha, A.valuation_le_one ⟨x,ha⟩⟩

lemma valuation_eq_iff (x y : K) : A.valuation x = A.valuation y ↔
  ∃ a : Aˣ, (a : K) * y = x := quotient.eq'

lemma valuation_le_iff (x y : K) : A.valuation x ≤ A.valuation y ↔
  ∃ a : A, (a : K) * y = x := iff.rfl

lemma valuation_surjective : function.surjective A.valuation := surjective_quot_mk _

lemma valuation_unit (a : Aˣ) : A.valuation a = 1 :=
by { rw [← A.valuation.map_one, valuation_eq_iff], use a, simp }

lemma valuation_eq_one_iff (a : A) : is_unit a ↔ A.valuation a = 1 :=
⟨ λ h, A.valuation_unit h.unit,
  λ h, begin
    have ha : (a : K) ≠ 0,
    { intro c, rw [c, A.valuation.map_zero] at h, exact zero_ne_one h },
    have ha' : (a : K)⁻¹ ∈ A,
    { rw [← valuation_le_one_iff, A.valuation.map_inv, h, inv_one] },
    apply is_unit_of_mul_eq_one a ⟨a⁻¹, ha'⟩, ext, field_simp,
  end ⟩

lemma valuation_lt_one_or_eq_one (a : A) : A.valuation a < 1 ∨ A.valuation a = 1 :=
lt_or_eq_of_le (A.valuation_le_one a)

lemma valuation_lt_one_iff (a : A) : a ∈ local_ring.maximal_ideal A ↔ A.valuation a < 1 :=
begin
  rw local_ring.mem_maximal_ideal,
  dsimp [nonunits], rw valuation_eq_one_iff,
  exact (A.valuation_le_one a).lt_iff_ne.symm,
end

/-- A subring `R` of `K` such that for all `x : K` either `x ∈ R` or `x⁻¹ ∈ R` is
  a valuation subring of `K`. -/
def of_subring (R : subring K) (hR : ∀ x : K, x ∈ R ∨ x⁻¹ ∈ R) : valuation_subring K :=
{ mem_or_inv_mem' := hR, ..R }

@[simp]
lemma mem_of_subring (R : subring K) (hR : ∀ x : K, x ∈ R ∨ x⁻¹ ∈ R) (x : K) :
  x ∈ of_subring R hR ↔ x ∈ R := iff.refl _

/-- An overring of a valuation ring is a valuation ring. -/
def of_le (R : valuation_subring K) (S : subring K) (h : R.to_subring ≤ S) :
  valuation_subring K :=
{ mem_or_inv_mem' := λ x, (R.mem_or_inv_mem x).imp (@h x) (@h _), ..S}

section order

instance : semilattice_sup (valuation_subring K) :=
{ sup := λ R S, of_le R (R.to_subring ⊔ S.to_subring) $ le_sup_left,
  le_sup_left := λ R S x hx, (le_sup_left : R.to_subring ≤ R.to_subring ⊔ S.to_subring) hx,
  le_sup_right := λ R S x hx, (le_sup_right : S.to_subring ≤ R.to_subring ⊔ S.to_subring) hx,
  sup_le := λ R S T hR hT x hx, (sup_le hR hT : R.to_subring ⊔ S.to_subring ≤ T.to_subring) hx,
  ..(infer_instance : partial_order (valuation_subring K)) }

/-- The ring homomorphism induced by the partial order. -/
def inclusion (R S : valuation_subring K) (h : R ≤ S) : R →+* S :=
subring.inclusion h

/-- The canonical ring homomorphism from a valuation ring to its field of fractions. -/
def subtype (R : valuation_subring K) : R →+* K :=
subring.subtype R.to_subring

/-- The canonical map on value groups induced by a coarsening of valuation rings. -/
def map_of_le (R S : valuation_subring K) (h : R ≤ S) :
  R.value_group →*₀ S.value_group :=
{ to_fun := quotient.map' id $ λ x y ⟨u,hu⟩, ⟨units.map (R.inclusion S h).to_monoid_hom u, hu⟩,
  map_zero' := rfl,
  map_one' := rfl,
  map_mul' := by { rintro ⟨⟩ ⟨⟩, refl } }

@[mono]
lemma monotone_map_of_le (R S : valuation_subring K) (h : R ≤ S) :
  monotone (R.map_of_le S h) :=
by { rintros ⟨⟩ ⟨⟩ ⟨a,ha⟩, exact ⟨R.inclusion S h a, ha⟩ }

@[simp]
lemma map_of_le_comp_valuation (R S : valuation_subring K) (h : R ≤ S) :
  R.map_of_le S h ∘ R.valuation = S.valuation := by { ext, refl }

@[simp]
lemma map_of_le_valuation_apply (R S : valuation_subring K) (h : R ≤ S) (x : K) :
  R.map_of_le S h (R.valuation x) = S.valuation x := rfl

/-- The ideal corresponding to a coarsening of a valuation ring. -/
def ideal_of_le (R S : valuation_subring K) (h : R ≤ S) : ideal R :=
(local_ring.maximal_ideal S).comap (R.inclusion S h)

instance prime_ideal_of_le (R S : valuation_subring K) (h : R ≤ S) :
  (ideal_of_le R S h).is_prime := (local_ring.maximal_ideal S).comap_is_prime _

/-- The coarsening of a valuation ring associated to a prime ideal. -/
def of_prime (A : valuation_subring K) (P : ideal A) [P.is_prime] :
  valuation_subring K :=
of_le A (localization.subalgebra.of_field K P.prime_compl $
  le_non_zero_divisors_of_no_zero_divisors $ not_not_intro P.zero_mem).to_subring $
  λ a ha, subalgebra.algebra_map_mem _ (⟨a,ha⟩ : A)

instance of_prime_algebra (A : valuation_subring K) (P : ideal A) [P.is_prime] :
  algebra A (A.of_prime P) := subalgebra.algebra _

instance of_prime_scalar_tower (A : valuation_subring K) (P : ideal A) [P.is_prime] :
  is_scalar_tower A (A.of_prime P) K := is_scalar_tower.subalgebra' A K K _

instance of_prime_localization (A : valuation_subring K) (P : ideal A) [P.is_prime] :
  is_localization.at_prime (A.of_prime P) P :=
by apply localization.subalgebra.is_localization_of_field K

lemma le_of_prime (A : valuation_subring K) (P : ideal A) [P.is_prime] :
  A ≤ of_prime A P :=
λ a ha, subalgebra.algebra_map_mem _ (⟨a,ha⟩ : A)

lemma of_prime_valuation_eq_one_iff_mem_prime_compl
  (A : valuation_subring K)
  (P : ideal A) [P.is_prime] (x : A) :
  (of_prime A P).valuation x = 1 ↔ x ∈ P.prime_compl :=
begin
  rw [← is_localization.at_prime.is_unit_to_map_iff (A.of_prime P) P x, valuation_eq_one_iff], refl,
end

@[simp]
lemma ideal_of_le_of_prime (A : valuation_subring K) (P : ideal A) [P.is_prime] :
  ideal_of_le A (of_prime A P) (le_of_prime A P) = P :=
by { ext, apply is_localization.at_prime.to_map_mem_maximal_iff }

@[simp]
lemma of_prime_ideal_of_le (R S : valuation_subring K) (h : R ≤ S) :
  of_prime R (ideal_of_le R S h) = S :=
begin
  ext x, split,
  { rintro ⟨a,r,hr,rfl⟩, apply mul_mem, { exact h a.2 },
    { rw [← valuation_le_one_iff, valuation.map_inv, ← inv_one, inv_le_inv₀],
      { exact not_lt.1 ((not_iff_not.2 $ valuation_lt_one_iff S _).1 hr) },
      { intro hh, erw [valuation.zero_iff, subring.coe_eq_zero_iff] at hh,
        apply hr, rw hh, apply ideal.zero_mem (R.ideal_of_le S h) },
      { exact one_ne_zero } } },
  { intro hx, by_cases hr : x ∈ R, { exact R.le_of_prime _ hr },
    have : x ≠ 0 := λ h, hr (by { rw h, exact R.zero_mem }),
    replace hr := (R.mem_or_inv_mem x).resolve_left hr,
    { use [1, x⁻¹, hr], split,
      { change (⟨x⁻¹, h hr⟩ : S) ∉ nonunits S,
        erw [mem_nonunits_iff, not_not],
        apply is_unit_of_mul_eq_one _ (⟨x,hx⟩ : S),
        ext, field_simp },
      { field_simp } } },
end

lemma of_prime_le_of_le (P Q : ideal A) [P.is_prime] [Q.is_prime]
  (h : P ≤ Q) : of_prime A Q ≤ of_prime A P :=
λ x ⟨a, s, hs, he⟩, ⟨a, s, λ c, hs (h c), he⟩

lemma ideal_of_le_le_of_le (R S : valuation_subring K)
  (hR : A ≤ R) (hS : A ≤ S) (h : R ≤ S) :
  ideal_of_le A S hS ≤ ideal_of_le A R hR :=
λ x hx, (valuation_lt_one_iff R _).2 begin
  by_contra c, push_neg at c, replace c := monotone_map_of_le R S h c,
  rw [(map_of_le _ _ _).map_one, map_of_le_valuation_apply] at c,
  apply not_le_of_lt ((valuation_lt_one_iff S _).1 hx) c,
end

/-- The equivalence between coarsenings of a valuation ring and its prime ideals.-/
@[simps]
def prime_spectrum_equiv :
  prime_spectrum A ≃ { S | A ≤ S } :=
{ to_fun := λ P, ⟨of_prime A P.as_ideal, le_of_prime _ _⟩,
  inv_fun := λ S, ⟨ideal_of_le _ S S.2, infer_instance⟩,
  left_inv := λ P, by { ext1, simpa },
  right_inv := λ S, by { ext1, simp } }

/-- An ordered variant of `prime_spectrum_equiv`. -/
@[simps]
def prime_spectrum_order_equiv : (prime_spectrum A)ᵒᵈ ≃o {S | A ≤ S} :=
{ map_rel_iff' := λ P Q,
    ⟨ λ h, begin
        have := ideal_of_le_le_of_le A _ _ _ _ h,
        iterate 2 { erw ideal_of_le_of_prime at this },
        exact this,
      end,
      λ h, by { apply of_prime_le_of_le, exact h } ⟩,
  ..(prime_spectrum_equiv A) }

instance linear_order_overring : linear_order { S | A ≤ S } :=
{ le_total := let i : is_total (prime_spectrum A) (≤) := (subtype.rel_embedding _ _).is_total in
    by exactI (prime_spectrum_order_equiv A).symm.to_rel_embedding.is_total.total,
  decidable_le := infer_instance,
  ..(infer_instance : partial_order _) }

end order

<<<<<<< HEAD
section unit_group

def unit_group : subgroup Kˣ :=
{ carrier := { x | A.valuation x = 1 },
  mul_mem' := begin
    intros a b ha hb,
    dsimp at *,
    rw [A.valuation.map_mul, ha, hb, one_mul],
  end,
  one_mem' := A.valuation.map_one,
  inv_mem' := begin
    intros a ha,
    dsimp at *,
    push_cast,
    rw [A.valuation.map_inv, ha, inv_one],
  end }

lemma mem_iff_unit_group_auxtwo (a : A) : A.valuation a < 1 → A.valuation (1 + a) = 1 :=
begin
  intros h,
  rw [← valuation_lt_one_iff, local_ring.mem_maximal_ideal] at h,
  have k := local_ring.is_unit_of_mem_nonunits_one_sub_self (1 + a),
  simp at k h,
  rw is_unit.neg_iff at k,
  have f := k h,
  rw valuation_eq_one_iff at f,
  push_cast at f,
  exact f,

  /-
  wanted to use this but can't figure it out
  `rw ← valuation_eq_one_iff,`
  -/
end

lemma mem_iff_unit_group_auxthree (x : K) : A.valuation x < 1 → A.valuation (1 + x) = 1 :=
begin
  intro h,
  have k : A.valuation x < 1 ∨ A.valuation x = 1, left, exact h,
  rw [← le_iff_lt_or_eq, valuation_le_one_iff] at k,
  have p := A.valuation.map_add 1 x,
  have l : max ((A.valuation) 1) ((A.valuation) x) = 1, simp, rw le_iff_lt_or_eq, left, exact h,
  rw [l, le_iff_lt_or_eq] at p,

  cases p with plt peq,
  sorry,

  exact peq,
end

lemma mem_iff_unit_group_aux (x : K) : x ∈ A ↔
  A.valuation x = 1 ∨ A.valuation (1 + x) = 1 :=
begin
  split,
  { intro h,
  rw [← valuation_le_one_iff, le_iff_lt_or_eq] at h,
  cases h with hlt heq,
  right, apply mem_iff_unit_group_auxthree, exact hlt,
  left, exact heq },

  { intro h,
  cases h with hx h1x,
  rw [← valuation_le_one_iff, le_iff_lt_or_eq],
  right, exact hx,

  have k : A.valuation (1 + x) < 1 ∨ A.valuation (1 + x) = 1, exact or.inr h1x,
  rw [← le_iff_lt_or_eq, valuation_le_one_iff] at k,
  have p := A.add_mem (1+x) (-1),
  have l := A.neg_mem 1 A.one_mem,
  simp at p,
  exact p k l },

  /- goal is `⇑(A.valuation) (1 + x) = 1` and previous lemma works for `⇑(A.valuation) (1 + ↑a) = 1`.
  apply mem_iff_unit_group_auxtwo,
  -/

end

lemma mem_iff_unit_group (x : Kˣ) : (x : K) ∈ A ↔
  x ∈ A.unit_group ∨ ∃ (h : 1 + (x : K) ≠ 0), units.mk0 _ h ∈ A.unit_group :=
begin
  split,
  { intro h,
  rw mem_iff_unit_group_aux at h,
  cases h with hx h1x,
  left, exact hx,
  right,
    split,
    { rw unit_group, simp, exact h1x },
    { by_contra,
    have k := A.valuation.map_zero,
    rw [← h, h1x] at k,
    exact one_ne_zero k} ,
  },

  { intro h,
  cases h with hx h1x,
  rw unit_group at hx,
  simp at hx,
  have k : A.valuation ↑x = 1 ∨ A.valuation (1 + ↑x) = 1, exact or.inl hx,
  rw ← mem_iff_unit_group_aux at k,
  exact k,

  cases h1x with ha hb,
  rw unit_group at hb, simp at hb,
  have k : A.valuation ↑x = 1 ∨ A.valuation (1 + ↑x) = 1, exact or.inr hb,
  rw ← mem_iff_unit_group_aux at k,
  exact k
  },

end

lemma unit_group_eq_iff (A B : valuation_subring K) :
  A.unit_group = B.unit_group ↔ A = B :=
begin
  split,
  { intros h, ext x,
    by_cases hx : x = 0, { simp [hx, A.zero_mem, B.zero_mem] },
    let y : Kˣ := units.mk0 x hx,
    change (y : K) ∈ A ↔ (y : K) ∈ B,
    rw [A.mem_iff_unit_group, B.mem_iff_unit_group],
    simp only [h] },
  { intros h, rw h },
end

end unit_group
=======
end valuation_subring

namespace valuation

variables {K} {Γ Γ₁ Γ₂ : Type*}
  [linear_ordered_comm_group_with_zero Γ]
  [linear_ordered_comm_group_with_zero Γ₁]
  [linear_ordered_comm_group_with_zero Γ₂]
  (v : valuation K Γ)
  (v₁ : valuation K Γ₁)
  (v₂ : valuation K Γ₂)

/-- The valuation subring associated to a valuation. -/
def valuation_subring : valuation_subring K :=
{ mem_or_inv_mem' := begin
    intros x,
    cases le_or_lt (v x) 1,
    { left, exact h },
    { right, change v x⁻¹ ≤ 1,
      rw [v.map_inv, ← inv_one, inv_le_inv₀],
      { exact le_of_lt h },
      { intro c, simpa [c] using h },
      { exact one_ne_zero } }
  end,
  .. v.integer }

@[simp]
lemma mem_valuation_subring_iff (x : K) : x ∈ v.valuation_subring ↔ v x ≤ 1 := iff.refl _

lemma is_equiv_iff_valuation_subring : v₁.is_equiv v₂ ↔
  v₁.valuation_subring = v₂.valuation_subring :=
begin
  split,
  { intros h, ext x, specialize h x 1, simpa using h },
  { intros h, apply is_equiv_of_val_le_one,
    intros x,
    have : x ∈ v₁.valuation_subring ↔ x ∈ v₂.valuation_subring, by rw h,
    simpa using this }
end

lemma is_equiv_valuation_valuation_subring :
  v.is_equiv v.valuation_subring.valuation :=
begin
  rw [is_equiv_iff_val_le_one],
  intro x,
  rw valuation_subring.valuation_le_one_iff,
  refl,
end

end valuation

namespace valuation_subring

variables {K} (A : valuation_subring K)

@[simp]
lemma valuation_subring_valuation : A.valuation.valuation_subring = A :=
by { ext, rw ← A.valuation_le_one_iff, refl }
>>>>>>> 58d83ed5

end valuation_subring<|MERGE_RESOLUTION|>--- conflicted
+++ resolved
@@ -303,7 +303,6 @@
 
 end order
 
-<<<<<<< HEAD
 section unit_group
 
 def unit_group : subgroup Kˣ :=
@@ -430,7 +429,7 @@
 end
 
 end unit_group
-=======
+
 end valuation_subring
 
 namespace valuation
@@ -489,6 +488,5 @@
 @[simp]
 lemma valuation_subring_valuation : A.valuation.valuation_subring = A :=
 by { ext, rw ← A.valuation_le_one_iff, refl }
->>>>>>> 58d83ed5
 
 end valuation_subring