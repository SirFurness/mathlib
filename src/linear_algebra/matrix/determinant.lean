/-
Copyright (c) 2018 Kenny Lau. All rights reserved.
Released under Apache 2.0 license as described in the file LICENSE.
Authors: Kenny Lau, Chris Hughes, Tim Baanen
-/
import data.matrix.pequiv
import data.matrix.block
import data.fintype.card
import group_theory.perm.fin
import group_theory.perm.sign
import algebra.algebra.basic
import tactic.ring
import linear_algebra.alternating
import linear_algebra.pi

/-!
# Determinant of a matrix

This file defines the determinant of a matrix, `matrix.det`, and its essential properties.

## Main definitions

 - `matrix.det`: the determinant of a square matrix, as a sum over permutations
 - `matrix.det_row_alternating`: the determinant, as an `alternating_map` in the rows of the matrix

## Main results

 - `det_mul`: the determinant of `A ⬝ B` is the product of determinants
 - `det_zero_of_row_eq`: the determinant is zero if there is a repeated row
 - `det_block_diagonal`: the determinant of a block diagonal matrix is a product
   of the blocks' determinants

## Implementation notes

It is possible to configure `simp` to compute determinants. See the file
`test/matrix.lean` for some examples.

-/

universes u v w z
open equiv equiv.perm finset function

namespace matrix
open_locale matrix big_operators

variables {m n : Type*} [decidable_eq n] [fintype n] [decidable_eq m] [fintype m]
variables {R : Type v} [comm_ring R]

local notation `ε` σ:max := ((sign σ : ℤ ) : R)


/-- `det` is an `alternating_map` in the rows of the matrix. -/
def det_row_alternating : alternating_map R (n → R) R n :=
((multilinear_map.mk_pi_algebra R n R).comp_linear_map (linear_map.proj)).alternatization

/-- The determinant of a matrix given by the Leibniz formula. -/
abbreviation det (M : matrix n n R) : R :=
det_row_alternating M

lemma det_apply (M : matrix n n R) :
  M.det = ∑ σ : perm n, σ.sign • ∏ i, M (σ i) i :=
multilinear_map.alternatization_apply _ M

-- This is what the old definition was. We use it to avoid having to change the old proofs below
lemma det_apply' (M : matrix n n R) :
  M.det = ∑ σ : perm n, ε σ * ∏ i, M (σ i) i :=
by simp [det_apply, units.smul_def]

@[simp] lemma det_diagonal {d : n → R} : det (diagonal d) = ∏ i, d i :=
begin
  rw det_apply',
  refine (finset.sum_eq_single 1 _ _).trans _,
  { intros σ h1 h2,
    cases not_forall.1 (mt equiv.ext h2) with x h3,
    convert mul_zero _,
    apply finset.prod_eq_zero,
    { change x ∈ _, simp },
    exact if_neg h3 },
  { simp },
  { simp }
end

@[simp] lemma det_zero (h : nonempty n) : det (0 : matrix n n R) = 0 :=
(det_row_alternating : alternating_map R (n → R) R n).map_zero

@[simp] lemma det_one : det (1 : matrix n n R) = 1 :=
by rw [← diagonal_one]; simp [-diagonal_one]

lemma det_is_empty [is_empty n] {A : matrix n n R} : det A = 1 :=
by simp [det_apply]

@[simp] lemma coe_det_is_empty [is_empty n] : (det : matrix n n R → R) = function.const _ 1 :=
by { ext, exact det_is_empty, }

lemma det_eq_one_of_card_eq_zero {A : matrix n n R} (h : fintype.card n = 0) : det A = 1 :=
begin
  haveI : is_empty n := fintype.card_eq_zero_iff.mp h,
  exact det_is_empty,
end

/-- If `n` has only one element, the determinant of an `n` by `n` matrix is just that element.
Although `unique` implies `decidable_eq` and `fintype`, the instances might
not be syntactically equal. Thus, we need to fill in the args explicitly. -/
@[simp]
lemma det_unique {n : Type*} [unique n] [decidable_eq n] [fintype n] (A : matrix n n R) :
  det A = A (default n) (default n) :=
by simp [det_apply, univ_unique]

lemma det_eq_elem_of_subsingleton [subsingleton n] (A : matrix n n R) (k : n) :
  det A = A k k :=
begin
  convert det_unique _,
  exact unique_of_subsingleton k
end

lemma det_eq_elem_of_card_eq_one {A : matrix n n R} (h : fintype.card n = 1) (k : n) :
  det A = A k k :=
begin
  haveI : subsingleton n := fintype.card_le_one_iff_subsingleton.mp h.le,
  exact det_eq_elem_of_subsingleton _ _
end

lemma det_mul_aux {M N : matrix n n R} {p : n → n} (H : ¬bijective p) :
  ∑ σ : perm n, (ε σ) * ∏ x, (M (σ x) (p x) * N (p x) x) = 0 :=
begin
  obtain ⟨i, j, hpij, hij⟩ : ∃ i j, p i = p j ∧ i ≠ j,
  { rw [← fintype.injective_iff_bijective, injective] at H,
    push_neg at H,
    exact H },
  exact sum_involution
    (λ σ _, σ * swap i j)
    (λ σ _,
      have ∏ x, M (σ x) (p x) = ∏ x, M ((σ * swap i j) x) (p x),
        from fintype.prod_equiv (swap i j) _ _ (by simp [apply_swap_eq_self hpij]),
      by simp [this, sign_swap hij, prod_mul_distrib])
    (λ σ _ _, (not_congr mul_swap_eq_iff).mpr hij)
    (λ _ _, mem_univ _)
    (λ σ _, mul_swap_involutive i j σ)
end

@[simp] lemma det_mul (M N : matrix n n R) : det (M ⬝ N) = det M * det N :=
calc det (M ⬝ N) = ∑ p : n → n, ∑ σ : perm n, ε σ * ∏ i, (M (σ i) (p i) * N (p i) i) :
  by simp only [det_apply', mul_apply, prod_univ_sum, mul_sum,
    fintype.pi_finset_univ]; rw [finset.sum_comm]
... = ∑ p in (@univ (n → n) _).filter bijective, ∑ σ : perm n,
    ε σ * ∏ i, (M (σ i) (p i) * N (p i) i) :
  eq.symm $ sum_subset (filter_subset _ _)
    (λ f _ hbij, det_mul_aux $ by simpa only [true_and, mem_filter, mem_univ] using hbij)
... = ∑ τ : perm n, ∑ σ : perm n, ε σ * ∏ i, (M (σ i) (τ i) * N (τ i) i) :
  sum_bij (λ p h, equiv.of_bijective p (mem_filter.1 h).2) (λ _ _, mem_univ _)
    (λ _ _, rfl) (λ _ _ _ _ h, by injection h)
    (λ b _, ⟨b, mem_filter.2 ⟨mem_univ _, b.bijective⟩, coe_fn_injective rfl⟩)
... = ∑ σ : perm n, ∑ τ : perm n, (∏ i, N (σ i) i) * ε τ * (∏ j, M (τ j) (σ j)) :
  by simp only [mul_comm, mul_left_comm, prod_mul_distrib, mul_assoc]
... = ∑ σ : perm n, ∑ τ : perm n, (((∏ i, N (σ i) i) * (ε σ * ε τ)) * ∏ i, M (τ i) i) :
  sum_congr rfl (λ σ _, fintype.sum_equiv (equiv.mul_right σ⁻¹) _ _
    (λ τ,
      have ∏ j, M (τ j) (σ j) = ∏ j, M ((τ * σ⁻¹) j) j,
        by { rw ← σ⁻¹.prod_comp, simp only [equiv.perm.coe_mul, apply_inv_self] },
      have h : ε σ * ε (τ * σ⁻¹) = ε τ :=
        calc ε σ * ε (τ * σ⁻¹) = ε ((τ * σ⁻¹) * σ) :
          by { rw [mul_comm, sign_mul (τ * σ⁻¹)], simp only [int.cast_mul, units.coe_mul] }
        ... = ε τ : by simp only [inv_mul_cancel_right],
      by { simp_rw [equiv.coe_mul_right, h], simp only [this] }))
... = det M * det N : by simp only [det_apply', finset.mul_sum, mul_comm, mul_left_comm]

/-- The determinant of a matrix, as a monoid homomorphism. -/
def det_monoid_hom : matrix n n R →* R :=
{ to_fun := det,
  map_one' := det_one,
  map_mul' := det_mul }

@[simp] lemma coe_det_monoid_hom : (det_monoid_hom : matrix n n R → R) = det := rfl

/-- On square matrices, `mul_comm` applies under `det`. -/
lemma det_mul_comm (M N : matrix m m R) : det (M ⬝ N) = det (N ⬝ M) :=
by rw [det_mul, det_mul, mul_comm]

/-- On square matrices, `mul_left_comm` applies under `det`. -/
lemma det_mul_left_comm (M N P : matrix m m R) : det (M ⬝ (N ⬝ P)) = det (N ⬝ (M ⬝ P)) :=
by rw [←matrix.mul_assoc, ←matrix.mul_assoc, det_mul, det_mul_comm M N, ←det_mul]

/-- On square matrices, `mul_right_comm` applies under `det`. -/
lemma det_mul_right_comm (M N P : matrix m m R) :
  det (M ⬝ N ⬝ P) = det (M ⬝ P ⬝ N) :=
by rw [matrix.mul_assoc, matrix.mul_assoc, det_mul, det_mul_comm N P, ←det_mul]

lemma det_units_conj (M : units (matrix m m R)) (N : matrix m m R) :
  det (↑M ⬝ N ⬝ ↑M⁻¹ : matrix m m R) = det N :=
by rw [det_mul_right_comm, ←mul_eq_mul, ←mul_eq_mul, units.mul_inv, one_mul]

lemma det_units_conj' (M : units (matrix m m R)) (N : matrix m m R) :
  det (↑M⁻¹ ⬝ N ⬝ ↑M : matrix m m R) = det N := det_units_conj M⁻¹ N

/-- Transposing a matrix preserves the determinant. -/
@[simp] lemma det_transpose (M : matrix n n R) : Mᵀ.det = M.det :=
begin
  rw [det_apply', det_apply'],
  refine fintype.sum_bijective _ inv_involutive.bijective _ _ _,
  intros σ,
  rw sign_inv,
  congr' 1,
  apply fintype.prod_equiv σ,
  intros,
  simp
end


/-- Permuting the columns changes the sign of the determinant. -/
lemma det_permute (σ : perm n) (M : matrix n n R) : matrix.det (λ i, M (σ i)) = σ.sign * M.det :=
((det_row_alternating : alternating_map R (n → R) R n).map_perm M σ).trans
  (by simp [units.smul_def])

/-- Permuting rows and columns with the same equivalence has no effect. -/
@[simp]
lemma det_minor_equiv_self (e : n ≃ m) (A : matrix m m R) :
  det (A.minor e e) = det A :=
begin
  rw [det_apply', det_apply'],
  apply fintype.sum_equiv (equiv.perm_congr e),
  intro σ,
  rw equiv.perm.sign_perm_congr e σ,
  congr' 1,
  apply fintype.prod_equiv e,
  intro i,
  rw [equiv.perm_congr_apply, equiv.symm_apply_apply, minor_apply],
end

/-- Reindexing both indices along the same equivalence preserves the determinant.

For the `simp` version of this lemma, see `det_minor_equiv_self`; this one is unsuitable because
`matrix.reindex_apply` unfolds `reindex` first.
-/
lemma det_reindex_self (e : m ≃ n) (A : matrix m m R) : det (reindex e e A) = det A :=
det_minor_equiv_self e.symm A

/-- The determinant of a permutation matrix equals its sign. -/
@[simp] lemma det_permutation (σ : perm n) :
  matrix.det (σ.to_pequiv.to_matrix : matrix n n R) = σ.sign :=
by rw [←matrix.mul_one (σ.to_pequiv.to_matrix : matrix n n R), pequiv.to_pequiv_mul_matrix,
  det_permute, det_one, mul_one]

@[simp] lemma det_smul (A : matrix n n R) (c : R) : det (c • A) = c ^ fintype.card n * det A :=
calc det (c • A) = det (matrix.mul (diagonal (λ _, c)) A) : by rw [smul_eq_diagonal_mul]
             ... = det (diagonal (λ _, c)) * det A        : det_mul _ _
             ... = c ^ fintype.card n * det A             : by simp [card_univ]

/-- Multiplying each row by a fixed `v i` multiplies the determinant by
the product of the `v`s. -/
lemma det_mul_row (v : n → R) (A : matrix n n R) :
  det (λ i j, v j * A i j) = (∏ i, v i) * det A :=
calc det (λ i j, v j * A i j) = det (A ⬝ diagonal v) : congr_arg det $ by { ext, simp [mul_comm] }
                          ... = (∏ i, v i) * det A : by rw [det_mul, det_diagonal, mul_comm]

/-- Multiplying each column by a fixed `v j` multiplies the determinant by
the product of the `v`s. -/
lemma det_mul_column (v : n → R) (A : matrix n n R) :
  det (λ i j, v i * A i j) = (∏ i, v i) * det A :=
multilinear_map.map_smul_univ _ v A

@[simp] lemma det_pow (M : matrix m m R) (n : ℕ) : det (M ^ n) = (det M) ^ n :=
(det_monoid_hom : matrix m m R →* R).map_pow M n

section hom_map

variables {S : Type w} [comm_ring S]

lemma _root_.ring_hom.map_det (f : R →+* S) (M : matrix n n R) :
  f M.det = matrix.det (f.map_matrix M) :=
by simp [matrix.det_apply', f.map_sum, f.map_prod]

<<<<<<< HEAD
/-- Given a ring homorphism `f` from `S` to `R`, the induced ring homomorphism `f.map_matrix` from
matrices over `S` to matrices over `R` preserves the property of having determinant 1. -/
lemma ring_hom.map_det_one {M : matrix n n R} (f : R →+* S) (h : det M = 1) :
  (f.map_matrix M).det = 1 :=
by rw ← matrix.ring_hom.map_det; simp [h]

lemma alg_hom.map_det [algebra R S] {T : Type z} [comm_ring T] [algebra R T]
  {M : matrix n n S} {f : S →ₐ[R] T} :
  f M.det = matrix.det ((f : S →+* T).map_matrix M) :=
by rw [← alg_hom.coe_to_ring_hom, ring_hom.map_det]
=======
lemma _root_.ring_equiv.map_det (f : R ≃+* S) (M : matrix n n R) :
  f M.det = matrix.det (f.map_matrix M) :=
f.to_ring_hom.map_det _

lemma _root_.alg_hom.map_det [algebra R S] {T : Type z} [comm_ring T] [algebra R T]
  (f : S →ₐ[R] T) (M : matrix n n S) :
  f M.det = matrix.det (f.map_matrix M) :=
f.to_ring_hom.map_det _

lemma _root_.alg_equiv.map_det [algebra R S] {T : Type z} [comm_ring T] [algebra R T]
  (f : S ≃ₐ[R] T) (M : matrix n n S) :
  f M.det = matrix.det (f.map_matrix M) :=
f.to_alg_hom.map_det _
>>>>>>> 6eeb54e6

end hom_map

@[simp] lemma det_conj_transpose [star_ring R] (M : matrix m m R) : det (Mᴴ) = star (det M) :=
((star_ring_aut : ring_aut R).map_det _).symm.trans $ congr_arg star M.det_transpose

section det_zero
/-!
### `det_zero` section

Prove that a matrix with a repeated column has determinant equal to zero.
-/

lemma det_eq_zero_of_row_eq_zero {A : matrix n n R} (i : n) (h : ∀ j, A i j = 0) : det A = 0 :=
(det_row_alternating : alternating_map R (n → R) R n).map_coord_zero i (funext h)

lemma det_eq_zero_of_column_eq_zero {A : matrix n n R} (j : n) (h : ∀ i, A i j = 0) : det A = 0 :=
by { rw ← det_transpose, exact det_eq_zero_of_row_eq_zero j h, }

variables {M : matrix n n R} {i j : n}

/-- If a matrix has a repeated row, the determinant will be zero. -/
theorem det_zero_of_row_eq (i_ne_j : i ≠ j) (hij : M i = M j) : M.det = 0 :=
(det_row_alternating : alternating_map R (n → R) R n).map_eq_zero_of_eq M hij i_ne_j

/-- If a matrix has a repeated column, the determinant will be zero. -/
theorem det_zero_of_column_eq (i_ne_j : i ≠ j) (hij : ∀ k, M k i = M k j) : M.det = 0 :=
by { rw [← det_transpose, det_zero_of_row_eq i_ne_j], exact funext hij }

end det_zero

lemma det_update_row_add (M : matrix n n R) (j : n) (u v : n → R) :
  det (update_row M j $ u + v) = det (update_row M j u) + det (update_row M j v) :=
(det_row_alternating : alternating_map R (n → R) R n).map_add M j u v

lemma det_update_column_add (M : matrix n n R) (j : n) (u v : n → R) :
  det (update_column M j $ u + v) = det (update_column M j u) + det (update_column M j v) :=
begin
  rw [← det_transpose, ← update_row_transpose, det_update_row_add],
  simp [update_row_transpose, det_transpose]
end

lemma det_update_row_smul (M : matrix n n R) (j : n) (s : R) (u : n → R) :
  det (update_row M j $ s • u) = s * det (update_row M j u) :=
(det_row_alternating : alternating_map R (n → R) R n).map_smul M j s u

lemma det_update_column_smul (M : matrix n n R) (j : n) (s : R) (u : n → R) :
  det (update_column M j $ s • u) = s * det (update_column M j u) :=
begin
  rw [← det_transpose, ← update_row_transpose, det_update_row_smul],
  simp [update_row_transpose, det_transpose]
end

lemma det_update_row_smul' (M : matrix n n R) (j : n) (s : R) (u : n → R) :
  det (update_row (s • M) j u) = s ^ (fintype.card n - 1) * det (update_row M j u) :=
multilinear_map.map_update_smul _ M j s u

lemma det_update_column_smul' (M : matrix n n R) (j : n) (s : R) (u : n → R) :
  det (update_column (s • M) j u) = s ^ (fintype.card n - 1) * det (update_column M j u) :=
begin
  rw [← det_transpose, ← update_row_transpose, transpose_smul, det_update_row_smul'],
  simp [update_row_transpose, det_transpose]
end

section det_eq

/-! ### `det_eq` section

Lemmas showing the determinant is invariant under a variety of operations.
-/
lemma det_eq_of_eq_mul_det_one {A B : matrix n n R}
  (C : matrix n n R) (hC : det C = 1) (hA : A = B ⬝ C) : det A = det B :=
calc det A = det (B ⬝ C) : congr_arg _ hA
       ... = det B * det C : det_mul _ _
       ... = det B : by rw [hC, mul_one]

lemma det_eq_of_eq_det_one_mul {A B : matrix n n R}
  (C : matrix n n R) (hC : det C = 1) (hA : A = C ⬝ B) : det A = det B :=
calc det A = det (C ⬝ B) : congr_arg _ hA
       ... = det C * det B : det_mul _ _
       ... = det B : by rw [hC, one_mul]

lemma det_update_row_add_self (A : matrix n n R) {i j : n} (hij : i ≠ j) :
  det (update_row A i (A i + A j)) = det A :=
by simp [det_update_row_add,
    det_zero_of_row_eq hij ((update_row_self).trans (update_row_ne hij.symm).symm)]

lemma det_update_column_add_self (A : matrix n n R) {i j : n} (hij : i ≠ j) :
  det (update_column A i (λ k, A k i + A k j)) = det A :=
by { rw [← det_transpose, ← update_row_transpose, ← det_transpose A],
     exact det_update_row_add_self Aᵀ hij }

lemma det_update_row_add_smul_self (A : matrix n n R) {i j : n} (hij : i ≠ j) (c : R) :
  det (update_row A i (A i + c • A j)) = det A :=
by simp [det_update_row_add, det_update_row_smul,
  det_zero_of_row_eq hij ((update_row_self).trans (update_row_ne hij.symm).symm)]

lemma det_update_column_add_smul_self (A : matrix n n R) {i j : n} (hij : i ≠ j) (c : R) :
  det (update_column A i (λ k, A k i + c • A k j)) = det A :=
by { rw [← det_transpose, ← update_row_transpose, ← det_transpose A],
      exact det_update_row_add_smul_self Aᵀ hij c }

lemma det_eq_of_forall_row_eq_smul_add_const_aux
  {A B : matrix n n R} {s : finset n} : ∀ (c : n → R) (hs : ∀ i, i ∉ s → c i = 0)
  (k : n) (hk : k ∉ s) (A_eq : ∀ i j, A i j = B i j + c i * B k j),
  det A = det B :=
begin
  revert B,
  refine s.induction_on _ _,
  { intros A c hs k hk A_eq,
    have : ∀ i, c i = 0,
    { intros i,
      specialize hs i,
      contrapose! hs,
      simp [hs] },
    congr,
    ext i j,
    rw [A_eq, this, zero_mul, add_zero], },
  { intros i s hi ih B c hs k hk A_eq,
    have hAi : A i = B i + c i • B k := funext (A_eq i),
    rw [@ih (update_row B i (A i)) (function.update c i 0), hAi,
        det_update_row_add_smul_self],
    { exact mt (λ h, show k ∈ insert i s, from h ▸ finset.mem_insert_self _ _) hk },
    { intros i' hi',
      rw function.update_apply,
      split_ifs with hi'i, { refl },
      { exact hs i' (λ h, hi' ((finset.mem_insert.mp h).resolve_left hi'i)) } },
    { exact λ h, hk (finset.mem_insert_of_mem h) },
    { intros i' j',
      rw [update_row_apply, function.update_apply],
      split_ifs with hi'i,
      { simp [hi'i] },
      rw [A_eq, update_row_ne (λ (h : k = i), hk $ h ▸ finset.mem_insert_self k s)] } }
end

/-- If you add multiples of row `B k` to other rows, the determinant doesn't change. -/
lemma det_eq_of_forall_row_eq_smul_add_const
  {A B : matrix n n R} (c : n → R) (k : n) (hk : c k = 0)
  (A_eq : ∀ i j, A i j = B i j + c i * B k j) :
  det A = det B :=
det_eq_of_forall_row_eq_smul_add_const_aux c
  (λ i, not_imp_comm.mp $ λ hi, finset.mem_erase.mpr
    ⟨mt (λ (h : i = k), show c i = 0, from h.symm ▸ hk) hi, finset.mem_univ i⟩)
  k (finset.not_mem_erase k finset.univ) A_eq

lemma det_eq_of_forall_row_eq_smul_add_pred_aux {n : ℕ} (k : fin (n + 1)) :
  ∀ (c : fin n → R) (hc : ∀ (i : fin n), k < i.succ → c i = 0)
    {M N : matrix (fin n.succ) (fin n.succ) R}
    (h0 : ∀ j, M 0 j = N 0 j)
    (hsucc : ∀ (i : fin n) j, M i.succ j = N i.succ j + c i * M i.cast_succ j),
    det M = det N :=
begin
  refine fin.induction _ (λ k ih, _) k;
    intros c hc M N h0 hsucc,
  { congr,
    ext i j,
    refine fin.cases (h0 j) (λ i, _) i,
    rw [hsucc, hc i (fin.succ_pos _), zero_mul, add_zero] },

  set M' := update_row M k.succ (N k.succ) with hM',
  have hM : M = update_row M' k.succ (M' k.succ + c k • M k.cast_succ),
  { ext i j,
    by_cases hi : i = k.succ,
    { simp [hi, hM', hsucc, update_row_self] },
    rw [update_row_ne hi, hM', update_row_ne hi] },

  have k_ne_succ : k.cast_succ ≠ k.succ := (fin.cast_succ_lt_succ k).ne,
  have M_k : M k.cast_succ = M' k.cast_succ := (update_row_ne k_ne_succ).symm,

  rw [hM, M_k, det_update_row_add_smul_self M' k_ne_succ.symm, ih (function.update c k 0)],
  { intros i hi,
    rw [fin.lt_iff_coe_lt_coe, fin.coe_cast_succ, fin.coe_succ, nat.lt_succ_iff] at hi,
    rw function.update_apply,
    split_ifs with hik, { refl },
    exact hc _ (fin.succ_lt_succ_iff.mpr (lt_of_le_of_ne hi (ne.symm hik))) },
  { rwa [hM', update_row_ne (fin.succ_ne_zero _).symm] },
  intros i j,
  rw function.update_apply,
  split_ifs with hik,
  { rw [zero_mul, add_zero, hM', hik, update_row_self] },
  rw [hM', update_row_ne ((fin.succ_injective _).ne hik), hsucc],
  by_cases hik2 : k < i,
  { simp [hc i (fin.succ_lt_succ_iff.mpr hik2)] },
  rw update_row_ne,
  apply ne_of_lt,
  rwa [fin.lt_iff_coe_lt_coe, fin.coe_cast_succ, fin.coe_succ, nat.lt_succ_iff, ← not_lt]
end

/-- If you add multiples of previous rows to the next row, the determinant doesn't change. -/
lemma det_eq_of_forall_row_eq_smul_add_pred {n : ℕ}
  {A B : matrix (fin (n + 1)) (fin (n + 1)) R} (c : fin n → R)
  (A_zero : ∀ j, A 0 j = B 0 j)
  (A_succ : ∀ (i : fin n) j, A i.succ j = B i.succ j + c i * A i.cast_succ j) :
  det A = det B :=
det_eq_of_forall_row_eq_smul_add_pred_aux (fin.last _) c
  (λ i hi, absurd hi (not_lt_of_ge (fin.le_last _)))
  A_zero A_succ

/-- If you add multiples of previous columns to the next columns, the determinant doesn't change. -/
lemma det_eq_of_forall_col_eq_smul_add_pred {n : ℕ}
  {A B : matrix (fin (n + 1)) (fin (n + 1)) R} (c : fin n → R)
  (A_zero : ∀ i, A i 0 = B i 0)
  (A_succ : ∀ i (j : fin n), A i j.succ = B i j.succ + c j * A i j.cast_succ) :
  det A = det B :=
by { rw [← det_transpose A, ← det_transpose B],
     exact det_eq_of_forall_row_eq_smul_add_pred c A_zero (λ i j, A_succ j i) }

end det_eq

@[simp] lemma det_block_diagonal {o : Type*} [fintype o] [decidable_eq o] (M : o → matrix n n R) :
  (block_diagonal M).det = ∏ k, (M k).det :=
begin
  -- Rewrite the determinants as a sum over permutations.
  simp_rw [det_apply'],
  -- The right hand side is a product of sums, rewrite it as a sum of products.
  rw finset.prod_sum,
  simp_rw [finset.mem_univ, finset.prod_attach_univ, finset.univ_pi_univ],
  -- We claim that the only permutations contributing to the sum are those that
  -- preserve their second component.
  let preserving_snd : finset (equiv.perm (n × o)) :=
    finset.univ.filter (λ σ, ∀ x, (σ x).snd = x.snd),
  have mem_preserving_snd : ∀ {σ : equiv.perm (n × o)},
    σ ∈ preserving_snd ↔ ∀ x, (σ x).snd = x.snd :=
    λ σ, finset.mem_filter.trans ⟨λ h, h.2, λ h, ⟨finset.mem_univ _, h⟩⟩,
  rw ← finset.sum_subset (finset.subset_univ preserving_snd) _,
  -- And that these are in bijection with `o → equiv.perm m`.
  rw (finset.sum_bij (λ (σ : ∀ (k : o), k ∈ finset.univ → equiv.perm n) _,
                        prod_congr_left (λ k, σ k (finset.mem_univ k))) _ _ _ _).symm,
  { intros σ _,
    rw mem_preserving_snd,
    rintros ⟨k, x⟩,
    simp only [prod_congr_left_apply] },
  { intros σ _,
    rw [finset.prod_mul_distrib, ←finset.univ_product_univ, finset.prod_product_right],
    simp only [sign_prod_congr_left, units.coe_prod, int.cast_prod, block_diagonal_apply_eq,
      prod_congr_left_apply] },
  { intros σ σ' _ _ eq,
    ext x hx k,
    simp only at eq,
    have : ∀ k x, prod_congr_left (λ k, σ k (finset.mem_univ _)) (k, x) =
                  prod_congr_left (λ k, σ' k (finset.mem_univ _)) (k, x) :=
      λ k x, by rw eq,
    simp only [prod_congr_left_apply, prod.mk.inj_iff] at this,
    exact (this k x).1 },
  { intros σ hσ,
    rw mem_preserving_snd at hσ,
    have hσ' : ∀ x, (σ⁻¹ x).snd = x.snd,
    { intro x, conv_rhs { rw [← perm.apply_inv_self σ x, hσ] } },
    have mk_apply_eq : ∀ k x, ((σ (x, k)).fst, k) = σ (x, k),
    { intros k x,
      ext,
      { simp only},
      { simp only [hσ] } },
    have mk_inv_apply_eq : ∀ k x, ((σ⁻¹ (x, k)).fst, k) = σ⁻¹ (x, k),
    { intros k x,
      conv_lhs { rw ← perm.apply_inv_self σ (x, k) },
      ext,
      { simp only [apply_inv_self] },
      { simp only [hσ'] } },
    refine ⟨λ k _, ⟨λ x, (σ (x, k)).fst, λ x, (σ⁻¹ (x, k)).fst, _, _⟩, _, _⟩,
    { intro x,
      simp only [mk_apply_eq, inv_apply_self] },
    { intro x,
      simp only [mk_inv_apply_eq, apply_inv_self] },
    { apply finset.mem_univ },
    { ext ⟨k, x⟩,
      { simp only [coe_fn_mk, prod_congr_left_apply] },
      { simp only [prod_congr_left_apply, hσ] } } },
  { intros σ _ hσ,
    rw mem_preserving_snd at hσ,
    obtain ⟨⟨k, x⟩, hkx⟩ := not_forall.mp hσ,
    rw [finset.prod_eq_zero (finset.mem_univ (k, x)), mul_zero],
    rw [← @prod.mk.eta _ _ (σ (k, x)), block_diagonal_apply_ne],
    exact hkx }
end

/-- The determinant of a 2x2 block matrix with the lower-left block equal to zero is the product of
the determinants of the diagonal blocks. For the generalization to any number of blocks, see
`matrix.upper_block_triangular_det`. -/
lemma upper_two_block_triangular_det
  (A : matrix m m R) (B : matrix m n R) (D : matrix n n R) :
  (matrix.from_blocks A B 0 D).det = A.det * D.det :=
begin
  classical,
  simp_rw det_apply',
  convert
    (sum_subset (subset_univ ((sum_congr_hom m n).range : set (perm (m ⊕ n))).to_finset) _).symm,
  rw sum_mul_sum,
  simp_rw univ_product_univ,
  rw (sum_bij (λ (σ : perm m × perm n) _, equiv.sum_congr σ.fst σ.snd) _ _ _ _).symm,
  { intros σ₁₂ h,
    simp only [],
    erw [set.mem_to_finset, monoid_hom.mem_range],
    use σ₁₂,
    simp only [sum_congr_hom_apply] },
  { simp only [forall_prop_of_true, prod.forall, mem_univ],
    intros σ₁ σ₂,
    rw fintype.prod_sum_type,
    simp_rw [equiv.sum_congr_apply, sum.map_inr, sum.map_inl, from_blocks_apply₁₁,
      from_blocks_apply₂₂],
    have hr : ∀ (a b c d : R), (a * b) * (c * d) = a * c * (b * d), { intros, ac_refl },
    rw hr,
    congr,
    rw [sign_sum_congr, units.coe_mul, int.cast_mul] },
  { intros σ₁ σ₂ h₁ h₂,
    dsimp only [],
    intro h,
    have h2 : ∀ x, perm.sum_congr σ₁.fst σ₁.snd x = perm.sum_congr σ₂.fst σ₂.snd x,
    { intro x, exact congr_fun (congr_arg to_fun h) x },
    simp only [sum.map_inr, sum.map_inl, perm.sum_congr_apply, sum.forall] at h2,
    ext,
    { exact h2.left x },
    { exact h2.right x }},
  { intros σ hσ,
    erw [set.mem_to_finset, monoid_hom.mem_range] at hσ,
    obtain ⟨σ₁₂, hσ₁₂⟩ := hσ,
    use σ₁₂,
    rw ←hσ₁₂,
    simp },
  { intros σ hσ hσn,
    have h1 : ¬ (∀ x, ∃ y, sum.inl y = σ (sum.inl x)),
    { by_contradiction,
      rw set.mem_to_finset at hσn,
      apply absurd (mem_sum_congr_hom_range_of_perm_maps_to_inl _) hσn,
      rintros x ⟨a, ha⟩,
      rw [←ha], exact h a },
    obtain ⟨a, ha⟩ := not_forall.mp h1,
    cases hx : σ (sum.inl a) with a2 b,
    { have hn := (not_exists.mp ha) a2,
      exact absurd hx.symm hn },
    { rw [finset.prod_eq_zero (finset.mem_univ (sum.inl a)), mul_zero],
      rw [hx, from_blocks_apply₂₁], refl }}
end

/-- Laplacian expansion of the determinant of an `n+1 × n+1` matrix along column 0. -/
lemma det_succ_column_zero {n : ℕ} (A : matrix (fin n.succ) (fin n.succ) R) :
  det A = ∑ i : fin n.succ, (-1) ^ (i : ℕ) * A i 0 *
    det (A.minor i.succ_above fin.succ) :=
begin
  rw [matrix.det_apply, finset.univ_perm_fin_succ, ← finset.univ_product_univ],
  simp only [finset.sum_map, equiv.to_embedding_apply, finset.sum_product, matrix.minor],
  refine finset.sum_congr rfl (λ i _, fin.cases _ (λ i, _) i),
  { simp only [fin.prod_univ_succ, matrix.det_apply, finset.mul_sum,
        equiv.perm.decompose_fin_symm_apply_zero, fin.coe_zero, one_mul,
        equiv.perm.decompose_fin.symm_sign, equiv.swap_self, if_true, id.def, eq_self_iff_true,
        equiv.perm.decompose_fin_symm_apply_succ, fin.succ_above_zero, equiv.coe_refl, pow_zero,
        mul_smul_comm] },
  -- `univ_perm_fin_succ` gives a different embedding of `perm (fin n)` into
  -- `perm (fin n.succ)` than the determinant of the submatrix we want,
  -- permute `A` so that we get the correct one.
  have : (-1 : R) ^ (i : ℕ) = i.cycle_range.sign,
  { simp [fin.sign_cycle_range] },
  rw [fin.coe_succ, pow_succ, this, mul_assoc, mul_assoc, mul_left_comm ↑(equiv.perm.sign _),
      ← det_permute, matrix.det_apply, finset.mul_sum, finset.mul_sum],
  -- now we just need to move the corresponding parts to the same place
  refine finset.sum_congr rfl (λ σ _, _),
  rw [equiv.perm.decompose_fin.symm_sign, if_neg (fin.succ_ne_zero i)],
  calc ((-1) * σ.sign : ℤ) • ∏ i', A (equiv.perm.decompose_fin.symm (fin.succ i, σ) i') i'
      = ((-1) * σ.sign : ℤ) • (A (fin.succ i) 0 *
        ∏ i', A (((fin.succ i).succ_above) (fin.cycle_range i (σ i'))) i'.succ) :
    by simp only [fin.prod_univ_succ, fin.succ_above_cycle_range,
      equiv.perm.decompose_fin_symm_apply_zero, equiv.perm.decompose_fin_symm_apply_succ]
  ... = (-1) * (A (fin.succ i) 0 * (σ.sign : ℤ) •
        ∏ i', A (((fin.succ i).succ_above) (fin.cycle_range i (σ i'))) i'.succ) :
    by simp only [mul_assoc, mul_comm, neg_mul_eq_neg_mul_symm, one_mul, zsmul_eq_mul, neg_inj,
      neg_smul, fin.succ_above_cycle_range],
end

/-- Laplacian expansion of the determinant of an `n+1 × n+1` matrix along row 0. -/
lemma det_succ_row_zero {n : ℕ} (A : matrix (fin n.succ) (fin n.succ) R) :
  det A = ∑ j : fin n.succ, (-1) ^ (j : ℕ) * A 0 j *
    det (A.minor fin.succ j.succ_above) :=
by { rw [← det_transpose A, det_succ_column_zero],
     refine finset.sum_congr rfl (λ i _, _),
     rw [← det_transpose],
     simp only [transpose_apply, transpose_minor, transpose_transpose] }

/-- Laplacian expansion of the determinant of an `n+1 × n+1` matrix along row `i`. -/
lemma det_succ_row {n : ℕ} (A : matrix (fin n.succ) (fin n.succ) R) (i : fin n.succ) :
  det A = ∑ j : fin n.succ, (-1) ^ (i + j : ℕ) * A i j *
    det (A.minor i.succ_above j.succ_above) :=
begin
  simp_rw [pow_add, mul_assoc, ← mul_sum],
  have : det A = (-1 : R) ^ (i : ℕ) * (i.cycle_range⁻¹).sign * det A,
  { calc det A = ↑((-1 : units ℤ) ^ (i : ℕ) * (-1 : units ℤ) ^ (i : ℕ) : units ℤ) * det A :
             by simp
           ... = (-1 : R) ^ (i : ℕ) * (i.cycle_range⁻¹).sign * det A :
             by simp [-int.units_mul_self] },
  rw [this, mul_assoc],
  congr,
  rw [← det_permute, det_succ_row_zero],
  refine finset.sum_congr rfl (λ j _, _),
  rw [mul_assoc, matrix.minor, matrix.minor],
  congr,
  { rw [equiv.perm.inv_def, fin.cycle_range_symm_zero] },
  { ext i' j',
    rw [equiv.perm.inv_def, fin.cycle_range_symm_succ] },
end

/-- Laplacian expansion of the determinant of an `n+1 × n+1` matrix along column `j`. -/
lemma det_succ_column {n : ℕ} (A : matrix (fin n.succ) (fin n.succ) R) (j : fin n.succ) :
  det A = ∑ i : fin n.succ, (-1) ^ (i + j : ℕ) * A i j *
    det (A.minor i.succ_above j.succ_above) :=
by { rw [← det_transpose, det_succ_row _ j],
     refine finset.sum_congr rfl (λ i _, _),
     rw [add_comm, ← det_transpose, transpose_apply, transpose_minor, transpose_transpose] }


/-- Determinant of 0x0 matrix -/
<<<<<<< HEAD
@[simp] lemma det_fin_zero {A : matrix (fin 0) (fin 0) R}: det A = 1 :=
=======
@[simp] lemma det_fin_zero {A : matrix (fin 0) (fin 0) R} : det A = 1 :=
>>>>>>> 6eeb54e6
det_is_empty

/-- Determinant of 1x1 matrix -/
lemma det_fin_one (A : matrix (fin 1) (fin 1) R) : det A = A 0 0  := det_unique A

/-- Determinant of 2x2 matrix -/
lemma det_fin_two (A : matrix (fin 2) (fin 2) R) :
  det A = A 0 0 * A 1 1 - A 0 1 * A 1 0 :=
begin
  simp [matrix.det_succ_row_zero, fin.sum_univ_succ],
  ring
end

/-- Determinant of 3x3 matrix -/
lemma det_fin_three (A : matrix (fin 3) (fin 3) R) :
  det A = A 0 0 * A 1 1 * A 2 2 - A 0 0 * A 1 2 * A 2 1 - A 0 1 * A 1 0 * A 2 2
  + A 0 1 * A 1 2 * A 2 0 + A 0 2 * A 1 0 * A 2 1 - A 0 2 * A 1 1 * A 2 0 :=
begin
  simp [matrix.det_succ_row_zero, fin.sum_univ_succ],
  ring
end

end matrix<|MERGE_RESOLUTION|>--- conflicted
+++ resolved
@@ -269,18 +269,6 @@
   f M.det = matrix.det (f.map_matrix M) :=
 by simp [matrix.det_apply', f.map_sum, f.map_prod]
 
-<<<<<<< HEAD
-/-- Given a ring homorphism `f` from `S` to `R`, the induced ring homomorphism `f.map_matrix` from
-matrices over `S` to matrices over `R` preserves the property of having determinant 1. -/
-lemma ring_hom.map_det_one {M : matrix n n R} (f : R →+* S) (h : det M = 1) :
-  (f.map_matrix M).det = 1 :=
-by rw ← matrix.ring_hom.map_det; simp [h]
-
-lemma alg_hom.map_det [algebra R S] {T : Type z} [comm_ring T] [algebra R T]
-  {M : matrix n n S} {f : S →ₐ[R] T} :
-  f M.det = matrix.det ((f : S →+* T).map_matrix M) :=
-by rw [← alg_hom.coe_to_ring_hom, ring_hom.map_det]
-=======
 lemma _root_.ring_equiv.map_det (f : R ≃+* S) (M : matrix n n R) :
   f M.det = matrix.det (f.map_matrix M) :=
 f.to_ring_hom.map_det _
@@ -294,7 +282,6 @@
   (f : S ≃ₐ[R] T) (M : matrix n n S) :
   f M.det = matrix.det (f.map_matrix M) :=
 f.to_alg_hom.map_det _
->>>>>>> 6eeb54e6
 
 end hom_map
 
@@ -704,11 +691,7 @@
 
 
 /-- Determinant of 0x0 matrix -/
-<<<<<<< HEAD
-@[simp] lemma det_fin_zero {A : matrix (fin 0) (fin 0) R}: det A = 1 :=
-=======
 @[simp] lemma det_fin_zero {A : matrix (fin 0) (fin 0) R} : det A = 1 :=
->>>>>>> 6eeb54e6
 det_is_empty
 
 /-- Determinant of 1x1 matrix -/
