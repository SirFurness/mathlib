/-
Copyright (c) 2020 Adam Topaz. All rights reserved.
Released under Apache 2.0 license as described in the file LICENSE.
Authors: Zhangir Azerbayev, Adam Topaz, Eric Wieser
-/

import algebra.ring_quot
import linear_algebra.clifford_algebra.basic
import linear_algebra.alternating
import group_theory.perm.sign

/-!
# Exterior Algebras

We construct the exterior algebra of a module `M` over a commutative semiring `R`.

## Notation

The exterior algebra of the `R`-module `M` is denoted as `exterior_algebra R M`.
It is endowed with the structure of an `R`-algebra.

Given a linear morphism `f : M → A` from a module `M` to another `R`-algebra `A`, such that
`cond : ∀ m : M, f m * f m = 0`, there is a (unique) lift of `f` to an `R`-algebra morphism,
which is denoted `exterior_algebra.lift R f cond`.

The canonical linear map `M → exterior_algebra R M` is denoted `exterior_algebra.ι R`.

## Theorems

The main theorems proved ensure that `exterior_algebra R M` satisfies the universal property
of the exterior algebra.
1. `ι_comp_lift` is  fact that the composition of `ι R` with `lift R f cond` agrees with `f`.
2. `lift_unique` ensures the uniqueness of `lift R f cond` with respect to 1.

## Definitions

* `ι_multi` is the `alternating_map` corresponding to the wedge product of `ι R m` terms.

## Implementation details

The exterior algebra of `M` is constructed as simply `clifford_algebra (0 : quadratic_form R M)`,
as this avoids us having to duplicate API.
-/

universes u1 u2 u3

<<<<<<< HEAD
variables (R : Type u1) [comm_semiring R]
variables (M : Type u2) [add_comm_monoid M] [module R M] [module Rᵐᵒᵖ M] [is_central_scalar R M]

namespace exterior_algebra
open tensor_algebra

/-- `rel` relates each `ι m * ι m`, for `m : M`, with `0`.

The exterior algebra of `M` is defined as the quotient modulo this relation.
-/
inductive rel : tensor_algebra R M → tensor_algebra R M → Prop
| of (m : M) : rel ((ι R m) * (ι R m)) 0

end exterior_algebra
=======
variables (R : Type u1) [comm_ring R]
variables (M : Type u2) [add_comm_group M] [module R M]
>>>>>>> 050f9e6d

/--
The exterior algebra of an `R`-module `M`.
-/
@[reducible]
def exterior_algebra := clifford_algebra (0 : quadratic_form R M)

namespace exterior_algebra

variables {M}

<<<<<<< HEAD
instance {S : Type u3} [comm_ring S] [module S M] [module Sᵐᵒᵖ M] [is_central_scalar S M] :
  ring (exterior_algebra S M) :=
ring_quot.ring (exterior_algebra.rel S M)

=======
>>>>>>> 050f9e6d
/--
The canonical linear map `M →ₗ[R] exterior_algebra R M`.
-/
@[reducible] def ι : M →ₗ[R] exterior_algebra R M := by exact clifford_algebra.ι _

variables {R}

/-- As well as being linear, `ι m` squares to zero -/
@[simp]
theorem ι_sq_zero (m : M) : (ι R m) * (ι R m) = 0 :=
(clifford_algebra.ι_sq_scalar _ m).trans $ map_zero _

variables {A : Type*} [semiring A] [algebra R A]

@[simp]
theorem comp_ι_sq_zero (g : exterior_algebra R M →ₐ[R] A)
  (m : M) : g (ι R m) * g (ι R m) = 0 :=
by rw [←alg_hom.map_mul, ι_sq_zero, alg_hom.map_zero]

variables (R)

/--
Given a linear map `f : M →ₗ[R] A` into an `R`-algebra `A`, which satisfies the condition:
`cond : ∀ m : M, f m * f m = 0`, this is the canonical lift of `f` to a morphism of `R`-algebras
from `exterior_algebra R M` to `A`.
-/
@[simps symm_apply]
def lift : {f : M →ₗ[R] A // ∀ m, f m * f m = 0} ≃ (exterior_algebra R M →ₐ[R] A) :=
equiv.trans (equiv.subtype_equiv (equiv.refl _) $ by simp) $ clifford_algebra.lift _

@[simp]
theorem ι_comp_lift (f : M →ₗ[R] A) (cond : ∀ m, f m * f m = 0) :
  (lift R ⟨f, cond⟩).to_linear_map.comp (ι R) = f :=
clifford_algebra.ι_comp_lift f _

@[simp]
theorem lift_ι_apply (f : M →ₗ[R] A) (cond : ∀ m, f m * f m = 0) (x) :
  lift R ⟨f, cond⟩ (ι R x) = f x :=
clifford_algebra.lift_ι_apply f _ x

@[simp]
theorem lift_unique (f : M →ₗ[R] A) (cond : ∀ m, f m * f m = 0)
  (g : exterior_algebra R M →ₐ[R] A) : g.to_linear_map.comp (ι R) = f ↔ g = lift R ⟨f, cond⟩ :=
clifford_algebra.lift_unique f _ _

variables {R M}

@[simp]
theorem lift_comp_ι (g : exterior_algebra R M →ₐ[R] A) :
  lift R ⟨g.to_linear_map.comp (ι R), comp_ι_sq_zero _⟩ = g :=
clifford_algebra.lift_comp_ι g

/-- See note [partially-applied ext lemmas]. -/
@[ext]
theorem hom_ext {f g : exterior_algebra R M →ₐ[R] A}
  (h : f.to_linear_map.comp (ι R) = g.to_linear_map.comp (ι R)) : f = g :=
clifford_algebra.hom_ext h

/-- If `C` holds for the `algebra_map` of `r : R` into `exterior_algebra R M`, the `ι` of `x : M`,
and is preserved under addition and muliplication, then it holds for all of `exterior_algebra R M`.
-/
@[elab_as_eliminator]
lemma induction {C : exterior_algebra R M → Prop}
  (h_grade0 : ∀ r, C (algebra_map R (exterior_algebra R M) r))
  (h_grade1 : ∀ x, C (ι R x))
  (h_mul : ∀ a b, C a → C b → C (a * b))
  (h_add : ∀ a b, C a → C b → C (a + b))
  (a : exterior_algebra R M) :
  C a :=
clifford_algebra.induction h_grade0 h_grade1 h_mul h_add a

/-- The left-inverse of `algebra_map`. -/
def algebra_map_inv : exterior_algebra R M →ₐ[R] R :=
exterior_algebra.lift R ⟨(0 : M →ₗ[R] R), λ m, by simp⟩

variables (M)

lemma algebra_map_left_inverse :
  function.left_inverse algebra_map_inv (algebra_map R $ exterior_algebra R M) :=
λ x, by simp [algebra_map_inv]

@[simp] lemma algebra_map_inj (x y : R) :
  algebra_map R (exterior_algebra R M) x = algebra_map R (exterior_algebra R M) y ↔ x = y :=
(algebra_map_left_inverse M).injective.eq_iff

@[simp] lemma algebra_map_eq_zero_iff (x : R) :
  algebra_map R (exterior_algebra R M) x = 0 ↔ x = 0 :=
map_eq_zero_iff (algebra_map _ _) (algebra_map_left_inverse _).injective

@[simp] lemma algebra_map_eq_one_iff (x : R) : algebra_map R (exterior_algebra R M) x = 1 ↔ x = 1 :=
map_eq_one_iff (algebra_map _ _) (algebra_map_left_inverse _).injective

variables {M}

/-- The canonical map from `exterior_algebra R M` into `triv_sq_zero_ext R M` that sends
`exterior_algebra.ι` to `triv_sq_zero_ext.inr`. -/
def to_triv_sq_zero_ext : exterior_algebra R M →ₐ[R] triv_sq_zero_ext R M :=
lift R ⟨triv_sq_zero_ext.inr_hom R M, λ m, triv_sq_zero_ext.inr_mul_inr R m m⟩

@[simp] lemma to_triv_sq_zero_ext_ι (x : M) :
  to_triv_sq_zero_ext (ι R x) = triv_sq_zero_ext.inr x :=
lift_ι_apply _ _ _ _

/-- The left-inverse of `ι`.

As an implementation detail, we implement this using `triv_sq_zero_ext` which has a suitable
algebra structure. -/
def ι_inv : exterior_algebra R M →ₗ[R] M :=
(triv_sq_zero_ext.snd_hom R M).comp to_triv_sq_zero_ext.to_linear_map

lemma ι_left_inverse : function.left_inverse ι_inv (ι R : M → exterior_algebra R M) :=
λ x, by simp [ι_inv]

variables (R)

@[simp] lemma ι_inj (x y : M) : ι R x = ι R y ↔ x = y :=
ι_left_inverse.injective.eq_iff

variables {R}

@[simp] lemma ι_eq_zero_iff (x : M) : ι R x = 0 ↔ x = 0 :=
by rw [←ι_inj R x 0, linear_map.map_zero]

@[simp] lemma ι_eq_algebra_map_iff (x : M) (r : R) : ι R x = algebra_map R _ r ↔ x = 0 ∧ r = 0 :=
begin
  refine ⟨λ h, _, _⟩,
  { have hf0 : to_triv_sq_zero_ext (ι R x) = (0, x), from to_triv_sq_zero_ext_ι _,
    rw [h, alg_hom.commutes] at hf0,
    have : r = 0 ∧ 0 = x := prod.ext_iff.1 hf0,
    exact this.symm.imp_left eq.symm, },
  { rintro ⟨rfl, rfl⟩,
    rw [linear_map.map_zero, ring_hom.map_zero] }
end

@[simp] lemma ι_ne_one [nontrivial R] (x : M) : ι R x ≠ 1 :=
begin
  rw [←(algebra_map R (exterior_algebra R M)).map_one, ne.def, ι_eq_algebra_map_iff],
  exact one_ne_zero ∘ and.right,
end

/-- The generators of the exterior algebra are disjoint from its scalars. -/
lemma ι_range_disjoint_one : disjoint (ι R).range (1 : submodule R (exterior_algebra R M)) :=
begin
  rw submodule.disjoint_def,
  rintros _ ⟨x, hx⟩ ⟨r, (rfl : algebra_map _ _ _ = _)⟩,
  rw ι_eq_algebra_map_iff x at hx,
  rw [hx.2, ring_hom.map_zero]
end

@[simp]
lemma ι_add_mul_swap (x y : M) : ι R x * ι R y + ι R y * ι R x = 0 :=
calc _ = ι R (x + y) * ι R (x + y) : by simp [mul_add, add_mul]
   ... = _ : ι_sq_zero _

lemma ι_mul_prod_list {n : ℕ} (f : fin n → M) (i : fin n) :
  (ι R $ f i) * (list.of_fn $ λ i, ι R $ f i).prod = 0 :=
begin
  induction n with n hn,
  { exact i.elim0, },
  { rw [list.of_fn_succ, list.prod_cons, ←mul_assoc],
    by_cases h : i = 0,
    { rw [h, ι_sq_zero, zero_mul], },
    { replace hn := congr_arg ((*) $ ι R $ f 0) (hn (λ i, f $ fin.succ i) (i.pred h)),
      simp only at hn,
      rw [fin.succ_pred, ←mul_assoc, mul_zero] at hn,
      refine (eq_zero_iff_eq_zero_of_add_eq_zero _).mp hn,
      rw [← add_mul, ι_add_mul_swap, zero_mul], } }
end

variables (R)
/-- The product of `n` terms of the form `ι R m` is an alternating map.

This is a special case of `multilinear_map.mk_pi_algebra_fin`, and the exterior algebra version of
`tensor_algebra.tprod`. -/
def ι_multi (n : ℕ) : alternating_map R M (exterior_algebra R M) (fin n) :=
let F := (multilinear_map.mk_pi_algebra_fin R n (exterior_algebra R M)).comp_linear_map (λ i, ι R)
in
{ map_eq_zero_of_eq' := λ f x y hfxy hxy, begin
    rw [multilinear_map.comp_linear_map_apply, multilinear_map.mk_pi_algebra_fin_apply],
    wlog h : x < y := lt_or_gt_of_ne hxy using x y,
    clear hxy,
    induction n with n hn generalizing x y,
    { exact x.elim0, },
    { rw [list.of_fn_succ, list.prod_cons],
      by_cases hx : x = 0,
      -- one of the repeated terms is on the left
      { rw hx at hfxy h,
        rw [hfxy, ←fin.succ_pred y (ne_of_lt h).symm],
        exact ι_mul_prod_list (f ∘ fin.succ) _, },
      -- ignore the left-most term and induct on the remaining ones, decrementing indices
      { convert mul_zero _,
        refine hn (λ i, f $ fin.succ i)
          (x.pred hx) (y.pred (ne_of_lt $ lt_of_le_of_lt x.zero_le h).symm)
          (fin.pred_lt_pred_iff.mpr h) _,
        simp only [fin.succ_pred],
        exact hfxy, } }
  end,
  to_fun := F, ..F}
variables {R}

lemma ι_multi_apply {n : ℕ} (v : fin n → M) :
  ι_multi R n v = (list.of_fn $ λ i, ι R (v i)).prod := rfl

@[simp] lemma ι_multi_zero_apply (v : fin 0 → M) : ι_multi R 0 v = 1 := rfl

@[simp] lemma ι_multi_succ_apply {n : ℕ} (v : fin n.succ → M) :
  ι_multi R _ v = ι R (v 0) * ι_multi R _ (matrix.vec_tail v):=
(congr_arg list.prod (list.of_fn_succ _)).trans list.prod_cons

lemma ι_multi_succ_curry_left {n : ℕ} (m : M) :
  (ι_multi R n.succ).curry_left m =
    (algebra.lmul_left R (ι R m)).comp_alternating_map (ι_multi R n) :=
alternating_map.ext $ λ v, (ι_multi_succ_apply _).trans $ begin
  simp_rw matrix.tail_cons,
  refl,
end

end exterior_algebra

namespace tensor_algebra

variables {R M}

/-- The canonical image of the `tensor_algebra` in the `exterior_algebra`, which maps
`tensor_algebra.ι R x` to `exterior_algebra.ι R x`. -/
def to_exterior : tensor_algebra R M →ₐ[R] exterior_algebra R M :=
tensor_algebra.lift R (exterior_algebra.ι R : M →ₗ[R] exterior_algebra R M)

@[simp] lemma to_exterior_ι (m : M) : (tensor_algebra.ι R m).to_exterior = exterior_algebra.ι R m :=
by simp [to_exterior]

end tensor_algebra<|MERGE_RESOLUTION|>--- conflicted
+++ resolved
@@ -44,25 +44,8 @@
 
 universes u1 u2 u3
 
-<<<<<<< HEAD
-variables (R : Type u1) [comm_semiring R]
-variables (M : Type u2) [add_comm_monoid M] [module R M] [module Rᵐᵒᵖ M] [is_central_scalar R M]
-
-namespace exterior_algebra
-open tensor_algebra
-
-/-- `rel` relates each `ι m * ι m`, for `m : M`, with `0`.
-
-The exterior algebra of `M` is defined as the quotient modulo this relation.
--/
-inductive rel : tensor_algebra R M → tensor_algebra R M → Prop
-| of (m : M) : rel ((ι R m) * (ι R m)) 0
-
-end exterior_algebra
-=======
 variables (R : Type u1) [comm_ring R]
-variables (M : Type u2) [add_comm_group M] [module R M]
->>>>>>> 050f9e6d
+variables (M : Type u2) [add_comm_group M] [module R M] [module Rᵐᵒᵖ M] [is_central_scalar R M]
 
 /--
 The exterior algebra of an `R`-module `M`.
@@ -74,13 +57,6 @@
 
 variables {M}
 
-<<<<<<< HEAD
-instance {S : Type u3} [comm_ring S] [module S M] [module Sᵐᵒᵖ M] [is_central_scalar S M] :
-  ring (exterior_algebra S M) :=
-ring_quot.ring (exterior_algebra.rel S M)
-
-=======
->>>>>>> 050f9e6d
 /--
 The canonical linear map `M →ₗ[R] exterior_algebra R M`.
 -/
