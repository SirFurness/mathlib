/-
Copyright (c) 2020 Anne Baanen. All rights reserved.
Released under Apache 2.0 license as described in the file LICENSE.
Authors: Anne Baanen
-/
import linear_algebra.matrix.adjugate
import linear_algebra.matrix.to_lin
import data.matrix.notation

/-!
# The Special Linear group $SL(n, R)$

This file defines the elements of the Special Linear group `special_linear_group n R`, consisting
of all square `R`-matrices with determinant `1` on the fintype `n` by `n`.  In addition, we define
the group structure on `special_linear_group n R` and the embedding into the general linear group
`general_linear_group R (n → R)`.

## Main definitions

 * `matrix.special_linear_group` is the type of matrices with determinant 1
 * `matrix.special_linear_group.group` gives the group structure (under multiplication)
 * `matrix.special_linear_group.to_GL` is the embedding `SLₙ(R) → GLₙ(R)`

## Notation

For `m : ℕ`, we introduce the notation `SL(m,R)` for the special linear group on the fintype
`n = fin m`, in the locale `matrix_groups`.

## Implementation notes
The inverse operation in the `special_linear_group` is defined to be the adjugate
matrix, so that `special_linear_group n R` has a group structure for all `comm_ring R`.

We define the elements of `special_linear_group` to be matrices, since we need to
compute their determinant. This is in contrast with `general_linear_group R M`,
which consists of invertible `R`-linear maps on `M`.

We provide `matrix.special_linear_group.has_coe_to_fun` for convenience, but do not state any
lemmas about it, and use `matrix.special_linear_group.coe_fn_eq_coe` to eliminate it `⇑` in favor
of a regular `↑` coercion.

## References

 * https://en.wikipedia.org/wiki/Special_linear_group

## Tags

matrix group, group, matrix inverse
-/

namespace matrix
universes u v
open_locale matrix
open linear_map


section

variables (n : Type u) [decidable_eq n] [fintype n] (R : Type v) [comm_ring R]

/-- `special_linear_group n R` is the group of `n` by `n` `R`-matrices with determinant equal to 1.
-/
def special_linear_group := { A : matrix n n R // A.det = 1 }

end

localized "notation `SL(` n `,` R `)`:= special_linear_group (fin n) R" in matrix_groups

namespace special_linear_group

variables {n : Type u} [decidable_eq n] [fintype n] {R : Type v} [comm_ring R]

instance has_coe_to_matrix : has_coe (special_linear_group n R) (matrix n n R) :=
⟨λ A, A.val⟩

/- In this file, Lean often has a hard time working out the values of `n` and `R` for an expression
like `det ↑A`. Rather than writing `(A : matrix n n R)` everywhere in this file which is annoyingly
verbose, or `A.val` which is not the simp-normal form for subtypes, we create a local notation
`↑ₘA`. This notation references the local `n` and `R` variables, so is not valid as a global
notation. -/
local prefix `↑ₘ`:1024 := @coe _ (matrix n n R) _

lemma ext_iff (A B : special_linear_group n R) : A = B ↔ (∀ i j, ↑ₘA i j = ↑ₘB i j) :=
subtype.ext_iff.trans matrix.ext_iff.symm

@[ext] lemma ext (A B : special_linear_group n R) : (∀ i j, ↑ₘA i j = ↑ₘB i j) → A = B :=
(special_linear_group.ext_iff A B).mpr

instance has_inv : has_inv (special_linear_group n R) :=
⟨λ A, ⟨adjugate A, by rw [det_adjugate, A.prop, one_pow]⟩⟩

instance has_mul : has_mul (special_linear_group n R) :=
⟨λ A B, ⟨A.1 ⬝ B.1, by erw [det_mul, A.2, B.2, one_mul]⟩⟩

instance has_one : has_one (special_linear_group n R) :=
⟨⟨1, det_one⟩⟩

instance : inhabited (special_linear_group n R) := ⟨1⟩

section coe_lemmas

variables (A B : special_linear_group n R)

@[simp] lemma coe_mk (A : matrix n n R) (h : det A = 1) :
  ↑(⟨A, h⟩ : special_linear_group n R) = A :=
rfl

@[simp] lemma coe_inv : ↑ₘ(A⁻¹) = adjugate A := rfl

@[simp] lemma coe_mul : ↑ₘ(A * B) = ↑ₘA ⬝ ↑ₘB := rfl

@[simp] lemma coe_one : ↑ₘ(1 : special_linear_group n R) = (1 : matrix n n R) := rfl

@[simp] lemma det_coe : det ↑ₘA = 1 := A.2

lemma det_ne_zero [nontrivial R] (g : special_linear_group n R) :
  det ↑ₘg ≠ 0 :=
by { rw g.det_coe, norm_num }

lemma row_ne_zero [nontrivial R] (g : special_linear_group n R) (i : n):
  ↑ₘg i ≠ 0 :=
λ h, g.det_ne_zero $ det_eq_zero_of_row_eq_zero i $ by simp [h]

end coe_lemmas

instance : monoid (special_linear_group n R) :=
function.injective.monoid coe subtype.coe_injective coe_one coe_mul

instance : group (special_linear_group n R) :=
{ mul_left_inv := λ A, by { ext1, simp [adjugate_mul] },
  ..special_linear_group.monoid,
  ..special_linear_group.has_inv }

/-- A version of `matrix.to_lin' A` that produces linear equivalences. -/
def to_lin' : special_linear_group n R →* (n → R) ≃ₗ[R] (n → R) :=
{ to_fun := λ A, linear_equiv.of_linear (matrix.to_lin' ↑ₘA) (matrix.to_lin' ↑ₘ(A⁻¹))
    (by rw [←to_lin'_mul, ←coe_mul, mul_right_inv, coe_one, to_lin'_one])
    (by rw [←to_lin'_mul, ←coe_mul, mul_left_inv, coe_one, to_lin'_one]),
  map_one' := linear_equiv.to_linear_map_injective matrix.to_lin'_one,
  map_mul' := λ A B, linear_equiv.to_linear_map_injective $ matrix.to_lin'_mul A B }

lemma to_lin'_apply (A : special_linear_group n R) (v : n → R) :
  special_linear_group.to_lin' A v = matrix.to_lin' ↑ₘA v := rfl

lemma to_lin'_to_linear_map (A : special_linear_group n R) :
  ↑(special_linear_group.to_lin' A) = matrix.to_lin' ↑ₘA := rfl

lemma to_lin'_symm_apply (A : special_linear_group n R) (v : n → R) :
  A.to_lin'.symm v = matrix.to_lin' ↑ₘ(A⁻¹) v := rfl

lemma to_lin'_symm_to_linear_map (A : special_linear_group n R) :
  ↑(A.to_lin'.symm) = matrix.to_lin' ↑ₘ(A⁻¹) := rfl

lemma to_lin'_injective :
  function.injective ⇑(to_lin' : special_linear_group n R →* (n → R) ≃ₗ[R] (n → R)) :=
λ A B h, subtype.coe_injective $ matrix.to_lin'.injective $
  linear_equiv.to_linear_map_injective.eq_iff.mpr h

/-- `to_GL` is the map from the special linear group to the general linear group -/
def to_GL : special_linear_group n R →* general_linear_group R (n → R) :=
(general_linear_group.general_linear_equiv _ _).symm.to_monoid_hom.comp to_lin'

lemma coe_to_GL (A : special_linear_group n R) : ↑A.to_GL = A.to_lin'.to_linear_map := rfl

variables {S : Type*} [comm_ring S]

/-- A ring homomorphism from `R` to `S` induces a group homomorphism from
`special_linear_group n R` to `special_linear_group n S`. -/
<<<<<<< HEAD
def map (f : R →+* S) : special_linear_group n R →* special_linear_group n S :=
{ to_fun := λ g, ⟨f.map_matrix ↑g, ring_hom.map_det_one f g.2⟩,
  map_one' := subtype.ext $ f.map_matrix.map_one,
  map_mul' := λ x y, subtype.ext $ f.map_matrix.map_mul' x y }

@[simp] lemma coe_matrix_map (f : R →+* S) (g : special_linear_group n R) :
  (map f g : matrix n n S) = f.map_matrix ↑g :=
rfl
=======
@[simps] def map (f : R →+* S) : special_linear_group n R →* special_linear_group n S :=
{ to_fun := λ g, ⟨f.map_matrix ↑g, by { rw ← f.map_det, simp [g.2] }⟩,
  map_one' := subtype.ext $ f.map_matrix.map_one,
  map_mul' := λ x y, subtype.ext $ f.map_matrix.map_mul x y }
>>>>>>> 6eeb54e6

section cast

/-- Coercion of SL `n` `ℤ` to SL `n` `R` for a commutative ring `R`. -/
instance : has_coe (special_linear_group n ℤ) (special_linear_group n R) :=
⟨λ x, map (int.cast_ring_hom R) x⟩

@[simp] lemma coe_matrix_coe (g : special_linear_group n ℤ) :
  ↑(g : special_linear_group n R)
  = (↑g : matrix n n ℤ).map (int.cast_ring_hom R) :=
<<<<<<< HEAD
coe_matrix_map (int.cast_ring_hom R) g
=======
map_apply_coe (int.cast_ring_hom R) g
>>>>>>> 6eeb54e6

end cast

section has_neg

<<<<<<< HEAD
/-- Formal operation of negation on special linear group on even cardinality `n` given by negating
each element. -/
instance {R : Type*} [comm_ring R] [_i : fact (even (fintype.card n))] :
  has_neg (special_linear_group n R) :=
⟨λ g,
  ⟨- g, by simpa [nat.neg_one_pow_of_even _i.elim, g.det_coe] using @det_smul _ _ _ _ _ ↑ₘg (-1)⟩⟩

@[simp] lemma has_neg_coe_mat {R : Type*} [comm_ring R]
  (g : special_linear_group n R) [fact (even (fintype.card n))] :
  ↑(- g) = - (↑g : matrix n n R) :=
rfl

@[simp]
lemma has_neg_cast {R : Type*} [comm_ring R] (g : (special_linear_group n ℤ))
  [_i : fact (even (fintype.card n))] :
=======
variables [fact (even (fintype.card n))]

/-- Formal operation of negation on special linear group on even cardinality `n` given by negating
each element. -/
instance : has_neg (special_linear_group n R) :=
⟨λ g,
  ⟨- g, by simpa [nat.neg_one_pow_of_even (fact.out (even (fintype.card n))), g.det_coe] using
  det_smul ↑ₘg (-1)⟩⟩

@[simp] lemma coe_neg (g : special_linear_group n R) :
  ↑(- g) = - (↑g : matrix n n R) :=
rfl

@[simp] lemma coe_int_neg (g : (special_linear_group n ℤ)) :
>>>>>>> 6eeb54e6
  ↑(-g) = (-↑g : special_linear_group n R) :=
subtype.ext $ (@ring_hom.map_matrix n _ _ _ _ _ _ (int.cast_ring_hom R)).map_neg ↑g

end has_neg

-- this section should be last to ensure we do not use it in lemmas
section coe_fn_instance

/-- This instance is here for convenience, but is not the simp-normal form. -/
instance : has_coe_to_fun (special_linear_group n R) (λ _, n → n → R) :=
{ coe := λ A, A.val }

@[simp]
lemma coe_fn_eq_coe (s : special_linear_group n R) : ⇑s = ↑ₘs := rfl

end coe_fn_instance

end special_linear_group

end matrix<|MERGE_RESOLUTION|>--- conflicted
+++ resolved
@@ -165,21 +165,10 @@
 
 /-- A ring homomorphism from `R` to `S` induces a group homomorphism from
 `special_linear_group n R` to `special_linear_group n S`. -/
-<<<<<<< HEAD
-def map (f : R →+* S) : special_linear_group n R →* special_linear_group n S :=
-{ to_fun := λ g, ⟨f.map_matrix ↑g, ring_hom.map_det_one f g.2⟩,
-  map_one' := subtype.ext $ f.map_matrix.map_one,
-  map_mul' := λ x y, subtype.ext $ f.map_matrix.map_mul' x y }
-
-@[simp] lemma coe_matrix_map (f : R →+* S) (g : special_linear_group n R) :
-  (map f g : matrix n n S) = f.map_matrix ↑g :=
-rfl
-=======
 @[simps] def map (f : R →+* S) : special_linear_group n R →* special_linear_group n S :=
 { to_fun := λ g, ⟨f.map_matrix ↑g, by { rw ← f.map_det, simp [g.2] }⟩,
   map_one' := subtype.ext $ f.map_matrix.map_one,
   map_mul' := λ x y, subtype.ext $ f.map_matrix.map_mul x y }
->>>>>>> 6eeb54e6
 
 section cast
 
@@ -190,33 +179,12 @@
 @[simp] lemma coe_matrix_coe (g : special_linear_group n ℤ) :
   ↑(g : special_linear_group n R)
   = (↑g : matrix n n ℤ).map (int.cast_ring_hom R) :=
-<<<<<<< HEAD
-coe_matrix_map (int.cast_ring_hom R) g
-=======
 map_apply_coe (int.cast_ring_hom R) g
->>>>>>> 6eeb54e6
 
 end cast
 
 section has_neg
 
-<<<<<<< HEAD
-/-- Formal operation of negation on special linear group on even cardinality `n` given by negating
-each element. -/
-instance {R : Type*} [comm_ring R] [_i : fact (even (fintype.card n))] :
-  has_neg (special_linear_group n R) :=
-⟨λ g,
-  ⟨- g, by simpa [nat.neg_one_pow_of_even _i.elim, g.det_coe] using @det_smul _ _ _ _ _ ↑ₘg (-1)⟩⟩
-
-@[simp] lemma has_neg_coe_mat {R : Type*} [comm_ring R]
-  (g : special_linear_group n R) [fact (even (fintype.card n))] :
-  ↑(- g) = - (↑g : matrix n n R) :=
-rfl
-
-@[simp]
-lemma has_neg_cast {R : Type*} [comm_ring R] (g : (special_linear_group n ℤ))
-  [_i : fact (even (fintype.card n))] :
-=======
 variables [fact (even (fintype.card n))]
 
 /-- Formal operation of negation on special linear group on even cardinality `n` given by negating
@@ -231,7 +199,6 @@
 rfl
 
 @[simp] lemma coe_int_neg (g : (special_linear_group n ℤ)) :
->>>>>>> 6eeb54e6
   ↑(-g) = (-↑g : special_linear_group n R) :=
 subtype.ext $ (@ring_hom.map_matrix n _ _ _ _ _ _ (int.cast_ring_hom R)).map_neg ↑g
 
