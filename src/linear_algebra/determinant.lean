/-
Copyright (c) 2018 Kenny Lau. All rights reserved.
Released under Apache 2.0 license as described in the file LICENSE.
Authors: Kenny Lau, Chris Hughes, Tim Baanen
-/
import algebra.algebra.basic
import data.equiv.fin
import data.fintype.card
import data.matrix.pequiv
import group_theory.perm.sign
import tactic.ring

universes u v w z
open equiv equiv.perm finset function

namespace matrix
open_locale matrix big_operators

variables {n : Type u} [decidable_eq n] [fintype n] {R : Type v} [comm_ring R]

local notation `ε` σ:max := ((sign σ : ℤ ) : R)

/-- The determinant of a matrix given by the Leibniz formula. -/
definition det (M : matrix n n R) : R :=
∑ σ : perm n, ε σ * ∏ i, M (σ i) i

@[simp] lemma det_diagonal {d : n → R} : det (diagonal d) = ∏ i, d i :=
begin
  refine (finset.sum_eq_single 1 _ _).trans _,
  { intros σ h1 h2,
    cases not_forall.1 (mt equiv.ext h2) with x h3,
    convert mul_zero _,
    apply finset.prod_eq_zero,
    { change x ∈ _, simp },
    exact if_neg h3 },
  { simp },
  { simp }
end

@[simp] lemma det_zero (h : nonempty n) : det (0 : matrix n n R) = 0 :=
by rw [← diagonal_zero, det_diagonal, finset.prod_const, ← fintype.card,
  zero_pow (fintype.card_pos_iff.2 h)]

@[simp] lemma det_one : det (1 : matrix n n R) = 1 :=
by rw [← diagonal_one]; simp [-diagonal_one]

lemma det_eq_one_of_card_eq_zero {A : matrix n n R} (h : fintype.card n = 0) : det A = 1 :=
begin
  have perm_eq : (univ : finset (perm n)) = {1} :=
  univ_eq_singleton_of_card_one (1 : perm n) (by simp [card_univ, fintype.card_perm, h]),
  simp [det, card_eq_zero.mp h, perm_eq],
end

lemma det_mul_aux {M N : matrix n n R} {p : n → n} (H : ¬bijective p) :
  ∑ σ : perm n, (ε σ) * ∏ x, (M (σ x) (p x) * N (p x) x) = 0 :=
begin
  obtain ⟨i, j, hpij, hij⟩ : ∃ i j, p i = p j ∧ i ≠ j,
  { rw [← fintype.injective_iff_bijective, injective] at H,
    push_neg at H,
    exact H },
  exact sum_involution
    (λ σ _, σ * swap i j)
    (λ σ _,
      have ∀ a, p (swap i j a) = p a := λ a, by simp only [swap_apply_def]; split_ifs; cc,
      have ∏ x, M (σ x) (p x) = ∏ x, M ((σ * swap i j) x) (p x),
        from prod_bij (λ a _, swap i j a) (λ _ _, mem_univ _) (by simp [this])
          (λ _ _ _ _ h, (swap i j).injective h)
          (λ b _, ⟨swap i j b, mem_univ _, by simp⟩),
      by simp [sign_mul, this, sign_swap hij, prod_mul_distrib])
    (λ σ _ _ h, hij (σ.injective $ by conv {to_lhs, rw ← h}; simp))
    (λ _ _, mem_univ _)
    (λ _ _, equiv.ext $ by simp)
end

@[simp] lemma det_mul (M N : matrix n n R) : det (M ⬝ N) = det M * det N :=
calc det (M ⬝ N) = ∑ p : n → n, ∑ σ : perm n, ε σ * ∏ i, (M (σ i) (p i) * N (p i) i) :
  by simp only [det, mul_apply, prod_univ_sum, mul_sum,
    fintype.pi_finset_univ]; rw [finset.sum_comm]
... = ∑ p in (@univ (n → n) _).filter bijective, ∑ σ : perm n,
    ε σ * ∏ i, (M (σ i) (p i) * N (p i) i) :
  eq.symm $ sum_subset (filter_subset _)
    (λ f _ hbij, det_mul_aux $ by simpa using hbij)
... = ∑ τ : perm n, ∑ σ : perm n, ε σ * ∏ i, (M (σ i) (τ i) * N (τ i) i) :
  sum_bij (λ p h, equiv.of_bijective p (mem_filter.1 h).2) (λ _ _, mem_univ _)
    (λ _ _, rfl) (λ _ _ _ _ h, by injection h)
    (λ b _, ⟨b, mem_filter.2 ⟨mem_univ _, b.bijective⟩, injective_coe_fn rfl⟩)
... = ∑ σ : perm n, ∑ τ : perm n, (∏ i, N (σ i) i) * ε τ * (∏ j, M (τ j) (σ j)) :
  by simp [mul_sum, det, mul_comm, mul_left_comm, prod_mul_distrib, mul_assoc]
... = ∑ σ : perm n, ∑ τ : perm n, (((∏ i, N (σ i) i) * (ε σ * ε τ)) * ∏ i, M (τ i) i) :
  sum_congr rfl (λ σ _, sum_bij (λ τ _, τ * σ⁻¹) (λ _ _, mem_univ _)
    (λ τ _,
      have ∏ j, M (τ j) (σ j) = ∏ j, M ((τ * σ⁻¹) j) j,
        by rw ← σ⁻¹.prod_comp; simp [mul_apply],
      have h : ε σ * ε (τ * σ⁻¹) = ε τ :=
        calc ε σ * ε (τ * σ⁻¹) = ε ((τ * σ⁻¹) * σ) :
          by rw [mul_comm, sign_mul (τ * σ⁻¹)]; simp [sign_mul]
        ... = ε τ : by simp,
      by rw h; simp [this, mul_comm, mul_assoc, mul_left_comm])
    (λ _ _ _ _, mul_right_cancel) (λ τ _, ⟨τ * σ, by simp⟩))
... = det M * det N : by simp [det, mul_assoc, mul_sum, mul_comm, mul_left_comm]

instance : is_monoid_hom (det : matrix n n R → R) :=
{ map_one := det_one,
  map_mul := det_mul }

/-- Transposing a matrix preserves the determinant. -/
@[simp] lemma det_transpose (M : matrix n n R) : Mᵀ.det = M.det :=
begin
  apply sum_bij (λ σ _, σ⁻¹),
  { intros σ _, apply mem_univ },
  { intros σ _,
    rw [sign_inv],
    congr' 1,
    apply prod_bij (λ i _, σ i),
    { intros i _, apply mem_univ },
    { intros i _, simp },
    { intros i j _ _ h, simp at h, assumption },
    { intros i _, use σ⁻¹ i, finish } },
  { intros σ σ' _ _ h, simp at h, assumption },
  { intros σ _, use σ⁻¹, finish }
end

/-- The determinant of a permutation matrix equals its sign. -/
@[simp] lemma det_permutation (σ : perm n) :
  matrix.det (σ.to_pequiv.to_matrix : matrix n n R) = σ.sign := begin
  suffices : matrix.det (σ.to_pequiv.to_matrix) = ↑σ.sign * det (1 : matrix n n R), { simp [this] },
  unfold det,
  rw mul_sum,
  apply sum_bij (λ τ _, σ * τ),
  { intros τ _, apply mem_univ },
  { intros τ _,
    conv_lhs { rw [←one_mul (sign τ), ←int.units_pow_two (sign σ)] },
    conv_rhs { rw [←mul_assoc, coe_coe, sign_mul, units.coe_mul, int.cast_mul, ←mul_assoc] },
    congr,
    { simp [pow_two] },
    { ext i, apply pequiv.equiv_to_pequiv_to_matrix } },
  { intros τ τ' _ _, exact (mul_right_inj σ).mp },
  { intros τ _, use σ⁻¹ * τ, use (mem_univ _), exact (mul_inv_cancel_left _ _).symm }
end

/-- Permuting the columns changes the sign of the determinant. -/
lemma det_permute (σ : perm n) (M : matrix n n R) : matrix.det (λ i, M (σ i)) = σ.sign * M.det :=
by rw [←det_permutation, ←det_mul, pequiv.to_pequiv_mul_matrix]

@[simp] lemma det_smul {A : matrix n n R} {c : R} : det (c • A) = c ^ fintype.card n * det A :=
calc det (c • A) = det (matrix.mul (diagonal (λ _, c)) A) : by rw [smul_eq_diagonal_mul]
             ... = det (diagonal (λ _, c)) * det A        : det_mul _ _
             ... = c ^ fintype.card n * det A             : by simp [card_univ]

section hom_map

variables {S : Type w} [comm_ring S]

lemma ring_hom.map_det {M : matrix n n R} {f : R →+* S} :
  f M.det = matrix.det (f.map_matrix M) :=
by simp [matrix.det, f.map_sum, f.map_prod]

lemma alg_hom.map_det [algebra R S] {T : Type z} [comm_ring T] [algebra R T]
  {M : matrix n n S} {f : S →ₐ[R] T} :
  f M.det = matrix.det ((f : S →+* T).map_matrix M) :=
by rw [← alg_hom.coe_to_ring_hom, ring_hom.map_det]

end hom_map

section det_zero
/-!
### `det_zero` section

Prove that a matrix with a repeated column has determinant equal to zero.
-/

<<<<<<< HEAD
lemma det_eq_zero_of_row_eq_zero {A : matrix n n R} (j : n) (h : ∀ i, A i j = 0) : det A = 0 :=
=======
lemma det_eq_zero_of_row_eq_zero {A : matrix n n R} (i : n) (h : ∀ j, A i j = 0) : det A = 0 :=
>>>>>>> 78450c4c
begin
  rw det,
  convert @sum_const_zero _ _ (univ : finset (perm n)) _,
  ext σ,
  convert mul_zero ↑(sign σ),
  exact prod_eq_zero (mem_univ j) (h (σ j))
end

lemma det_eq_zero_of_column_eq_zero {A : matrix n n R} (i : n) (h : ∀ j, A i j = 0) : det A = 0 :=
begin
  rw ←det_transpose,
  exact det_eq_zero_of_row_eq_zero i h
end

lemma det_eq_zero_of_column_eq_zero {A : matrix n n R} (j : n) (h : ∀ i, A i j = 0) : det A = 0 :=
by { rw ← det_transpose, exact det_eq_zero_of_row_eq_zero j h, }

/--
  `mod_swap i j` contains permutations up to swapping `i` and `j`.

  We use this to partition permutations in the expression for the determinant,
  such that each partitions sums up to `0`.
-/
def mod_swap {n : Type u} [decidable_eq n] (i j : n) : setoid (perm n) :=
⟨ λ σ τ, σ = τ ∨ σ = swap i j * τ,
  λ σ, or.inl (refl σ),
  λ σ τ h, or.cases_on h (λ h, or.inl h.symm) (λ h, or.inr (by rw [h, swap_mul_self_mul])),
  λ σ τ υ hστ hτυ, by cases hστ; cases hτυ; try {rw [hστ, hτυ, swap_mul_self_mul]}; finish⟩

instance (i j : n) : decidable_rel (mod_swap i j).r := λ σ τ, or.decidable

variables {M : matrix n n R} {i j : n}

/-- If a matrix has a repeated row, the determinant will be zero. -/
theorem det_zero_of_row_eq (i_ne_j : i ≠ j) (hij : M i = M j) : M.det = 0 :=
begin
  have swap_invariant : ∀ k, M (swap i j k) = M k,
  { intros k,
    rw [swap_apply_def],
    by_cases k = i, { rw [if_pos h, h, ←hij] },
    rw [if_neg h],
    by_cases k = j, { rw [if_pos h, h, hij] },
    rw [if_neg h] },

  have : ∀ σ, _root_.disjoint {σ} {swap i j * σ},
  { intros σ,
    rw [disjoint_singleton, mem_singleton],
    exact (not_congr swap_mul_eq_iff).mpr i_ne_j },

  apply finset.sum_cancels_of_partition_cancels (mod_swap i j),
  intros σ _,
  erw [filter_or, filter_eq', filter_eq', if_pos (mem_univ σ), if_pos (mem_univ (swap i j * σ)),
    sum_union (this σ), sum_singleton, sum_singleton],
  convert add_right_neg (↑↑(sign σ) * ∏ i, M (σ i) i),
  rw [neg_mul_eq_neg_mul],
  congr,
  { rw [sign_mul, sign_swap i_ne_j], norm_num },
  ext j, rw [perm.mul_apply, swap_invariant]
end

end det_zero

lemma det_update_column_add (M : matrix n n R) (j : n) (u v : n → R) :
  det (update_column M j $ u + v) = det (update_column M j u) + det (update_column M j v) :=
begin
  simp only [det],
  have : ∀ σ : perm n, ∏ i, M.update_column j (u + v) (σ i) i =
                       ∏ i, M.update_column j u (σ i) i + ∏ i, M.update_column j v (σ i) i,
  { intros σ,
    simp only [update_column_apply, prod_ite, filter_eq',
               finset.prod_singleton, finset.mem_univ, if_true, pi.add_apply, add_mul] },
  rw [← sum_add_distrib],
  apply sum_congr rfl,
  intros x _,
  rw [this, mul_add]
end

lemma det_update_row_add (M : matrix n n R) (j : n) (u v : n → R) :
  det (update_row M j $ u + v) = det (update_row M j u) + det (update_row M j v) :=
begin
  rw [← det_transpose, ← update_column_transpose, det_update_column_add],
  simp [update_column_transpose, det_transpose]
end

lemma det_update_column_smul (M : matrix n n R) (j : n) (s : R) (u : n → R) :
  det (update_column M j $ s • u) = s * det (update_column M j u) :=
begin
  simp only [det],
  have : ∀ σ : perm n, ∏ i, M.update_column j (s • u) (σ i) i = s * ∏ i, M.update_column j u (σ i) i,
  { intros σ,
    simp only [update_column_apply, prod_ite, filter_eq', finset.prod_singleton, finset.mem_univ,
               if_true, algebra.id.smul_eq_mul, pi.smul_apply],
    ring },
  rw mul_sum,
  apply sum_congr rfl,
  intros x _,
  rw this,
  ring
end

lemma det_update_row_smul (M : matrix n n R) (j : n) (s : R) (u : n → R) :
  det (update_row M j $ s • u) = s * det (update_row M j u) :=
begin
  rw [← det_transpose, ← update_column_transpose, det_update_column_smul],
  simp [update_column_transpose, det_transpose]
end

@[simp] lemma det_block_diagonal {o : Type*} [fintype o] [decidable_eq o] (M : o → matrix n n R) :
  (block_diagonal M).det = ∏ k, (M k).det :=
begin
  -- Rewrite the determinants as a sum over permutations.
  unfold det,
  -- The right hand side is a product of sums, rewrite it as a sum of products.
  rw finset.prod_sum,
  simp_rw [finset.mem_univ, finset.prod_attach_univ, finset.univ_pi_univ],
  -- We claim that the only permutations contributing to the sum are those that
  -- preserve their second component.
  let preserving_snd : finset (equiv.perm (n × o)) :=
    finset.univ.filter (λ σ, ∀ x, (σ x).snd = x.snd),
  have mem_preserving_snd : ∀ {σ : equiv.perm (n × o)},
    σ ∈ preserving_snd ↔ ∀ x, (σ x).snd = x.snd :=
    λ σ, finset.mem_filter.trans ⟨λ h, h.2, λ h, ⟨finset.mem_univ _, h⟩⟩,
  rw ← finset.sum_subset (finset.subset_univ preserving_snd) _,
  -- And that these are in bijection with `o → equiv.perm m`.
  rw (finset.sum_bij (λ (σ : ∀ (k : o), k ∈ finset.univ → equiv.perm n) _,
                        prod_congr_left (λ k, σ k (finset.mem_univ k))) _ _ _ _).symm,
  { intros σ _,
    rw mem_preserving_snd,
    rintros ⟨k, x⟩,
    simp },
  { intros σ _,
    rw finset.prod_mul_distrib,
    congr,
    { convert congr_arg (λ (x : units ℤ), (↑x : R)) (sign_prod_congr_left (λ k, σ k _)).symm,
      simp, congr, ext, congr },
    rw [← finset.univ_product_univ, finset.prod_product, finset.prod_comm],
    simp },
  { intros σ σ' _ _ eq,
    ext x hx k,
    simp only at eq,
    have : ∀ k x, prod_congr_left (λ k, σ k (finset.mem_univ _)) (k, x) =
                  prod_congr_left (λ k, σ' k (finset.mem_univ _)) (k, x) :=
      λ k x, by rw eq,
    simp only [prod_congr_left_apply, prod.mk.inj_iff] at this,
    exact (this k x).1 },
  { intros σ hσ,
    rw mem_preserving_snd at hσ,
    have hσ' : ∀ x, (σ⁻¹ x).snd = x.snd,
    { intro x, conv_rhs { rw [← perm.apply_inv_self σ x, hσ] } },
    have mk_apply_eq : ∀ k x, ((σ (x, k)).fst, k) = σ (x, k),
    { intros k x,
      ext; simp [hσ] },
    have mk_inv_apply_eq : ∀ k x, ((σ⁻¹ (x, k)).fst, k) = σ⁻¹ (x, k),
    { intros k x,
      conv_lhs { rw ← perm.apply_inv_self σ (x, k) },
      ext; simp [hσ'] },
    refine ⟨λ k _, ⟨λ x, (σ (x, k)).fst, λ x, (σ⁻¹ (x, k)).fst, _, _⟩, _, _⟩,
    { intro x,
      simp [mk_apply_eq, mk_inv_apply_eq] },
    { intro x,
      simp [mk_apply_eq, mk_inv_apply_eq] },
    { apply finset.mem_univ },
    { ext ⟨k, x⟩; simp [hσ] } },
  { intros σ _ hσ,
    rw mem_preserving_snd at hσ,
    obtain ⟨⟨k, x⟩, hkx⟩ := not_forall.mp hσ,
    rw [finset.prod_eq_zero (finset.mem_univ (k, x)), mul_zero],
    rw [← @prod.mk.eta _ _ (σ (k, x)), block_diagonal_apply_ne],
    exact hkx }
end

lemma apply_zero_ne_zero_of_succ_eq_zero {n : ℕ} {σ : equiv.perm (fin n.succ)} {i : fin n}
  (h : σ i.succ = 0) : σ 0 ≠ 0 :=
mt (λ (h0 : σ 0 = 0), σ.injective (trans h h0.symm)) i.succ_ne_zero

/-- Turns a permutation on `fin n.succ` into a map on `fin n` by skipping `(0 : fin n.succ)`. -/
def perm_fin_succ_aux_aux {n : ℕ} (σ : equiv.perm (fin n.succ)) (hσ : σ 0 = 0) (i : fin n) : fin n :=
(σ i.succ).pred (mt (λ h, σ.injective (trans h hσ.symm)) i.succ_ne_zero)

lemma fin.pred_eq_iff {n : ℕ} {i : fin n.succ} {h : i ≠ 0} {j : fin n} :
  i.pred h = j ↔ i = j.succ :=
begin
  split; intro h,
  { rw [← h, fin.succ_pred] },
  { cases h, rw fin.pred_succ },
end

lemma succ_perm_fin_succ_aux_aux_eq_iff {n : ℕ} {σ : equiv.perm (fin n.succ)}
  {hσ : σ 0 = 0} {i : fin n} {j : fin n.succ} :
  (perm_fin_succ_aux_aux σ hσ i).succ = j ↔ σ i.succ = j :=
by { unfold perm_fin_succ_aux_aux, rw fin.succ_pred }

lemma perm_fin_succ_aux_aux_eq_iff {n : ℕ} {σ : equiv.perm (fin n.succ)}
  {hσ : σ 0 = 0} {i j : fin n} :
  perm_fin_succ_aux_aux σ hσ i = j ↔ σ i.succ = j.succ :=
by { unfold perm_fin_succ_aux_aux, rw fin.pred_eq_iff }

lemma inv_apply_eq_self {α : Type*} {σ : equiv.perm α} {x : α} (hσ : σ x = x) : σ⁻¹ x = x :=
σ.injective (trans (σ.apply_inv_self x) hσ.symm)

/-- Turns a permutation on `fin n.succ` into a permutation on `fin n` by skipping `(0 : fin n.succ)`. -/
def perm_fin_succ_aux {n : ℕ} (σ : equiv.perm (fin n.succ)) (hσ : σ 0 = 0) :
  equiv.perm (fin n) :=
{ to_fun := perm_fin_succ_aux_aux σ hσ,
  inv_fun := perm_fin_succ_aux_aux σ⁻¹ (inv_apply_eq_self hσ),
  left_inv := λ i,
    by rw [perm_fin_succ_aux_aux_eq_iff, inv_eq_iff_eq, succ_perm_fin_succ_aux_aux_eq_iff],
  right_inv := λ i,
    by rw [perm_fin_succ_aux_aux_eq_iff, ← eq_inv_iff_eq, succ_perm_fin_succ_aux_aux_eq_iff] }

lemma succ_perm_fin_succ_aux_eq_iff {n : ℕ} {σ : equiv.perm (fin n.succ)}
  {hσ : σ 0 = 0} {i : fin n} {j : fin n.succ} :
  (perm_fin_succ_aux σ hσ i).succ = j ↔ σ i.succ = j :=
succ_perm_fin_succ_aux_aux_eq_iff

lemma perm_fin_succ_aux_eq_iff {n : ℕ} {σ : equiv.perm (fin n.succ)}
  {hσ : σ 0 = 0} {i j : fin n} :
  perm_fin_succ_aux σ hσ i = j ↔ σ i.succ = j.succ :=
perm_fin_succ_aux_aux_eq_iff

@[simp] lemma sign_perm_fin_succ_aux {n : ℕ} (σ : equiv.perm (fin n.succ)) (hσ : σ 0 = 0) :
  sign (perm_fin_succ_aux σ hσ) = sign σ :=
sign_bij
  (λ i _, i.succ)
  (λ i _ _, by rw succ_perm_fin_succ_aux_eq_iff)
  (λ i j _ _ hij, fin.succ_injective _ hij)
  (λ i, by { refine fin.cons _ _ i,
             { contradiction },
             { intros i hi, exact ⟨i, mt perm_fin_succ_aux_eq_iff.mp hi, rfl⟩ } })

/-- Turns a permutation on `fin n` into a map on `fin n.succ` by inserting `0 ↦ 0`. -/
def perm_fin_succ_inv_aux {n : ℕ} (σ : equiv.perm (fin n)) :
  fin n.succ → fin n.succ :=
@fin.cons _ (λ _, fin n.succ) 0 (λ j, (σ j).succ)

@[simp] lemma perm_fin_succ_inv_aux_zero {n : ℕ} {σ : equiv.perm (fin n)} :
  perm_fin_succ_inv_aux σ 0 = 0 :=
by rw [perm_fin_succ_inv_aux, fin.cons_zero]

@[simp] lemma perm_fin_succ_inv_aux_succ {n : ℕ} {j : fin n} {σ : equiv.perm (fin n)} :
  perm_fin_succ_inv_aux σ j.succ = (σ j).succ :=
by rw [perm_fin_succ_inv_aux, fin.cons_succ]

lemma perm_fin_succ_inv_aux_eq_iff {n : ℕ} {i j : fin n.succ} {σ : equiv.perm (fin n)} :
  perm_fin_succ_inv_aux σ i = j ↔ (i = 0 ∧ j = 0) ∨ (∃ h : i ≠ 0, (σ (i.pred h)).succ = j) :=
begin
  refine fin.cons _ (λ i, _) i,
  { rw perm_fin_succ_inv_aux_zero,
    simp only [ne.def, eq_self_iff_true, eq_comm,
               true_and, not_true, or_false, not_false_iff, exists_prop_of_false] },
  { rw perm_fin_succ_inv_aux_succ,
    simp only [fin.pred_succ, exists_prop, i.succ_ne_zero,
               ne.def, true_and, false_and, false_or, not_false_iff] }
end

/-- Turns a permutation on `fin n` into a permutation on `fin n.succ` by inserting `0 ↦ 0`. -/
def perm_fin_succ_inv {n : ℕ} (σ : equiv.perm (fin n)) : equiv.perm (fin n.succ) :=
{ to_fun := perm_fin_succ_inv_aux σ,
  inv_fun := perm_fin_succ_inv_aux σ⁻¹,
  left_inv := λ i, begin
    refine fin.cases _ (λ i, _) i,
    { simp only [perm_fin_succ_inv_aux_zero] },
    { simp only [perm_fin_succ_inv_aux_succ, σ.inv_apply_self] },
  end,
  right_inv := λ i, begin
    refine fin.cases _ (λ i, _) i,
    { simp only [perm_fin_succ_inv_aux_zero] },
    { simp only [perm_fin_succ_inv_aux_succ, σ.apply_inv_self] },
  end }

@[simp] lemma perm_fin_succ_inv_zero {n : ℕ} {σ : equiv.perm (fin n)} :
  perm_fin_succ_inv σ 0 = 0 :=
@perm_fin_succ_inv_aux_zero n σ

@[simp] lemma perm_fin_succ_inv_succ {n : ℕ} {j : fin n} {σ : equiv.perm (fin n)} :
  perm_fin_succ_inv σ j.succ = (σ j).succ :=
perm_fin_succ_inv_aux_succ

lemma perm_fin_succ_inv_eq_iff {n : ℕ} {i j : fin n.succ} {σ : equiv.perm (fin n)} :
  perm_fin_succ_inv_aux σ i = j ↔ (i = 0 ∧ j = 0) ∨ (∃ h : i ≠ 0, (σ (i.pred h)).succ = j) :=
perm_fin_succ_inv_aux_eq_iff

/-- Permutations on `fin n.succ` can be given by their image of `0` and how they permute the rest. -/
def perm_fin_succ_equiv (n : ℕ) : equiv.perm (fin n.succ) ≃ fin n.succ × equiv.perm (fin n) :=
{ to_fun := λ σ, (σ 0, perm_fin_succ_aux (swap 0 (σ 0) * σ) (by simp)),
  inv_fun := λ iσ, swap 0 iσ.1 * perm_fin_succ_inv iσ.2,
  left_inv := λ σ, begin
    ext1 j,
    refine @fin.cons _ _ _ (λ j, _) j,
    { simp only [equiv.perm.mul_apply, perm_fin_succ_inv_zero, swap_apply_left] },
    { simp only [equiv.perm.mul_apply, perm_fin_succ_inv_succ, ← eq_inv_iff_eq, swap_inv,
                 succ_perm_fin_succ_aux_eq_iff, swap_apply_self, inv_apply_self] },
  end,
  right_inv := λ iσ, begin
    cases iσ with i σ,
    ext1,
    { simp only [equiv.perm.mul_apply, ← @eq_inv_iff_eq _ (swap _ _), swap_inv,
                 perm_fin_succ_inv_zero, swap_apply_right] },
    { ext1 j,
      simp only [equiv.perm.mul_apply, perm_fin_succ_inv_zero, swap_apply_left, swap_mul_self_mul,
                 perm_fin_succ_aux_eq_iff, perm_fin_succ_inv_succ] }
  end }

@[simp] lemma fst_perm_fin_succ {n : ℕ} (σ : equiv.perm (fin n.succ)) :
  (perm_fin_succ_equiv n σ).fst = σ 0 :=
rfl

lemma snd_perm_fin_succ {n : ℕ} (σ : equiv.perm (fin n.succ)) :
  (perm_fin_succ_equiv n σ).snd = perm_fin_succ_aux (swap 0 (σ 0) * σ) (by simp) :=
rfl

lemma snd_perm_fin_succ_eq_iff {n : ℕ} {σ : equiv.perm (fin n.succ)} {i j : fin n} :
  (perm_fin_succ_equiv n σ).snd i = j ↔ equiv.swap 0 (σ 0) (σ i.succ) = j.succ :=
perm_fin_succ_aux_eq_iff

lemma succ_snd_perm_fin_succ_equiv_eq_iff {n : ℕ} {σ : equiv.perm (fin n.succ)}
  {i : fin n} {j : fin n.succ} :
  ((perm_fin_succ_equiv n σ).snd i).succ = j ↔ equiv.swap 0 (σ 0) (σ i.succ) = j :=
succ_perm_fin_succ_aux_eq_iff

@[simp] lemma sign_snd_perm_fin_succ {n : ℕ} {σ : equiv.perm (fin n.succ)} :
  sign (perm_fin_succ_equiv n σ).snd = if σ 0 = 0 then sign σ else - sign σ :=
by simp [snd_perm_fin_succ, sign_swap', eq_comm]

/-- Expand a `n+1` by `n+1` matrix along a row.

This version of `det_succ` gives a minor matrix with one column swapped compared to `M`.
The version `det_succ_eq_sum_ite` has a separate term for `M 0 0`.
For the more traditional version, see `det_succ`.
-/
lemma det_succ_eq_sum_swap {n : ℕ} (M : matrix (fin n.succ) (fin n.succ) R) :
  det M =
    ∑ (j : fin n.succ), (if j = 0 then M j 0 else -M j 0) *
      det (λ (i' j' : fin n), M (swap 0 j i'.succ) j'.succ) :=
begin
  unfold det,
  simp_rw [mul_sum, ← sum_product', univ_product_univ],
  apply sum_bij' (λ σ _, perm_fin_succ_equiv n σ) _ _ (λ jσ _, (perm_fin_succ_equiv n).symm jσ),
  { simp },
  { simp },
  { intros, apply finset.mem_univ },
  { intros, apply finset.mem_univ },
  intros σ hσ,
  simp_rw [fst_perm_fin_succ, sign_snd_perm_fin_succ, fin.prod_univ_succ],
  push_cast,
  split_ifs with h;
    { simp only [one_mul, neg_mul_eq_neg_mul_symm, mul_neg_eq_neg_mul_symm, neg_neg,
                mul_assoc, mul_left_comm],
      congr,
      ext i,
      congr' 1,
      symmetry,
      rw [← eq_inv_iff_eq, swap_inv, succ_snd_perm_fin_succ_equiv_eq_iff] }
end

/-- Expand a `n+1` by `n+1` matrix along a row.

This version of `det_succ` gives a minor matrix with one column swapped compared to `M`.
The version `det_succ_eq_sum_swap` sums over `j : fin n.succ` using an extra `if`.
For the more traditional version, see `det_succ`.
-/
lemma det_succ_eq_sum_ite {n : ℕ} (M : matrix (fin n.succ) (fin n.succ) R) :
  det M = M 0 0 * det (λ (i' j' : fin n), M i'.succ j'.succ) +
    ∑ (j : fin n), - M j.succ 0 * det (λ (i' j' : fin n), M (if i' = j then 0 else i'.succ) j'.succ) :=
begin
  convert det_succ_eq_sum_swap M,
  simp_rw [fin.sum_univ_succ, if_pos rfl, swap_self, equiv.refl_apply],
  congr,
  ext j,
  rw if_neg j.succ_ne_zero,
  congr,
  ext i' j',
  split_ifs with hi'j,
  { rw [hi'j, swap_apply_right] },
  { rw swap_apply_of_ne_of_ne i'.succ_ne_zero (mt (λ h, fin.succ_injective _ h) hi'j) },
end

lemma cons_succ_above_eq_self_iff {n : ℕ} {i j : fin (n + 1)} :
  @fin.cons _ (λ _, fin (n + 1)) i i.succ_above j = i ↔ j = 0 :=
begin
  refine fin.cons _ (λ j, _) j,
  { simp },
  { simp [fin.succ_above_ne, fin.succ_ne_zero] }
end

lemma le_cast_succ_pred {n : ℕ} {i j : fin (n + 1)} :
  Π (h : j ≠ 0), i ≤ (j.pred h).cast_succ ↔ i < j :=
begin
  refine fin.cons _ (λ j, _) j,
  { contradiction },
  intro h,
  rw [fin.le_iff_coe_le_coe, fin.coe_cast_succ, fin.lt_iff_coe_lt_coe, fin.coe_succ, fin.pred_succ],
  exact nat.lt_succ_iff.symm
end

lemma fin.succ_above_pred_above {n : ℕ} {i j : fin (n + 1)} (h : j ≠ i) :
  i.succ_above (i.pred_above j h) = j :=
begin
  unfold fin.pred_above,
  split_ifs with hji,
  { rw i.succ_above_below; rwa fin.cast_succ_cast_lt },
  have := lt_of_le_of_ne (le_of_not_gt hji) h.symm,
  rw [i.succ_above_above, fin.succ_pred],
  rwa le_cast_succ_pred
end

/-- The permutation on `fin n` given by the cycle `(0 1 2 ... i-1)`.

If `n = 0` or `i ≤ 1`, this is the identity permutation.
-/
def cycle_range : Π {n : ℕ} (i : fin n), equiv.perm (fin n)
| 0 := λ _, 1
| (nat.succ n) := fin.cons 1 (λ i,
{ to_fun := λ j, if h : j = i.cast_succ then 0 else (fin.pred_above i.cast_succ j h).succ,
  inv_fun := λ j, @fin.cons _ (λ _, fin (n + 1)) i.cast_succ (fin.succ_above i.cast_succ) j,
  left_inv := λ j, begin
    dsimp only, split_ifs with h,
    { rw [h, dif_pos rfl, fin.cons_zero] },
    { rw [dif_neg h, fin.cons_succ, fin.succ_above_pred_above] }
  end,
  right_inv := λ j, begin
    simp only, split_ifs with h,
    { exact (cons_succ_above_eq_self_iff.mp h).symm },
    revert h,
    refine fin.cons _ (λ j, _) j,
    { simp },
    { intro h, simp [fin.cons_succ] }
  end })

lemma cycle_range_apply {n : ℕ} (i j : fin (n + 1)) :
  cycle_range i j = @fin.cons n (λ _, fin (n + 1))
    j
    (λ i, if h : j = i.cast_succ then 0 else (fin.pred_above i.cast_succ j h).succ)
    i :=
begin
  refine @fin.cons _ _ _ (λ i, _) i,
  { simp only [cycle_range, fin.cons_zero, equiv.perm.one_apply] },
  { simp only [cycle_range, fin.cons_succ, coe_fn_mk] },
end

@[simp] lemma cycle_range_zero_left {n : ℕ} : cycle_range (0 : fin (n + 1)) = 1 :=
by { ext1 j, rw [cycle_range_apply, fin.cons_zero, equiv.perm.one_apply] }

lemma cycle_range_succ_left {n : ℕ} (i : fin n) (j : fin (n + 1)) :
  cycle_range i.succ j = if h : j = i.cast_succ then 0 else (fin.pred_above i.cast_succ j h).succ :=
by simp only [cycle_range_apply, fin.cons_succ]

@[simp] lemma pred_above_zero {n : ℕ} (i : fin (n + 1)) (h : i ≠ 0) :
  fin.pred_above 0 i h = i.pred h :=
rfl

lemma fin.zero_lt_succ {n : ℕ} (i : fin n) : 0 < i.succ :=
by { rw [fin.lt_iff_coe_lt_coe, fin.coe_zero, fin.coe_succ], exact nat.zero_lt_succ _ }

@[simp] lemma pred_above_succ_zero {n : ℕ} (i : fin (n + 1)) (h : 0 ≠ i.succ) :
  fin.pred_above i.succ 0 h = 0 :=
dif_pos (fin.zero_lt_succ _)

@[simp] lemma cast_lt_zero {n k : ℕ} (h : 0 < k.succ) : fin.cast_lt (0 : fin n.succ) h = 0 :=
rfl

@[simp] lemma cycle_range_succ_zero {n : ℕ} {i : fin n} : cycle_range i.succ.succ 0 = 1 :=
begin
  rw [← fin.succ_zero_eq_one, cycle_range_succ_left],
  split_ifs with h; rw [← fin.cast_succ_zero, fin.cast_succ_inj] at h,
  { have := i.succ_ne_zero.symm,
    contradiction },
  rw [fin.pred_above, dif_pos, cast_lt_zero],
  exact fin.zero_lt_succ i
end

@[simp] lemma cycle_range_succ_self {n : ℕ} {i : fin n} : cycle_range i.succ i.cast_succ = 0 :=
by rw [cycle_range_succ_left, dif_pos rfl]

lemma fin.lt_succ_iff {n : ℕ} {i : fin (n + 1)} {j : fin n} : i < j.succ ↔ i ≤ j.cast_succ :=
by rw [fin.lt_iff_coe_lt_coe, fin.coe_succ, fin.le_iff_coe_le_coe, fin.coe_cast_succ, nat.lt_succ_iff]

lemma fin.succ_le_iff {n : ℕ} {i : fin n} {j : fin (n + 1)} : i.succ ≤ j ↔ i.cast_succ < j :=
by rw [fin.le_iff_coe_le_coe, fin.coe_succ, fin.lt_iff_coe_lt_coe, fin.coe_cast_succ, nat.succ_le_iff]

@[simp] lemma cycle_range_succ_succ_above {n : ℕ} {i j : fin n} (h : j ≠ i) :
  cycle_range (fin.succ i) ((fin.succ i).succ_above j) = j.succ :=
begin
  rw fin.succ_above,
  split_ifs with hsucc; rw cycle_range_succ_left; rw fin.lt_succ_iff at hsucc,
  { have : j.cast_succ ≠ i.cast_succ := mt fin.cast_succ_inj.mp h,
    rw [dif_neg this, fin.pred_above, dif_pos (lt_of_le_of_ne hsucc this), fin.cast_lt_cast_succ] },
  have hsucc := lt_of_not_ge hsucc,
  have : i.cast_succ < j.succ := fin.lt_succ_iff.mpr (le_of_lt hsucc),
  rw [dif_neg (ne_of_gt this), fin.pred_above, dif_neg (not_lt_of_gt this), fin.pred_succ],
end

lemma cycle_range_succ_above {n : ℕ} (i : fin (n + 1)) (j : fin n) :
  cycle_range i (i.succ_above j) = swap 0 i j.succ :=
begin
  refine @fin.cons _ (λ i, (cycle_range i) (i.succ_above j) = (swap 0 i) j.succ) _ (λ i, _) i,
  { simp [swap_self] },
  by_cases hji : j = i,
  { rw [hji, swap_apply_right, fin.succ_above_below, cycle_range_succ_self],
    exact fin.lt_succ },
  have := mt (λ h, fin.succ_injective _ h) hji,
  rw [swap_apply_of_ne_of_ne j.succ_ne_zero this, cycle_range_succ_succ_above hji]
end

/-- The permutation on `fin n` given by the cycle `(0 1 2 ... i)`.

If `n = 0` or `i = 0`, this is the identity permutation.
-/
def cycle_range' : Π {n : ℕ} (i : fin n), equiv.perm (fin n)
| 0 i := 1
| (nat.succ n) i :=
{ to_fun := λ j, if h : j = i then 0 else (fin.pred_above i j h).succ,
  inv_fun := λ j, @fin.cons _ (λ _, fin (n + 1)) i (fin.succ_above i) j,
  left_inv := λ j, begin
    dsimp only, split_ifs with h,
    { rw [h, dif_pos rfl, fin.cons_zero] },
    { rw [dif_neg h, fin.cons_succ, fin.succ_above_pred_above] }
  end,
  right_inv := λ j, begin
    simp only, split_ifs with h,
    { exact (cons_succ_above_eq_self_iff.mp h).symm },
    revert h,
    refine fin.cons _ (λ j, _) j,
    { simp },
    { intro h, simp [fin.cons_succ] }
  end }

lemma cycle_range'_apply {n : ℕ} (i j : fin (n + 1)) :
  cycle_range' i j = if h : j = i then 0 else (fin.pred_above i j h).succ :=
rfl

lemma cycle_range'_eq_iff {n : ℕ} (i j k : fin (n + 1)) :
  cycle_range' i j = k ↔ (k = 0 ∧ j = i) ∨ (k.cast_succ = j.succ ∧ j < i) ∨ (k = j ∧ i < j) :=
begin
  rw [cycle_range'_apply],
  split_ifs with heq,
  { simp [heq, lt_irrefl, eq_comm] },
  simp only [heq, and_false, false_or, fin.pred_above],
  split_ifs with hlt,
  { simp only [hlt, lt_asymm hlt, and_true, and_false, or_false],
    split; intro h; ext; simpa [eq_comm] using congr_arg (coe : _ → ℕ) h },
  { simp only [hlt, lt_of_le_of_ne (le_of_not_gt hlt) (ne.symm heq), and_false, false_or, and_true,
               fin.succ_pred, eq_comm], }
end

@[simp] lemma cycle_range'_zero {n : ℕ} : cycle_range' (0 : fin (n + 1)) = 1 :=
begin
  ext j,
  rw [cycle_range'_apply],
  split_ifs with h,
  { simp [h] },
  { simp }
end

@[simp] lemma cycle_range'_succ_zero {n : ℕ} (j : fin n) : cycle_range' j.succ 0 = 1 :=
begin
  cases n,
  { exact fin_zero_elim j },
  rw [cycle_range'_apply, dif_neg j.succ_ne_zero.symm, pred_above_succ_zero, fin.succ_zero_eq_one]
end

lemma cycle_range'_succ_zero_ne_zero {n : ℕ} (j : fin n) : cycle_range' j.succ 0 ≠ 0 :=
begin
  cases n,
  { exact fin_zero_elim j },
  rw [cycle_range'_apply, dif_neg j.succ_ne_zero.symm, pred_above_succ_zero],
  apply fin.succ_ne_zero
end

lemma fin.succ_cast_succ {n : ℕ} (j : fin n) : j.cast_succ.succ = j.succ.cast_succ :=
by { ext, simp }

lemma fin.succ_succ_above {n : ℕ} (i : fin (n + 1)) (j : fin n) :
  (i.succ_above j).succ = i.succ.succ_above j.succ :=
begin
  by_cases h : j.cast_succ < i,
  { have : j.succ.cast_succ < i.succ,
    { rwa [← fin.succ_cast_succ, fin.succ_lt_succ_iff] },
    rw [fin.succ_above_below _ _ h, fin.succ_above_below _ _ this, fin.succ_cast_succ] },
  { rw not_lt at h,
    have : i.succ ≤ j.succ.cast_succ,
    { rwa [← fin.succ_cast_succ, fin.succ_le_succ_iff] },
    rw [fin.succ_above_above _ _ h, fin.succ_above_above _ _ this] }
end

@[simp] lemma fin.cast_succ_lt_cast_succ {n : ℕ} {i j : fin n} :
  i.cast_succ < j.cast_succ ↔ i < j := iff.rfl

lemma succ_above_cycle_range' {n : ℕ} (i j : fin n) :
  i.succ.succ_above (cycle_range' i j) = swap 0 i.succ j.succ :=
begin
  cases n, { simp },
  rw [cycle_range', coe_fn_mk],
  split_ifs with heq,
  { rw [heq, swap_apply_right, fin.succ_above_below, fin.cast_succ_zero], exact fin.zero_lt_succ i },
  have : j.succ ≠ i.succ := mt (λ h, fin.succ_injective _ h) heq,
  rw [swap_apply_of_ne_of_ne (j.succ_ne_zero) this, fin.pred_above],
  split_ifs with hlt,
  { rw [← fin.succ_succ_above, fin.succ_above_below]; rwa fin.cast_succ_cast_lt },
  { rw [fin.succ_pred, fin.succ_above_above],
    rw [fin.succ_le_iff, fin.cast_succ_lt_cast_succ],
    exact lt_of_le_of_ne (le_of_not_gt hlt) (ne.symm heq) },
end

lemma cycle_range'_ne {n : ℕ} {i j : fin (n + 1)} :
  cycle_range' i j ≠ j ↔ i ≠ 0 ∧ j ≤ i :=
begin
rw [ne.def, cycle_range'_eq_iff],
  have : j.cast_succ ≠ j.succ := ne_of_lt (fin.cast_succ_lt_succ j),
  simp only [this, false_and, false_or, eq_self_iff_true, true_and],
  by_cases hi : i = 0,
  { simpa [hi, eq_comm] using eq_or_lt_of_le (fin.zero_le j) },
  push_neg,
  simp only [ne.def, hi, not_false_iff, true_and, and_iff_right_iff_imp],
  intros _ hj,
  exact mt (λ h, trans h.symm hj) hi
end

/-- `finset.fin_range' (i : fin n)` is the finset `{0, ..., i-1}` as a `finset (fin n)` -/
def finset.fin_range' {n : ℕ} (i : fin n) : finset (fin n) :=
(finset.range i).attach_fin (λ j hj, lt_trans (mem_range.mp hj) i.2)

@[simp] lemma finset.mem_fin_range' {n : ℕ} {i j : fin n} :
  i ∈ finset.fin_range' j ↔ i < j :=
by rw [finset.fin_range', mem_attach_fin, mem_range, fin.coe_fin_lt]

/-- `finset.fin_range_inclusive (i : fin n)` is the finset `{0, ..., i}` as a `finset (fin n)` -/
def finset.fin_range_inclusive {n : ℕ} (i : fin n) : finset (fin n) :=
(finset.range (i + 1)).attach_fin
  (λ j hj, lt_of_le_of_lt (nat.lt_succ_iff.mp (mem_range.mp hj)) i.2)

@[simp] lemma finset.mem_fin_range_inclusive {n : ℕ} {i j : fin n} :
i ∈ finset.fin_range_inclusive j ↔ i ≤ j :=
by rw [finset.fin_range_inclusive, mem_attach_fin, mem_range, nat.lt_succ_iff, fin.coe_fin_le]

@[simp] lemma finset.card_fin_range_inclusive {n : ℕ} (i : fin n) :
  (finset.fin_range_inclusive i).card = i + 1 :=
by rw [finset.fin_range_inclusive, card_attach_fin, card_range]

@[simp] lemma support_cycle_range'_succ {n : ℕ} (i : fin n) :
  (cycle_range' i.succ).support = finset.fin_range_inclusive i.succ :=
by { ext j, simp_rw [mem_support, finset.mem_fin_range_inclusive, cycle_range'_ne,
                     ne.def, i.succ_ne_zero, not_false_iff, true_and] }

lemma cycle_range'_pow_apply_zero {n : ℕ} (i j : fin (n + 1)) :
  j ≤ i → (cycle_range' i ^ (j : ℕ)) 0 = j :=
begin
  cases j with j hj, cases i with i hi,
  simp only [subtype.mk_le_mk, fin.coe_mk],
  induction j with j ih,
  { simp },
  intro h,
  ext,
  have j_lt_i : j < i := nat.succ_le_iff.mp h,
  rw [fin.coe_mk, nat.succ_eq_add_one, pow_succ, equiv.perm.mul_apply,
      ih (trans j.lt_succ_self hj) (trans j.le_succ h), cycle_range'_apply,
      dif_neg (mt subtype.mk_eq_mk.mp (ne_of_lt j_lt_i)), fin.coe_succ, fin.pred_above,
      dif_pos (subtype.mk_lt_mk.mpr j_lt_i), fin.coe_cast_lt, fin.coe_mk]
end

lemma is_cycle_cycle_range' {n : ℕ} (i : fin n) : is_cycle (cycle_range' i.succ) :=
⟨0, cycle_range'_succ_zero_ne_zero i,
 λ j hj, ⟨j, cycle_range'_pow_apply_zero i.succ j (cycle_range'_ne.mp hj).2⟩⟩

@[simp] lemma sign_cycle_range' {n : ℕ} (i : fin n) :
  sign (cycle_range' i) = (-1) ^ (i : ℕ) :=
begin
  cases n, { exact fin_zero_elim i },
  refine @fin.cons _ (λ i, sign (cycle_range' i) = (-1) ^ (i : ℕ)) _ (λ i, _) i,
  { simp },
  rw [sign_cycle (is_cycle_cycle_range' i), support_cycle_range'_succ,
      finset.card_fin_range_inclusive, pow_succ, units.neg_mul, one_mul, units.neg_neg],
end

/-- Expand a `n+1` by `n+1` matrix along row 0.

This version of `det_succ` gives a minor matrix with one column deleted.
For similar lemmas with one column swapped, see `det_succ_eq_sum_swap` and `det_succ_eq_sum_ite`.
-/
lemma det_succ_row {n : ℕ} (M : matrix (fin n.succ) (fin n.succ) R) :
  det M =
    ∑ (j : fin n.succ), (-1) ^ (j : ℕ) * M j 0 * det (λ (i' j' : fin n), M (j.succ_above i') j'.succ) :=
begin
  convert det_succ_eq_sum_swap M,
  ext j,
  refine fin.cons _ (λ j, _) j,
  { simp [swap_self] },
  rw [if_neg j.succ_ne_zero],
  simp_rw ← succ_above_cycle_range',
  rw [det_permute (cycle_range' j) (λ i' j', M ((fin.succ j).succ_above i') j'.succ),
      fin.coe_succ, pow_succ],
  simp, ring
end

/-- Expand a `n+1` by `n+1` matrix along column 0. -/
lemma det_succ_column {n : ℕ} (M : matrix (fin n.succ) (fin n.succ) R) :
  det M =
    ∑ (i : fin n.succ), (-1) ^ (i : ℕ) * M 0 i * det (λ (i' j' : fin n), M i'.succ (i.succ_above j')) :=
begin
  rw [← det_transpose, det_succ_row, finset.sum_congr rfl],
  intros i _,
  rw [transpose_apply, ← det_transpose],
  refl
end

end matrix<|MERGE_RESOLUTION|>--- conflicted
+++ resolved
@@ -169,23 +169,13 @@
 Prove that a matrix with a repeated column has determinant equal to zero.
 -/
 
-<<<<<<< HEAD
-lemma det_eq_zero_of_row_eq_zero {A : matrix n n R} (j : n) (h : ∀ i, A i j = 0) : det A = 0 :=
-=======
 lemma det_eq_zero_of_row_eq_zero {A : matrix n n R} (i : n) (h : ∀ j, A i j = 0) : det A = 0 :=
->>>>>>> 78450c4c
-begin
-  rw det,
+begin
+  rw [← det_transpose, det],
   convert @sum_const_zero _ _ (univ : finset (perm n)) _,
   ext σ,
   convert mul_zero ↑(sign σ),
-  exact prod_eq_zero (mem_univ j) (h (σ j))
-end
-
-lemma det_eq_zero_of_column_eq_zero {A : matrix n n R} (i : n) (h : ∀ j, A i j = 0) : det A = 0 :=
-begin
-  rw ←det_transpose,
-  exact det_eq_zero_of_row_eq_zero i h
+  exact prod_eq_zero (mem_univ i) (h (σ i))
 end
 
 lemma det_eq_zero_of_column_eq_zero {A : matrix n n R} (j : n) (h : ∀ i, A i j = 0) : det A = 0 :=
