--- conflicted
+++ resolved
@@ -1,4 +1,4 @@
-/-
+    /-
 Copyright (c) 2020 Yury Kudryashov All rights reserved.
 Released under Apache 2.0 license as described in the file LICENSE.
 Authors: Yury Kudryashov
@@ -418,12 +418,54 @@
   f.coprod g x = f ⟨(x : E × F).1, x.2.1⟩ + g ⟨(x : E × F).2, x.2.2⟩ :=
 rfl
 
+/-! ### Graph -/
+section graph
+
+namespace linear_pmap
+
+/-- The graph of a `linear_pmap` viewed as a submodule on `E × F`. -/
+def graph (f : linear_pmap R E F) : submodule R (E × F) :=
+f.to_fun.graph.map (f.domain.subtype.prod_map linear_map.id)
+
+lemma mem_graph_iff' (f : linear_pmap R E F) {x : E × F} :
+  x ∈ f.graph ↔ ∃ y : f.domain, (↑y, f y) = x :=
+by simp [graph]
+
+@[simp] lemma mem_graph_iff (f : linear_pmap R E F) {x : E × F} :
+  x ∈ f.graph ↔ ∃ y : f.domain, (↑y : E) = x.1 ∧ f y = x.2 :=
+by { cases x, simp_rw [mem_graph_iff', prod.mk.inj_iff] }
+
+/-- The tuple `(x, f x)` is contained in the graph of `f`. -/
+lemma mem_graph (f : linear_pmap R E F) (x : domain f) : ((x : E), f x) ∈ f.graph :=
+by simp
+
+lemma mem_graph_snd_inj (f : linear_pmap R E F) {x y : E} {x' y' : F} (hx : (x,x') ∈ f.graph)
+  (hy : (y,y') ∈ f.graph) (hxy : x = y) : x' = y' :=
+begin
+  rw [mem_graph_iff] at hx hy,
+  rcases hx with ⟨x'', hx1, hx2⟩,
+  rcases hy with ⟨y'', hy1, hy2⟩,
+  simp only at hx1 hx2 hy1 hy2,
+  rw [←hx1, ←hy1, set_like.coe_eq_coe] at hxy,
+  rw [←hx2, ←hy2, hxy],
+end
+
+lemma mem_graph_snd_inj' (f : linear_pmap R E F) {x y : E × F} (hx : x ∈ f.graph) (hy : y ∈ f.graph)
+  (hxy : x.1 = y.1) : x.2 = y.2 :=
+by { cases x, cases y, exact f.mem_graph_snd_inj hx hy hxy }
+
+/-- The property that `f 0 = 0` in terms of the graph. -/
+lemma graph_fst_eq_zero_snd (f : linear_pmap R E F) {x : E} {x' : F} (h : (x,x') ∈ f.graph)
+  (hx : x = 0) : x' = 0 :=
+f.mem_graph_snd_inj h f.graph.zero_mem hx
+
+end graph
+
 end linear_pmap
 
-<<<<<<< HEAD
+namespace submodule
+
 section submodule_from_graph
-
-namespace submodule
 
 lemma exists_unique_from_graph {g : submodule R (E × F)}
   (hg : ∀ {x : E × F} (hx : x ∈ g) (hx' : x.fst = 0), x.snd = 0) {a : E} (ha : a ∈ proj_left g) :
@@ -494,52 +536,6 @@
   exact exists_unique.unique (exists_unique_from_graph hg hx_fst) hx' hcl,
 end
 
+end submodule_from_graph
+
 end submodule
-
-end submodule_from_graph
-=======
-/-! ### Graph -/
-section graph
-
-namespace linear_pmap
-
-/-- The graph of a `linear_pmap` viewed as a submodule on `E × F`. -/
-def graph (f : linear_pmap R E F) : submodule R (E × F) :=
-f.to_fun.graph.map (f.domain.subtype.prod_map linear_map.id)
-
-lemma mem_graph_iff' (f : linear_pmap R E F) {x : E × F} :
-  x ∈ f.graph ↔ ∃ y : f.domain, (↑y, f y) = x :=
-by simp [graph]
-
-@[simp] lemma mem_graph_iff (f : linear_pmap R E F) {x : E × F} :
-  x ∈ f.graph ↔ ∃ y : f.domain, (↑y : E) = x.1 ∧ f y = x.2 :=
-by { cases x, simp_rw [mem_graph_iff', prod.mk.inj_iff] }
-
-/-- The tuple `(x, f x)` is contained in the graph of `f`. -/
-lemma mem_graph (f : linear_pmap R E F) (x : domain f) : ((x : E), f x) ∈ f.graph :=
-by simp
-
-lemma mem_graph_snd_inj (f : linear_pmap R E F) {x y : E} {x' y' : F} (hx : (x,x') ∈ f.graph)
-  (hy : (y,y') ∈ f.graph) (hxy : x = y) : x' = y' :=
-begin
-  rw [mem_graph_iff] at hx hy,
-  rcases hx with ⟨x'', hx1, hx2⟩,
-  rcases hy with ⟨y'', hy1, hy2⟩,
-  simp only at hx1 hx2 hy1 hy2,
-  rw [←hx1, ←hy1, set_like.coe_eq_coe] at hxy,
-  rw [←hx2, ←hy2, hxy],
-end
-
-lemma mem_graph_snd_inj' (f : linear_pmap R E F) {x y : E × F} (hx : x ∈ f.graph) (hy : y ∈ f.graph)
-  (hxy : x.1 = y.1) : x.2 = y.2 :=
-by { cases x, cases y, exact f.mem_graph_snd_inj hx hy hxy }
-
-/-- The property that `f 0 = 0` in terms of the graph. -/
-lemma graph_fst_eq_zero_snd (f : linear_pmap R E F) {x : E} {x' : F} (h : (x,x') ∈ f.graph)
-  (hx : x = 0) : x' = 0 :=
-f.mem_graph_snd_inj h f.graph.zero_mem hx
-
-end linear_pmap
-
-end graph
->>>>>>> 397d45f2
