/-
Copyright (c) 2019 Johannes Hölzl. All rights reserved.
Released under Apache 2.0 license as described in the file LICENSE.
Author: Johannes Hölzl
-/
import data.finsupp.basic
import linear_algebra.basic

/-!
# Properties of the semimodule `α →₀ M`

Given an `R`-semimodule `M`, the `R`-semimodule structure on `α →₀ M` is defined in
`data.finsupp.basic`.

In this file we define `finsupp.supported s` to be the set `{f : α →₀ M | f.support ⊆ s}`
interpreted as a submodule of `α →₀ M`. We also define `linear_map` versions of various maps:

* `finsupp.lsingle a : M →ₗ[R] ι →₀ M`: `finsupp.single a` as a linear map;

* `finsupp.lapply a : (ι →₀ M) →ₗ[R] M`: the map `λ f, f a` as a linear map;

* `finsupp.lsubtype_domain (s : set α) : (α →₀ M) →ₗ[R] (s →₀ M)`: restriction to a subtype as a
  linear map;

* `finsupp.restrict_dom`: `finsupp.filter` as a linear map to `finsupp.supported s`;

* `finsupp.lsum`: `finsupp.sum` or `finsupp.lift_add_hom` as a `linear_map`;

* `finsupp.total α M R (v : ι → M)`: sends `l : ι → R` to the linear combination of `v i` with
  coefficients `l i`;

* `finsupp.total_on`: a restricted version of `finsupp.total` with domain `finsupp.supported R R s`
  and codomain `submodule.span R (v '' s)`;

* `finsupp.supported_equiv_finsupp`: a linear equivalence between the functions `α →₀ M` supported
  on `s` and the functions `s →₀ M`;

* `finsupp.lmap_domain`: a linear map version of `finsupp.map_domain`;

* `finsupp.dom_lcongr`: a `linear_equiv` version of `finsupp.dom_congr`;

* `finsupp.congr`: if the sets `s` and `t` are equivalent, then `supported M R s` is equivalent to
  `supported M R t`; 

* `finsupp.lcongr`: a `linear_equiv`alence between `α →₀ M` and `β →₀ N` constructed using `e : α ≃
  β` and `e' : M ≃ₗ[R] N`.

## Tags

function with finite support, semimodule, linear algebra
-/
<<<<<<< HEAD
import algebra.monoid_algebra
import linear_algebra.direct_sum.tensor_product
=======
>>>>>>> f675a006

noncomputable theory

open set linear_map submodule

open_locale classical big_operators

namespace finsupp

variables {α : Type*} {M : Type*} {N : Type*} {R : Type*}
variables [semiring R] [add_comm_monoid M] [semimodule R M] [add_comm_monoid N] [semimodule R N]

/-- Interpret `finsupp.single a` as a linear map. -/
def lsingle (a : α) : M →ₗ[R] (α →₀ M) :=
{ map_smul' := assume a b, (smul_single _ _ _).symm, ..finsupp.single_add_hom a }

/-- Interpret `λ (f : α →₀ M), f a` as a linear map. -/
def lapply (a : α) : (α →₀ M) →ₗ[R] M :=
{ map_smul' := assume a b, rfl, ..finsupp.eval_add_hom a }

section lsubtype_domain
variables (s : set α)

/-- Interpret `finsupp.subtype_domain s` as a linear map. -/
def lsubtype_domain : (α →₀ M) →ₗ[R] (s →₀ M) :=
⟨subtype_domain (λx, x ∈ s), assume a b, subtype_domain_add, assume c a, ext $ assume a, rfl⟩

lemma lsubtype_domain_apply (f : α →₀ M) :
  (lsubtype_domain s : (α →₀ M) →ₗ[R] (s →₀ M)) f = subtype_domain (λx, x ∈ s) f := rfl

end lsubtype_domain

@[simp] lemma lsingle_apply (a : α) (b : M) : (lsingle a : M →ₗ[R] (α →₀ M)) b = single a b  :=
rfl

@[simp] lemma lapply_apply (a : α) (f : α →₀ M) : (lapply a : (α →₀ M) →ₗ[R] M) f = f a  :=
rfl

@[simp] lemma ker_lsingle (a : α) : (lsingle a : M →ₗ[R] (α →₀ M)).ker = ⊥ :=
ker_eq_bot_of_injective (single_injective a)

lemma lsingle_range_le_ker_lapply (s t : set α) (h : disjoint s t) :
  (⨆a∈s, (lsingle a : M →ₗ[R] (α →₀ M)).range) ≤ (⨅a∈t, ker (lapply a)) :=
begin
  refine supr_le (assume a₁, supr_le $ assume h₁, range_le_iff_comap.2 _),
  simp only [(ker_comp _ _).symm, eq_top_iff, le_def', mem_ker, comap_infi, mem_infi],
  assume b hb a₂ h₂,
  have : a₁ ≠ a₂ := assume eq, h ⟨h₁, eq.symm ▸ h₂⟩,
  exact single_eq_of_ne this
end

lemma infi_ker_lapply_le_bot : (⨅a, ker (lapply a : (α →₀ M) →ₗ[R] M)) ≤ ⊥ :=
begin
  simp only [le_def', mem_infi, mem_ker, mem_bot, lapply_apply],
  exact assume a h, finsupp.ext h
end

lemma supr_lsingle_range : (⨆a, (lsingle a : M →ₗ[R] (α →₀ M)).range) = ⊤ :=
begin
  refine (eq_top_iff.2 $ le_def'.2 $ assume f _, _),
  rw [← sum_single f],
  refine sum_mem _ (assume a ha, submodule.mem_supr_of_mem a $ set.mem_image_of_mem _ trivial)
end

lemma disjoint_lsingle_lsingle (s t : set α) (hs : disjoint s t) :
  disjoint (⨆a∈s, (lsingle a : M →ₗ[R] (α →₀ M)).range) (⨆a∈t, (lsingle a).range) :=
begin
  refine disjoint.mono
    (lsingle_range_le_ker_lapply _ _ $ disjoint_compl_right s)
    (lsingle_range_le_ker_lapply _ _ $ disjoint_compl_right t)
    (le_trans (le_infi $ assume i, _) infi_ker_lapply_le_bot),
  classical,
  by_cases his : i ∈ s,
  { by_cases hit : i ∈ t,
    { exact (hs ⟨his, hit⟩).elim },
    exact inf_le_right_of_le (infi_le_of_le i $ infi_le _ hit) },
  exact inf_le_left_of_le (infi_le_of_le i $ infi_le _ his)
end

lemma span_single_image (s : set M) (a : α) :
  submodule.span R (single a '' s) = (submodule.span R s).map (lsingle a) :=
by rw ← span_image; refl

variables (M R)

/-- `finsupp.supported M R s` is the `R`-submodule of all `p : α →₀ M` such that `p.support ⊆ s`. -/
def supported (s : set α) : submodule R (α →₀ M) :=
begin
  refine ⟨ {p | ↑p.support ⊆ s }, _, _, _ ⟩,
  { simp only [subset_def, finset.mem_coe, set.mem_set_of_eq, mem_support_iff, zero_apply],
    assume h ha, exact (ha rfl).elim },
  { assume p q hp hq,
    refine subset.trans
      (subset.trans (finset.coe_subset.2 support_add) _) (union_subset hp hq),
    rw [finset.coe_union] },
  { assume a p hp,
    refine subset.trans (finset.coe_subset.2 support_smul) hp }
end

variables {M}

lemma mem_supported {s : set α} (p : α →₀ M) : p ∈ (supported M R s) ↔ ↑p.support ⊆ s :=
iff.rfl

lemma mem_supported' {s : set α}  (p : α →₀ M) :
  p ∈ supported M R s ↔ ∀ x ∉ s, p x = 0 :=
by haveI := classical.dec_pred (λ (x : α), x ∈ s);
   simp [mem_supported, set.subset_def, not_imp_comm]

lemma single_mem_supported {s : set α} {a : α} (b : M) (h : a ∈ s) :
  single a b ∈ supported M R s :=
set.subset.trans support_single_subset (finset.singleton_subset_set_iff.2 h)

lemma supported_eq_span_single (s : set α) :
  supported R R s = span R ((λ i, single i 1) '' s) :=
begin
  refine (span_eq_of_le _ _ (le_def'.2 $ λ l hl, _)).symm,
  { rintro _ ⟨_, hp, rfl ⟩ , exact single_mem_supported R 1 hp },
  { rw ← l.sum_single,
    refine sum_mem _ (λ i il, _),
    convert @smul_mem R (α →₀ R) _ _ _ _ (single i 1) (l i) _,
    { simp },
    apply subset_span,
    apply set.mem_image_of_mem _ (hl il) }
end

variables (M R)

/-- Interpret `finsupp.filter s` as a linear map from `α →₀ M` to `supported M R s`. -/
def restrict_dom (s : set α) : (α →₀ M) →ₗ supported M R s :=
linear_map.cod_restrict _
  { to_fun := filter (∈ s),
    map_add' := λ l₁ l₂, filter_add,
    map_smul' := λ a l, filter_smul }
  (λ l, (mem_supported' _ _).2 $ λ x, filter_apply_neg (∈ s) l)

variables {M R}

section
@[simp] theorem restrict_dom_apply (s : set α) (l : α →₀ M) :
  ((restrict_dom M R s : (α →₀ M) →ₗ supported M R s) l : α →₀ M) = finsupp.filter (∈ s) l := rfl
end

theorem restrict_dom_comp_subtype (s : set α) :
  (restrict_dom M R s).comp (submodule.subtype _) = linear_map.id :=
begin
  ext l a,
  by_cases a ∈ s; simp [h],
  exact ((mem_supported' R l.1).1 l.2 a h).symm
end

theorem range_restrict_dom (s : set α) :
  (restrict_dom M R s).range = ⊤ :=
begin
  have := linear_map.range_comp (submodule.subtype _) (restrict_dom M R s),
  rw [restrict_dom_comp_subtype, linear_map.range_id] at this,
  exact eq_top_mono (submodule.map_mono le_top) this.symm
end

theorem supported_mono {s t : set α} (st : s ⊆ t) :
  supported M R s ≤ supported M R t :=
λ l h, set.subset.trans h st

@[simp] theorem supported_empty : supported M R (∅ : set α) = ⊥ :=
eq_bot_iff.2 $ λ l h, (submodule.mem_bot R).2 $
by ext; simp [*, mem_supported'] at *

@[simp] theorem supported_univ : supported M R (set.univ : set α) = ⊤ :=
eq_top_iff.2 $ λ l _, set.subset_univ _

theorem supported_Union {δ : Type*} (s : δ → set α) :
  supported M R (⋃ i, s i) = ⨆ i, supported M R (s i) :=
begin
  refine le_antisymm _ (supr_le $ λ i, supported_mono $ set.subset_Union _ _),
  haveI := classical.dec_pred (λ x, x ∈ (⋃ i, s i)),
  suffices : ((submodule.subtype _).comp (restrict_dom M R (⋃ i, s i))).range ≤
    ⨆ i, supported M R (s i),
  { rwa [linear_map.range_comp, range_restrict_dom, map_top, range_subtype] at this },
  rw [range_le_iff_comap, eq_top_iff],
  rintro l ⟨⟩,
  apply finsupp.induction l, {exact zero_mem _},
  refine λ x a l hl a0, add_mem _ _,
  by_cases (∃ i, x ∈ s i); simp [h],
  { cases h with i hi,
    exact le_supr (λ i, supported M R (s i)) i (single_mem_supported R _ hi) }
end

theorem supported_union (s t : set α) :
  supported M R (s ∪ t) = supported M R s ⊔ supported M R t :=
by erw [set.union_eq_Union, supported_Union, supr_bool_eq]; refl

theorem supported_Inter {ι : Type*} (s : ι → set α) :
  supported M R (⋂ i, s i) = ⨅ i, supported M R (s i) :=
submodule.ext $ λ x, by simp [mem_supported, subset_Inter_iff]

theorem supported_inter (s t : set α) :
  supported M R (s ∩ t) = supported M R s ⊓ supported M R t :=
by rw [set.inter_eq_Inter, supported_Inter, infi_bool_eq]; refl

theorem disjoint_supported_supported {s t : set α} (h : disjoint s t) :
  disjoint (supported M R s) (supported M R t) :=
disjoint_iff.2 $ by rw [← supported_inter, disjoint_iff_inter_eq_empty.1 h, supported_empty]

theorem disjoint_supported_supported_iff [nontrivial M] {s t : set α} :
  disjoint (supported M R s) (supported M R t) ↔ disjoint s t :=
begin
  refine ⟨λ h x hx, _, disjoint_supported_supported⟩,
  rcases exists_ne (0 : M) with ⟨y, hy⟩,
  have := h ⟨single_mem_supported R y hx.1, single_mem_supported R y hx.2⟩,
  rw [mem_bot, single_eq_zero] at this,
  exact hy this
end

/-- Interpret `finsupp.restrict_support_equiv` as a linear equivalence between
`supported M R s` and `s →₀ M`. -/
def supported_equiv_finsupp (s : set α) : (supported M R s) ≃ₗ[R] (s →₀ M) :=
begin
  let F : (supported M R s) ≃ (s →₀ M) := restrict_support_equiv s M,
  refine F.to_linear_equiv _,
  have : (F : (supported M R s) → (↥s →₀ M)) = ((lsubtype_domain s : (α →₀ M) →ₗ[R] (s →₀ M)).comp
    (submodule.subtype (supported M R s))) := rfl,
  rw this,
  exact linear_map.is_linear _
end

/-- Lift a family of linear maps `M →ₗ[R] N` indexed by `x : α` to a linear map from `α →₀ M` to
`N` using `finsupp.sum`. This is an upgraded version of `finsupp.lift_add_hom`.
We define this as an additive equivalence. For a commutative `R`, this equivalence can be
upgraded further to a linear equivalence. -/
def lsum : (α → M →ₗ[R] N) ≃+ ((α →₀ M) →ₗ[R] N) :=
{ to_fun := λ F, {
    to_fun := λ d, d.sum (λ i, F i),
    map_add' := (lift_add_hom (λ x, (F x).to_add_monoid_hom)).map_add,
    map_smul' := λ c f, by simp [sum_smul_index', smul_sum] },
  inv_fun := λ F x, F.comp (lsingle x),
  left_inv := λ F, by { ext x y, simp },
  right_inv := λ F, by { ext x y, simp },
  map_add' := λ F G, by { ext x y, simp } }

@[simp] lemma coe_lsum (f : α → M →ₗ[R] N) : (lsum f : (α →₀ M) → N) = λ d, d.sum (λ i, f i) := rfl

theorem lsum_apply (f : α → M →ₗ[R] N) (l : α →₀ M) :
  finsupp.lsum f l = l.sum (λ b, f b) := rfl

theorem lsum_single (f : α → M →ₗ[R] N) (i : α) (m : M) :
  finsupp.lsum f (finsupp.single i m) = f i m :=
finsupp.sum_single_index (f i).map_zero

theorem lsum_symm_apply (f : (α →₀ M) →ₗ[R] N) (x : α) : lsum.symm f x = f.comp (lsingle x) := rfl

section lmap_domain
variables {α' : Type*} {α'' : Type*} (M R)

/-- Interpret `finsupp.lmap_domain` as a linear map. -/
def lmap_domain (f : α → α') : (α →₀ M) →ₗ[R] (α' →₀ M) :=
⟨map_domain f, assume a b, map_domain_add, map_domain_smul⟩

@[simp] theorem lmap_domain_apply (f : α → α') (l : α →₀ M) :
  (lmap_domain M R f : (α →₀ M) →ₗ[R] (α' →₀ M)) l = map_domain f l := rfl

@[simp] theorem lmap_domain_id : (lmap_domain M R id : (α →₀ M) →ₗ[R] α →₀ M) = linear_map.id :=
linear_map.ext $ λ l, map_domain_id

theorem lmap_domain_comp (f : α → α') (g : α' → α'') :
  lmap_domain M R (g ∘ f) = (lmap_domain M R g).comp (lmap_domain M R f) :=
linear_map.ext $ λ l, map_domain_comp

theorem supported_comap_lmap_domain (f : α → α') (s : set α') :
  supported M R (f ⁻¹' s) ≤ (supported M R s).comap (lmap_domain M R f) :=
λ l (hl : ↑l.support ⊆ f ⁻¹' s),
show ↑(map_domain f l).support ⊆ s, begin
  rw [← set.image_subset_iff, ← finset.coe_image] at hl,
  exact set.subset.trans map_domain_support hl
end

theorem lmap_domain_supported [nonempty α] (f : α → α') (s : set α) :
  (supported M R s).map (lmap_domain M R f) = supported M R (f '' s) :=
begin
  inhabit α,
  refine le_antisymm (map_le_iff_le_comap.2 $
    le_trans (supported_mono $ set.subset_preimage_image _ _)
       (supported_comap_lmap_domain _ _ _ _)) _,
  intros l hl,
  refine ⟨(lmap_domain M R (function.inv_fun_on f s) : (α' →₀ M) →ₗ α →₀ M) l, λ x hx, _, _⟩,
  { rcases finset.mem_image.1 (map_domain_support hx) with ⟨c, hc, rfl⟩,
    exact function.inv_fun_on_mem (by simpa using hl hc) },
  { rw [← linear_map.comp_apply, ← lmap_domain_comp],
    refine (map_domain_congr $ λ c hc, _).trans map_domain_id,
    exact function.inv_fun_on_eq (by simpa using hl hc) }
end

theorem lmap_domain_disjoint_ker (f : α → α') {s : set α}
  (H : ∀ a b ∈ s, f a = f b → a = b) :
  disjoint (supported M R s) (lmap_domain M R f).ker :=
begin
  rintro l ⟨h₁, h₂⟩,
  rw [mem_coe, mem_ker, lmap_domain_apply, map_domain] at h₂,
  simp, ext x,
  haveI := classical.dec_pred (λ x, x ∈ s),
  by_cases xs : x ∈ s,
  { have : finsupp.sum l (λ a, finsupp.single (f a)) (f x) = 0, {rw h₂, refl},
    rw [finsupp.sum_apply, finsupp.sum, finset.sum_eq_single x] at this,
    { simpa [finsupp.single_apply] },
    { intros y hy xy, simp [mt (H _ _ (h₁ hy) xs) xy] },
    { simp {contextual := tt} } },
  { by_contra h, exact xs (h₁ $ finsupp.mem_support_iff.2 h) }
end

end lmap_domain

section total
variables (α) {α' : Type*} (M) {M' : Type*} (R)
          [add_comm_monoid M'] [semimodule R M']
          (v : α → M) {v' : α' → M'}

/-- Interprets (l : α →₀ R) as linear combination of the elements in the family (v : α → M) and
    evaluates this linear combination. -/
protected def total : (α →₀ R) →ₗ M := finsupp.lsum (λ i, linear_map.id.smul_right (v i))

variables {α M v}

theorem total_apply (l : α →₀ R) :
  finsupp.total α M R v l = l.sum (λ i a, a • v i) := rfl

theorem total_apply_of_mem_supported {l : α →₀ R} {s : finset α}
  (hs : l ∈ supported R R (↑s : set α)) :
  finsupp.total α M R v l = s.sum (λ i, l i • v i) :=
finset.sum_subset hs $ λ x _ hxg, show l x • v x = 0, by rw [not_mem_support_iff.1 hxg, zero_smul]

@[simp] theorem total_single (c : R) (a : α) :
  finsupp.total α M R v (single a c) = c • (v a) :=
by simp [total_apply, sum_single_index]

theorem total_unique [unique α] (l : α →₀ R) (v) :
  finsupp.total α M R v l = l (default α) • v (default α) :=
by rw [← total_single, ← unique_single l]

theorem total_range (h : function.surjective v) : (finsupp.total α M R v).range = ⊤ :=
begin
  apply range_eq_top.2,
  intros x,
  apply exists.elim (h x),
  exact λ i hi, ⟨single i 1, by simp [hi]⟩
end

lemma range_total : (finsupp.total α M R v).range = span R (range v) :=
begin
  ext x,
  split,
  { intros hx,
    rw [linear_map.mem_range] at hx,
    rcases hx with ⟨l, hl⟩,
    rw ← hl,
    rw finsupp.total_apply,
    unfold finsupp.sum,
    apply sum_mem (span R (range v)),
    exact λ i hi, submodule.smul_mem _ _ (subset_span (mem_range_self i)) },
  { apply span_le.2,
    intros x hx,
    rcases hx with ⟨i, hi⟩,
    rw [mem_coe, linear_map.mem_range],
    use finsupp.single i 1,
    simp [hi] }
end

theorem lmap_domain_total (f : α → α') (g : M →ₗ[R] M') (h : ∀ i, g (v i) = v' (f i)) :
  (finsupp.total α' M' R v').comp (lmap_domain R R f) = g.comp (finsupp.total α M R v) :=
by ext l; simp [total_apply, finsupp.sum_map_domain_index, add_smul, h]

theorem total_emb_domain (f : α ↪ α') (l : α →₀ R) :
  (finsupp.total α' M' R v') (emb_domain f l) = (finsupp.total α M' R (v' ∘ f)) l :=
by simp [total_apply, finsupp.sum, support_emb_domain, emb_domain_apply]

theorem total_map_domain (f : α → α') (hf : function.injective f) (l : α →₀ R) :
  (finsupp.total α' M' R v') (map_domain f l) = (finsupp.total α M' R (v' ∘ f)) l :=
begin
  have : map_domain f l = emb_domain ⟨f, hf⟩ l,
  { rw emb_domain_eq_map_domain ⟨f, hf⟩,
    refl },
  rw this,
  apply total_emb_domain R ⟨f, hf⟩ l
end

theorem span_eq_map_total (s : set α):
  span R (v '' s) = submodule.map (finsupp.total α M R v) (supported R R s) :=
begin
  apply span_eq_of_le,
  { intros x hx,
    rw set.mem_image at hx,
    apply exists.elim hx,
    intros i hi,
    exact ⟨_, finsupp.single_mem_supported R 1 hi.1, by simp [hi.2]⟩ },
  { refine map_le_iff_le_comap.2 (λ z hz, _),
    have : ∀i, z i • v i ∈ span R (v '' s),
    { intro c,
      haveI := classical.dec_pred (λ x, x ∈ s),
      by_cases c ∈ s,
      { exact smul_mem _ _ (subset_span (set.mem_image_of_mem _ h)) },
      { simp [(finsupp.mem_supported' R _).1 hz _ h] } },
    refine sum_mem _ _, simp [this] }
end

theorem mem_span_iff_total {s : set α} {x : M} :
  x ∈ span R (v '' s) ↔ ∃ l ∈ supported R R s, finsupp.total α M R v l = x :=
by rw span_eq_map_total; simp

variables (α) (M) (v)

/-- `finsupp.total_on M v s` interprets `p : α →₀ R` as a linear combination of a
subset of the vectors in `v`, mapping it to the span of those vectors.

The subset is indicated by a set `s : set α` of indices.
-/
protected def total_on (s : set α) : supported R R s →ₗ[R] span R (v '' s) :=
linear_map.cod_restrict _ ((finsupp.total _ _ _ v).comp (submodule.subtype (supported R R s))) $
  λ ⟨l, hl⟩, (mem_span_iff_total _).2 ⟨l, hl, rfl⟩

variables {α} {M} {v}

theorem total_on_range (s : set α) : (finsupp.total_on α M R v s).range = ⊤ :=
by rw [finsupp.total_on, linear_map.range, linear_map.map_cod_restrict,
  ← linear_map.range_le_iff_comap, range_subtype, map_top, linear_map.range_comp, range_subtype];
    exact le_of_eq (span_eq_map_total _ _)

theorem total_comp (f : α' → α) :
  (finsupp.total α' M R (v ∘ f)) = (finsupp.total α M R v).comp (lmap_domain R R f) :=
begin
 ext l,
 simp [total_apply],
 rw sum_map_domain_index; simp [add_smul],
end

lemma total_comap_domain
 (f : α → α') (l : α' →₀ R) (hf : set.inj_on f (f ⁻¹' ↑l.support)) :
 finsupp.total α M R v (finsupp.comap_domain f l hf) =
   (l.support.preimage f hf).sum (λ i, (l (f i)) • (v i)) :=
by rw finsupp.total_apply; refl

lemma total_on_finset
  {s : finset α} {f : α → R} (g : α → M) (hf : ∀ a, f a ≠ 0 → a ∈ s):
  finsupp.total α M R g (finsupp.on_finset s f hf) =
    finset.sum s (λ (x : α), f x • g x) :=
begin
  simp only [finsupp.total_apply, finsupp.sum, finsupp.on_finset_apply, finsupp.support_on_finset],
  rw finset.sum_filter_of_ne,
  intros x hx h,
  contrapose! h,
  simp [h],
end

end total

/-- An equivalence of domains induces a linear equivalence of finitely supported functions. -/
protected def dom_lcongr {α₁ : Type*} {α₂ : Type*} (e : α₁ ≃ α₂) :
  (α₁ →₀ M) ≃ₗ[R] (α₂ →₀ M) :=
(@finsupp.dom_congr M _ _ _ e).to_linear_equiv (lmap_domain M R e).map_smul

@[simp] theorem dom_lcongr_single {α₁ : Type*} {α₂ : Type*} (e : α₁ ≃ α₂) (i : α₁) (m : M) :
  (finsupp.dom_lcongr e : _ ≃ₗ[R] _) (finsupp.single i m) = finsupp.single (e i) m :=
by simp [finsupp.dom_lcongr, finsupp.dom_congr, map_domain_single]

/-- An equivalence of sets induces a linear equivalence of `finsupp`s supported on those sets. -/
noncomputable def congr {α' : Type*} (s : set α) (t : set α') (e : s ≃ t) :
  supported M R s ≃ₗ[R] supported M R t :=
begin
  haveI := classical.dec_pred (λ x, x ∈ s),
  haveI := classical.dec_pred (λ x, x ∈ t),
  refine linear_equiv.trans (finsupp.supported_equiv_finsupp s)
      (linear_equiv.trans _ (finsupp.supported_equiv_finsupp t).symm),
  exact finsupp.dom_lcongr e
end

/-- An equivalence of domain and a linear equivalence of codomain induce a linear equivalence of the
corresponding finitely supported functions. -/
def lcongr {ι κ : Sort*} (e₁ : ι ≃ κ) (e₂ : M ≃ₗ[R] N) : (ι →₀ M) ≃ₗ[R] (κ →₀ N) :=
(finsupp.dom_lcongr e₁).trans
{ to_fun := map_range e₂ e₂.map_zero,
  inv_fun := map_range e₂.symm e₂.symm.map_zero,
  left_inv := λ f, finsupp.induction f (by simp_rw map_range_zero) $ λ a b f ha hb ih,
    by rw [map_range_add e₂.map_add, map_range_add e₂.symm.map_add,
      map_range_single, map_range_single, e₂.symm_apply_apply, ih],
  right_inv := λ f, finsupp.induction f (by simp_rw map_range_zero) $ λ a b f ha hb ih,
    by rw [map_range_add e₂.symm.map_add, map_range_add e₂.map_add,
      map_range_single, map_range_single, e₂.apply_symm_apply, ih],
  map_add' := map_range_add e₂.map_add,
  map_smul' := λ c f, finsupp.induction f
    (by rw [smul_zero, map_range_zero, smul_zero]) $ λ a b f ha hb ih,
    by rw [smul_add, smul_single, map_range_add e₂.map_add, map_range_single, e₂.map_smul, ih,
      map_range_add e₂.map_add, smul_add, map_range_single, smul_single] }

@[simp] theorem lcongr_single {ι κ : Sort*} (e₁ : ι ≃ κ) (e₂ : M ≃ₗ[R] N)
  (i : ι) (m : M) : lcongr e₁ e₂ (finsupp.single i m) = finsupp.single (e₁ i) (e₂ m) :=
by simp [lcongr]

end finsupp

variables {R : Type*} {M : Type*} {N : Type*}
variables [semiring R] [add_comm_monoid M] [semimodule R M] [add_comm_monoid N] [semimodule R N]

lemma linear_map.map_finsupp_total
  (f : M →ₗ[R] N) {ι : Type*} {g : ι → M} (l : ι →₀ R) :
  f (finsupp.total ι M R g l) = finsupp.total ι N R (f ∘ g) l :=
by simp only [finsupp.total_apply, finsupp.total_apply, finsupp.sum, f.map_sum, f.map_smul]

lemma submodule.exists_finset_of_mem_supr
  {ι : Sort*} (p : ι → submodule R M) {m : M} (hm : m ∈ ⨆ i, p i) :
  ∃ s : finset ι, m ∈ ⨆ i ∈ s, p i :=
begin
  obtain ⟨f, hf, rfl⟩ : ∃ f ∈ finsupp.supported R R (⋃ i, ↑(p i)), finsupp.total M M R id f = m,
  { have aux : (id : M → M) '' (⋃ (i : ι), ↑(p i)) = (⋃ (i : ι), ↑(p i)) := set.image_id _,
    rwa [supr_eq_span, ← aux, finsupp.mem_span_iff_total R] at hm },
  let t : finset M := f.support,
  have ht : ∀ x : {x // x ∈ t}, ∃ i, ↑x ∈ p i,
  { intros x,
    rw finsupp.mem_supported at hf,
    specialize hf x.2,
    rwa set.mem_Union at hf },
  choose g hg using ht,
  let s : finset ι := finset.univ.image g,
  use s,
  simp only [mem_supr, supr_le_iff],
  assume N hN,
  rw [finsupp.total_apply, finsupp.sum, ← submodule.mem_coe],
  apply N.sum_mem,
  assume x hx,
  apply submodule.smul_mem,
  let i : ι := g ⟨x, hx⟩,
  have hi : i ∈ s, { rw finset.mem_image, exact ⟨⟨x, hx⟩, finset.mem_univ _, rfl⟩ },
  exact hN i hi (hg _),
end

lemma mem_span_finset {s : finset M} {x : M} :
  x ∈ span R (↑s : set M) ↔ ∃ f : M → R, ∑ i in s, f i • i = x :=
⟨λ hx, let ⟨v, hvs, hvx⟩ := (finsupp.mem_span_iff_total _).1
    (show x ∈ span R (id '' (↑s : set M)), by rwa set.image_id) in
  ⟨v, hvx ▸ (finsupp.total_apply_of_mem_supported _ hvs).symm⟩,
λ ⟨f, hf⟩, hf ▸ sum_mem _ (λ i hi, smul_mem _ _ $ subset_span hi)⟩<|MERGE_RESOLUTION|>--- conflicted
+++ resolved
@@ -3,8 +3,10 @@
 Released under Apache 2.0 license as described in the file LICENSE.
 Author: Johannes Hölzl
 -/
+import algebra.monoid_algebra
 import data.finsupp.basic
 import linear_algebra.basic
+import linear_algebra.direct_sum.tensor_product
 
 /-!
 # Properties of the semimodule `α →₀ M`
@@ -49,11 +51,6 @@
 
 function with finite support, semimodule, linear algebra
 -/
-<<<<<<< HEAD
-import algebra.monoid_algebra
-import linear_algebra.direct_sum.tensor_product
-=======
->>>>>>> f675a006
 
 noncomputable theory
 
