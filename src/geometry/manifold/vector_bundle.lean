--- conflicted
+++ resolved
@@ -74,10 +74,7 @@
   smooth_on (I.prod 𝓘(𝕜, F)) I' e.to_local_homeomorph.symm e.target :=
 e.smooth_on_inv_fun
 
-<<<<<<< HEAD
 @[simp, mfld_simps] lemma coe_coe : ⇑e.to_local_equiv = e := rfl
-=======
->>>>>>> 0fe18411
 @[simp, mfld_simps] lemma coe_fst (ex : x ∈ e.source) : (e x).1 = x.proj := e.proj_to_fun x ex
 lemma mem_source : x ∈ e.source ↔ x.proj ∈ e.base_set := by rw [e.source_eq, mem_preimage]
 lemma coe_mem_source : ↑y ∈ e.source ↔ b ∈ e.base_set := e.mem_source
@@ -113,13 +110,8 @@
   (e.to_local_homeomorph.symm x).proj = x.1 :=
 e.to_topological.proj_symm_apply hx
 
-<<<<<<< HEAD
 lemma proj_symm_apply' {b : B} {x : F} (hx : b ∈ e.base_set) :
   (e.to_local_homeomorph.symm (b, x)).proj  = b :=
-=======
-lemma proj_symm_apply' {b : B} {x : F}
-  (hx : b ∈ e.base_set) : (e.to_local_homeomorph.symm (b, x)).proj = b :=
->>>>>>> 0fe18411
 e.to_topological.proj_symm_apply' hx
 
 lemma apply_symm_apply {x : B × F} (hx : x ∈ e.target) : e (e.to_local_homeomorph.symm x) = x :=
@@ -165,13 +157,8 @@
   e (total_space_mk b (e.symm b y)) = (b, y) :=
 e.to_topological.apply_mk_symm hb y
 
-<<<<<<< HEAD
 lemma smooth_on_symm (e : trivialization I I' F E) :
   smooth_on (I.prod 𝓘(𝕜, F)) I' (λ z : B × F, total_space_mk z.1 (e.symm z.1 z.2))
-=======
-lemma continuous_on_symm (e : trivialization I I' F E) :
-  continuous_on (λ z : B × F, total_space_mk z.1 (e.symm z.1 z.2))
->>>>>>> 0fe18411
     (e.base_set ×ˢ (univ : set F)) :=
 begin
   have : ∀ (z : B × F) (hz : z ∈ e.base_set ×ˢ (univ : set F)),
@@ -218,10 +205,7 @@
 `smooth_vector_bundle 𝕜 F E`) if around every point there is a fiber bundle trivialization
 which is linear in the fibers. -/
 class smooth_vector_bundle :=
-<<<<<<< HEAD
 -- does this also need to induce the manifold structure?
-=======
->>>>>>> 0fe18411
 (total_space_mk_inducing [] : ∀ (b : B), inducing (@total_space_mk B E b))
 (trivialization_atlas [] : set (trivialization I I' F E))
 (trivialization_at [] : B → trivialization I I' F E)
@@ -243,7 +227,6 @@
 
 variables {𝕜 I I' F E}
 
-<<<<<<< HEAD
 -- dangerous as instance
 def to_topological : topological_vector_bundle 𝕜 F E :=
 { total_space_mk_inducing := total_space_mk_inducing I I' F E,
@@ -253,114 +236,6 @@
   trivialization_mem_atlas := λ b, mem_image_of_mem _ (trivialization_mem_atlas I I' F E b),
   continuous_on_coord_change := by { rintro _ ⟨e, he, rfl⟩ _ ⟨e', he', rfl⟩,
     exact (smooth_on_coord_change e he e' he').continuous_on } }
-=======
-/-- The co-ordinate change (transition function) between two trivializations of a vector bundle
-over `B` modelled on `F`: this is a function from `B` to `F ≃L[𝕜] F` (of course, only meaningful
-on the intersection of the domains of definition of the two trivializations). -/
-def coord_change {e e' : trivialization I I' F E} (he : e ∈ trivialization_atlas I I' F E)
-  (he' : e' ∈ trivialization_atlas I I' F E) :
-  B → F ≃L[𝕜] F :=
-(smooth_vector_bundle.continuous_coord_change e he e' he').some_spec.2.2.some
-
-lemma continuous_on_coord_change {e e' : trivialization I I' F E} (he : e ∈ trivialization_atlas I I' F E)
-  (he' : e' ∈ trivialization_atlas I I' F E) :
-  continuous_on (λ b, (coord_change he he' b : F →L[𝕜] F)) (e.base_set ∩ e'.base_set) :=
-begin
-  let s := (continuous_coord_change e he e' he').some,
-  let hs := (continuous_coord_change e he e' he').some_spec.1,
-  have hs : s = e.base_set ∩ e'.base_set,
-  { have : s ×ˢ (univ : set F) = (e.base_set ∩ e'.base_set) ×ˢ (univ : set F) :=
-      hs.symm.trans (topological_fiber_bundle.trivialization.symm_trans_source_eq e e'),
-    have hF : (univ : set F).nonempty := univ_nonempty,
-      rwa prod_eq_iff_eq hF at this },
-  rw ← hs,
-  exact (continuous_coord_change e he e' he').some_spec.2.2.some_spec.1
-end
-
-lemma trans_eq_coord_change {e e' : trivialization I I' F E} (he : e ∈ trivialization_atlas I I' F E)
-  (he' : e' ∈ trivialization_atlas I I' F E) {b : B} (hb : b ∈ e.base_set ∩ e'.base_set) (v : F) :
-  e' (e.to_local_homeomorph.symm (b, v)) = (b, coord_change he he' b v) :=
-begin
-  let s := (continuous_coord_change e he e' he').some,
-  let hs := (continuous_coord_change e he e' he').some_spec.1,
-  have hs : s = e.base_set ∩ e'.base_set,
-  { have : s ×ˢ (univ : set F) = (e.base_set ∩ e'.base_set) ×ˢ (univ : set F) :=
-      hs.symm.trans (topological_fiber_bundle.trivialization.symm_trans_source_eq e e'),
-    have hF : (univ : set F).nonempty := univ_nonempty,
-      rwa prod_eq_iff_eq hF at this },
-  rw ← hs at hb,
-  exact (continuous_coord_change e he e' he').some_spec.2.2.some_spec.2 b hb v
-end
-
-attribute [irreducible] coord_change
-
-namespace trivialization
-
-/-- In a topological vector bundle, a trivialization in the fiber (which is a priori only linear)
-is in fact a continuous linear equiv between the fibers and the model fiber. -/
-def continuous_linear_equiv_at (e : trivialization I I' F E) (b : B)
-  (hb : b ∈ e.base_set) : E b ≃L[𝕜] F :=
-{ to_fun := λ y, (e ⟨b, y⟩).2,
-  inv_fun := e.symm b,
-  continuous_to_fun := continuous_snd.comp (e.to_local_homeomorph.continuous_on.comp_continuous
-    (total_space_mk_inducing 𝕜 F E b).continuous (λ x, e.mem_source.mpr hb)),
-  continuous_inv_fun := begin
-    rw (smooth_vector_bundle.total_space_mk_inducing 𝕜 F E b).continuous_iff,
-    exact e.continuous_on_symm.comp_continuous (continuous_const.prod_mk continuous_id)
-      (λ x, mk_mem_prod hb (mem_univ x)),
-  end,
-  .. e.to_pretrivialization.linear_equiv_at b hb }
-
-@[simp] lemma continuous_linear_equiv_at_apply (e : trivialization I I' F E) (b : B)
-  (hb : b ∈ e.base_set) (y : E b) : e.continuous_linear_equiv_at b hb y = (e ⟨b, y⟩).2 := rfl
-
-@[simp] lemma continuous_linear_equiv_at_apply' (e : trivialization I I' F E)
-  (x : total_space E) (hx : x ∈ e.source) :
-  e.continuous_linear_equiv_at (x.proj) (e.mem_source.1 hx) x.2 = (e x).2 := by { cases x, refl }
-
-lemma apply_eq_prod_continuous_linear_equiv_at (e : trivialization I I' F E) (b : B)
-  (hb : b ∈ e.base_set) (z : E b) :
-  e.to_local_homeomorph ⟨b, z⟩ = (b, e.continuous_linear_equiv_at b hb z) :=
-begin
-  ext,
-  { refine e.coe_fst _,
-    rw e.source_eq,
-    exact hb },
-  { simp only [coe_coe, continuous_linear_equiv_at_apply] }
-end
-
-lemma symm_apply_eq_mk_continuous_linear_equiv_at_symm (e : trivialization I I' F E) (b : B)
-  (hb : b ∈ e.base_set) (z : F) :
-  e.to_local_homeomorph.symm ⟨b, z⟩
-  = total_space_mk b ((e.continuous_linear_equiv_at b hb).symm z) :=
-begin
-  have h : (b, z) ∈ e.to_local_homeomorph.target,
-  { rw e.target_eq,
-    exact ⟨hb, mem_univ _⟩ },
-  apply e.to_local_homeomorph.inj_on (e.to_local_homeomorph.map_target h),
-  { simp only [e.source_eq, hb, mem_preimage]},
-  simp_rw [e.apply_eq_prod_continuous_linear_equiv_at b hb, e.to_local_homeomorph.right_inv h,
-    continuous_linear_equiv.apply_symm_apply],
-end
-
-lemma comp_continuous_linear_equiv_at_eq_coord_change {e e' : trivialization I I' F E}
-  (he : e ∈ trivialization_atlas I I' F E) (he' : e' ∈ trivialization_atlas I I' F E) {b : B}
-  (hb : b ∈ e.base_set ∩ e'.base_set) :
-  (e.continuous_linear_equiv_at b hb.1).symm.trans (e'.continuous_linear_equiv_at b hb.2)
-  = coord_change he he' b :=
-begin
-  ext v,
-  suffices :
-    (b, e'.continuous_linear_equiv_at b hb.2 ((e.continuous_linear_equiv_at b hb.1).symm v))
-    = (b, coord_change he he' b v),
-  { simpa only [prod.mk.inj_iff, eq_self_iff_true, true_and] using this },
-  rw [← trans_eq_coord_change he he' hb, ← apply_eq_prod_continuous_linear_equiv_at,
-    symm_apply_eq_mk_continuous_linear_equiv_at_symm],
-  refl,
-end
-
-end trivialization
->>>>>>> 0fe18411
 
 section
 
@@ -415,468 +290,10 @@
   is_smooth_fiber_bundle I 𝓘(𝕜, F) I' F (@total_space.proj B E) :=
 λ x, ⟨(trivialization_at I I' F E x).to_fiber_bundle, mem_base_set_trivialization_at I I' F E x⟩
 
-<<<<<<< HEAD
-=======
-lemma continuous_total_space_mk (x : B) : continuous (total_space_mk x) :=
-(smooth_vector_bundle.total_space_mk_inducing 𝕜 F E x).continuous
->>>>>>> 0fe18411
 
 variables {B F}
 
-<<<<<<< HEAD
 include 𝕜 F
-=======
-/-- The index set of a topological vector bundle core, as a convenience function for dot notation -/
-@[nolint unused_arguments has_inhabited_instance]
-def index := ι
-
-/-- The base space of a topological vector bundle core, as a convenience function for dot notation-/
-@[nolint unused_arguments, reducible]
-def base := B
-
-/-- The fiber of a topological vector bundle core, as a convenience function for dot notation and
-typeclass inference -/
-@[nolint unused_arguments has_inhabited_instance]
-def fiber (x : B) := F
-
-section fiber_instances
-
-local attribute [reducible] fiber --just to record instances
-
-instance topological_space_fiber (x : B) : topological_space (Z.fiber x) := by apply_instance
-instance add_comm_monoid_fiber : ∀ (x : B), add_comm_monoid (Z.fiber x) := λ x, by apply_instance
-instance module_fiber : ∀ (x : B), module 𝕜 (Z.fiber x) := λ x, by apply_instance
-
-variable [add_comm_group F]
-
-instance add_comm_group_fiber : ∀ (x : B), add_comm_group (Z.fiber x) := λ x, by apply_instance
-
-end fiber_instances
-
-/-- The projection from the total space of a topological fiber bundle core, on its base. -/
-@[reducible, simp, mfld_simps] def proj : total_space Z.fiber → B := bundle.proj Z.fiber
-
-/-- The total space of the topological vector bundle, as a convenience function for dot notation.
-It is by definition equal to `bundle.total_space Z.fiber`, a.k.a. `Σ x, Z.fiber x` but with a
-different name for typeclass inference. -/
-@[nolint unused_arguments, reducible]
-def total_space := bundle.total_space Z.fiber
-
-/-- Local homeomorphism version of the trivialization change. -/
-def triv_change (i j : ι) : local_homeomorph (B × F) (B × F) :=
-topological_fiber_bundle_core.triv_change ↑Z i j
-
-@[simp, mfld_simps] lemma mem_triv_change_source (i j : ι) (p : B × F) :
-  p ∈ (Z.triv_change i j).source ↔ p.1 ∈ Z.base_set i ∩ Z.base_set j :=
-topological_fiber_bundle_core.mem_triv_change_source ↑Z i j p
-
-variable (ι)
-
-/-- Topological structure on the total space of a topological bundle created from core, designed so
-that all the local trivialization are continuous. -/
-instance to_topological_space : topological_space (Z.total_space) :=
-topological_fiber_bundle_core.to_topological_space ι ↑Z
-
-variables {ι} (b : B) (a : F)
-
-@[simp, mfld_simps] lemma coe_coord_change (i j : ι) :
-  topological_fiber_bundle_core.coord_change ↑Z i j b = Z.coord_change i j b := rfl
-
-/-- Extended version of the local trivialization of a fiber bundle constructed from core,
-registering additionally in its type that it is a local bundle trivialization. -/
-def local_triv (i : ι) : smooth_vector_bundle.trivialization 𝕜 F Z.fiber :=
-{ linear' := λ x hx,
-  { map_add := λ v w, by simp only [continuous_linear_map.map_add] with mfld_simps,
-    map_smul := λ r v, by simp only [continuous_linear_map.map_smul] with mfld_simps},
-  ..topological_fiber_bundle_core.local_triv ↑Z i }
-
-variable (i : ι)
-
-@[simp, mfld_simps] lemma mem_local_triv_source (p : Z.total_space) :
-  p ∈ (Z.local_triv i).source ↔ p.1 ∈ Z.base_set i := iff.rfl
-
-@[simp, mfld_simps] lemma base_set_at : Z.base_set i = (Z.local_triv i).base_set := rfl
-
-@[simp, mfld_simps] lemma local_triv_apply (p : Z.total_space) :
-  (Z.local_triv i) p = ⟨p.1, Z.coord_change (Z.index_at p.1) i p.1 p.2⟩ := rfl
-
-@[simp, mfld_simps] lemma mem_local_triv_target (p : B × F) :
-  p ∈ (Z.local_triv i).target ↔ p.1 ∈ (Z.local_triv i).base_set :=
-topological_fiber_bundle_core.mem_local_triv_target Z i p
-
-@[simp, mfld_simps] lemma local_triv_symm_apply (p : B × F) :
-  (Z.local_triv i).to_local_homeomorph.symm p =
-    ⟨p.1, Z.coord_change i (Z.index_at p.1) p.1 p.2⟩ := rfl
-
-/-- Preferred local trivialization of a vector bundle constructed from core, at a given point, as
-a bundle trivialization -/
-def local_triv_at (b : B) : smooth_vector_bundle.trivialization 𝕜 F Z.fiber :=
-Z.local_triv (Z.index_at b)
-
-@[simp, mfld_simps] lemma local_triv_at_def :
-  Z.local_triv (Z.index_at b) = Z.local_triv_at b := rfl
-
-@[simp, mfld_simps] lemma mem_source_at : (⟨b, a⟩ : Z.total_space) ∈ (Z.local_triv_at b).source :=
-by { rw [local_triv_at, mem_local_triv_source], exact Z.mem_base_set_at b }
-
-@[simp, mfld_simps] lemma local_triv_at_apply : ((Z.local_triv_at b) ⟨b, a⟩) = ⟨b, a⟩ :=
-topological_fiber_bundle_core.local_triv_at_apply Z b a
-
-@[simp, mfld_simps] lemma mem_local_triv_at_base_set :
-  b ∈ (Z.local_triv_at b).base_set :=
-topological_fiber_bundle_core.mem_local_triv_at_base_set Z b
-
-instance : smooth_vector_bundle 𝕜 F Z.fiber :=
-{ total_space_mk_inducing := λ b, ⟨ begin refine le_antisymm _ (λ s h, _),
-    { rw ←continuous_iff_le_induced,
-      exact topological_fiber_bundle_core.continuous_total_space_mk ↑Z b, },
-    { refine is_open_induced_iff.mpr ⟨(Z.local_triv_at b).source ∩ (Z.local_triv_at b) ⁻¹'
-        ((Z.local_triv_at b).base_set ×ˢ s), (continuous_on_open_iff
-        (Z.local_triv_at b).open_source).mp (Z.local_triv_at b).continuous_to_fun _
-        ((Z.local_triv_at b).open_base_set.prod h), _⟩,
-      rw [preimage_inter, ←preimage_comp, function.comp],
-      simp only [total_space_mk],
-      refine ext_iff.mpr (λ a, ⟨λ ha, _, λ ha, ⟨Z.mem_base_set_at b, _⟩⟩),
-      { simp only [mem_prod, mem_preimage, mem_inter_eq, local_triv_at_apply] at ha,
-        exact ha.2.2, },
-      { simp only [mem_prod, mem_preimage, mem_inter_eq, local_triv_at_apply],
-        exact ⟨Z.mem_base_set_at b, ha⟩, } } end⟩,
-  trivialization_atlas := set.range Z.local_triv,
-  trivialization_at := Z.local_triv_at,
-  mem_base_set_trivialization_at := Z.mem_base_set_at,
-  trivialization_mem_atlas := λ b, ⟨Z.index_at b, rfl⟩,
-  continuous_coord_change := begin
-    classical,
-    rintros _ ⟨i, rfl⟩ _ ⟨i', rfl⟩,
-    refine ⟨Z.base_set i ∩ Z.base_set i', _, _,
-      λ b, if h : b ∈ Z.base_set i ∩ Z.base_set i' then continuous_linear_equiv.equiv_of_inverse
-        (Z.coord_change i i' b) (Z.coord_change i' i b) _ _ else continuous_linear_equiv.refl 𝕜 F,
-      _, _⟩,
-    { ext ⟨b, f⟩,
-      simp },
-    { ext ⟨b, f⟩,
-      simp [and_comm] },
-    { intro f,
-      rw [Z.coord_change_comp _ _ _ _ ⟨h, h.1⟩, Z.coord_change_self _ _ h.1] },
-    { intro f,
-      rw [Z.coord_change_comp _ _ _ _ ⟨⟨h.2, h.1⟩, h.2⟩, Z.coord_change_self _ _ h.2] },
-    { apply continuous_on.congr (Z.coord_change_continuous i i'),
-      intros b hb,
-      simp [hb],
-      ext v,
-      refl },
-    { intros b hb v,
-      have : b ∈ Z.base_set i ∩ Z.base_set (Z.index_at b) ∩ Z.base_set i',
-      { simp only [base_set_at, local_triv_at_def, mem_inter_eq, mem_local_triv_at_base_set] at *,
-        tauto },
-      simp [hb, Z.coord_change_comp _ _ _ _ this] }
-  end }
-
-/-- The projection on the base of a topological vector bundle created from core is continuous -/
-@[continuity] lemma continuous_proj : continuous Z.proj :=
-topological_fiber_bundle_core.continuous_proj Z
-
-/-- The projection on the base of a topological vector bundle created from core is an open map -/
-lemma is_open_map_proj : is_open_map Z.proj :=
-topological_fiber_bundle_core.is_open_map_proj Z
-
-end smooth_vector_bundle_core
-
-end
-
-/-! ### Topological vector prebundle -/
-
-section
-variables [nondiscrete_normed_field 𝕜] [∀ x, add_comm_monoid (E x)] [∀ x, module 𝕜 (E x)]
-  [normed_group F] [normed_space 𝕜 F] [topological_space B]
-  [∀ x, topological_space (E x)]
-
-open topological_space
-
-/-- This structure permits to define a vector bundle when trivializations are given as local
-equivalences but there is not yet a topology on the total space. The total space is hence given a
-topology in such a way that there is a fiber bundle structure for which the local equivalences
-are also local homeomorphisms and hence vector bundle trivializations. -/
-@[nolint has_inhabited_instance]
-structure topological_vector_prebundle :=
-(pretrivialization_atlas : set (smooth_vector_bundle.pretrivialization I I' F E))
-(pretrivialization_at : B → smooth_vector_bundle.pretrivialization I I' F E)
-(mem_base_pretrivialization_at : ∀ x : B, x ∈ (pretrivialization_at x).base_set)
-(pretrivialization_mem_atlas : ∀ x : B, pretrivialization_at x ∈ pretrivialization_atlas)
-(continuous_coord_change : ∀ e e' ∈ pretrivialization_atlas,
-  continuous_transitions 𝕜 B F (e'.to_local_equiv.symm.trans e.to_local_equiv : _))
-(total_space_mk_inducing : ∀ (b : B), inducing ((pretrivialization_at b) ∘ (total_space_mk b)))
-
-namespace topological_vector_prebundle
-
-variables {𝕜 E F}
-
-/-- Natural identification of `topological_vector_prebundle` as a `topological_fiber_prebundle`. -/
-def to_topological_fiber_prebundle (a : topological_vector_prebundle 𝕜 F E) :
-  topological_fiber_prebundle F (proj E) :=
-{ pretrivialization_atlas :=
-    pretrivialization.to_fiber_bundle_pretrivialization '' a.pretrivialization_atlas,
-  pretrivialization_at := λ x, (a.pretrivialization_at x).to_fiber_bundle_pretrivialization,
-  pretrivialization_mem_atlas := λ x, ⟨_, a.pretrivialization_mem_atlas x, rfl⟩,
-  continuous_triv_change := begin
-    rintros _ ⟨e, he, rfl⟩ _ ⟨e', he', rfl⟩,
-    obtain ⟨s, hs, hs', ε, hε, heε⟩ := a.continuous_coord_change e he e' he',
-    have H : e'.to_fiber_bundle_pretrivialization.to_local_equiv.target ∩
-      (e'.to_fiber_bundle_pretrivialization.to_local_equiv.symm) ⁻¹'
-      e.to_fiber_bundle_pretrivialization.to_local_equiv.source = s ×ˢ (univ : set F),
-    { simpa using hs },
-    rw H,
-    have : continuous_on (λ p : B × F, (p.1, (ε p.1) p.2)) (s ×ˢ (univ : set F)),
-    { apply continuous_on_fst.prod,
-      exact is_bounded_bilinear_map_apply.continuous.comp_continuous_on
-        (hε.prod_map continuous_on_id) },
-    apply this.congr,
-    rintros ⟨b, f⟩ ⟨hb : b ∈ s, -⟩,
-    exact heε _ hb _,
-  end,
-  .. a }
-
-/-- Topology on the total space that will make the prebundle into a bundle. -/
-def total_space_topology (a : topological_vector_prebundle 𝕜 F E) :
-  topological_space (total_space E) :=
-a.to_topological_fiber_prebundle.total_space_topology
-
-/-- Promotion from a `topologial_vector_prebundle.trivialization` to a
-  `smooth_vector_bundle.trivialization`. -/
-def trivialization_of_mem_pretrivialization_atlas (a : topological_vector_prebundle 𝕜 F E)
-  {e : smooth_vector_bundle.pretrivialization I I' F E} (he : e ∈ a.pretrivialization_atlas) :
-  @smooth_vector_bundle.trivialization 𝕜 _ F E _ _ _ _ _ _ _ a.total_space_topology :=
-begin
-  letI := a.total_space_topology,
-  exact { linear' := e.linear,
-  ..a.to_topological_fiber_prebundle.trivialization_of_mem_pretrivialization_atlas ⟨e, he, rfl⟩ }
-end
-
-variable (a : topological_vector_prebundle 𝕜 F E)
-
-lemma mem_trivialization_at_source (b : B) (x : E b) :
-  total_space_mk b x ∈ (a.pretrivialization_at b).source :=
-begin
-  simp only [(a.pretrivialization_at b).source_eq, mem_preimage, proj],
-  exact a.mem_base_pretrivialization_at b,
-end
-
-@[simp] lemma total_space_mk_preimage_source (b : B) :
-  (total_space_mk b) ⁻¹' (a.pretrivialization_at b).source = univ :=
-begin
-  apply eq_univ_of_univ_subset,
-  rw [(a.pretrivialization_at b).source_eq, ←preimage_comp, function.comp],
-  simp only [proj],
-  rw preimage_const_of_mem _,
-  exact a.mem_base_pretrivialization_at b,
-end
-
-@[continuity] lemma continuous_total_space_mk (b : B) :
-  @continuous _ _ _ a.total_space_topology (total_space_mk b) :=
-begin
-  letI := a.total_space_topology,
-  let e := a.trivialization_of_mem_pretrivialization_atlas (a.pretrivialization_mem_atlas b),
-  rw e.to_local_homeomorph.continuous_iff_continuous_comp_left
-    (a.total_space_mk_preimage_source b),
-  exact continuous_iff_le_induced.mpr (le_antisymm_iff.mp (a.total_space_mk_inducing b).induced).1,
-end
-
-lemma inducing_total_space_mk_of_inducing_comp (b : B)
-  (h : inducing ((a.pretrivialization_at b) ∘ (total_space_mk b))) :
-  @inducing _ _ _ a.total_space_topology (total_space_mk b) :=
-begin
-  letI := a.total_space_topology,
-  rw ←restrict_comp_cod_restrict (a.mem_trivialization_at_source b) at h,
-  apply inducing.of_cod_restrict (a.mem_trivialization_at_source b),
-  refine inducing_of_inducing_compose _ (continuous_on_iff_continuous_restrict.mp
-    (a.trivialization_of_mem_pretrivialization_atlas
-    (a.pretrivialization_mem_atlas b)).continuous_to_fun) h,
-  exact (a.continuous_total_space_mk b).cod_restrict (a.mem_trivialization_at_source b),
-end
-
-/-- Make a `smooth_vector_bundle` from a `topological_vector_prebundle`.  Concretely this means
-that, given a `topological_vector_prebundle` structure for a sigma-type `E` -- which consists of a
-number of "pretrivializations" identifying parts of `E` with product spaces `U × F` -- one
-establishes that for the topology constructed on the sigma-type using
-`topological_vector_prebundle.total_space_topology`, these "pretrivializations" are actually
-"trivializations" (i.e., homeomorphisms with respect to the constructed topology). -/
-def to_smooth_vector_bundle :
-  @smooth_vector_bundle 𝕜 _ F E _ _ _ _ _ _ a.total_space_topology _ :=
-{ total_space_mk_inducing := λ b, a.inducing_total_space_mk_of_inducing_comp b
-    (a.total_space_mk_inducing b),
-  trivialization_atlas := {e | ∃ e₀ (he₀ : e₀ ∈ a.pretrivialization_atlas),
-    e = a.trivialization_of_mem_pretrivialization_atlas he₀},
-  trivialization_at := λ x, a.trivialization_of_mem_pretrivialization_atlas
-    (a.pretrivialization_mem_atlas x),
-  mem_base_set_trivialization_at := a.mem_base_pretrivialization_at,
-  trivialization_mem_atlas := λ x, ⟨_, a.pretrivialization_mem_atlas x, rfl⟩,
-  continuous_coord_change := begin
-    rintros _ ⟨e, he, rfl⟩ _ ⟨e', he', rfl⟩,
-    exact a.continuous_coord_change e' he' e he,
-  end }
-
-end topological_vector_prebundle
-
-end
-
-/-! ### Direct sum of two vector bundles over the same base -/
-
-namespace smooth_vector_bundle
-
-section defs
-variables (E₁ : B → Type*) (E₂ : B → Type*)
-variables [topological_space (total_space E₁)] [topological_space (total_space E₂)]
-
-/-- Equip the total space of the fibrewise product of two topological vector bundles `E₁`, `E₂` with
-the induced topology from the diagonal embedding into `(total_space E₁) × (total_space E₂)`. -/
-instance prod.topological_space :
-  topological_space (total_space (E₁ ×ᵇ E₂)) :=
-topological_space.induced
-  (λ p, ((⟨p.1, p.2.1⟩ : total_space E₁), (⟨p.1, p.2.2⟩ : total_space E₂)))
-  (by apply_instance : topological_space ((total_space E₁) × (total_space E₂)))
-
-/-- The diagonal map from the total space of the fibrewise product of two topological vector bundles
-`E₁`, `E₂` into `(total_space E₁) × (total_space E₂)` is `inducing`. -/
-lemma prod.inducing_diag : inducing
-  (λ p, (⟨p.1, p.2.1⟩, ⟨p.1, p.2.2⟩) :
-    total_space (E₁ ×ᵇ E₂) → (total_space E₁) × (total_space E₂)) :=
-⟨rfl⟩
-
-end defs
-
-variables [nondiscrete_normed_field 𝕜] [topological_space B]
-
-variables (F₁ : Type*) [normed_group F₁] [normed_space 𝕜 F₁]
-  (E₁ : B → Type*) [topological_space (total_space E₁)]
-  [Π x, add_comm_monoid (E₁ x)] [Π x, module 𝕜 (E₁ x)]
-
-variables (F₂ : Type*) [normed_group F₂] [normed_space 𝕜 F₂]
-  (E₂ : B → Type*) [topological_space (total_space E₂)]
-  [Π x, add_comm_monoid (E₂ x)] [Π x, module 𝕜 (E₂ x)]
-
-namespace trivialization
-variables (e₁ : trivialization 𝕜 F₁ E₁) (e₂ : trivialization 𝕜 F₂ E₂)
-include e₁ e₂
-variables {𝕜 F₁ E₁ F₂ E₂}
-
-/-- Given trivializations `e₁`, `e₂` for vector bundles `E₁`, `E₂` over a base `B`, the forward
-function for the construction `smooth_vector_bundle.trivialization.prod`, the induced
-trivialization for the direct sum of `E₁` and `E₂`. -/
-def prod.to_fun' : total_space (E₁ ×ᵇ E₂) → B × (F₁ × F₂) :=
-λ ⟨x, v₁, v₂⟩, ⟨x, (e₁ ⟨x, v₁⟩).2, (e₂ ⟨x, v₂⟩).2⟩
-
-variables {e₁ e₂}
-
-lemma prod.continuous_to_fun :
-  continuous_on (prod.to_fun' e₁ e₂) (proj (E₁ ×ᵇ E₂) ⁻¹' (e₁.base_set ∩ e₂.base_set)) :=
-begin
-  let f₁ : total_space (E₁ ×ᵇ E₂) → total_space E₁ × total_space E₂ :=
-    λ p, ((⟨p.1, p.2.1⟩ : total_space E₁), (⟨p.1, p.2.2⟩ : total_space E₂)),
-  let f₂ : total_space E₁ × total_space E₂ → (B × F₁) × (B × F₂) := λ p, ⟨e₁ p.1, e₂ p.2⟩,
-  let f₃ : (B × F₁) × (B × F₂) → B × F₁ × F₂ := λ p, ⟨p.1.1, p.1.2, p.2.2⟩,
-  have hf₁ : continuous f₁ := (prod.inducing_diag E₁ E₂).continuous,
-  have hf₂ : continuous_on f₂ (e₁.source ×ˢ e₂.source) :=
-    e₁.to_local_homeomorph.continuous_on.prod_map e₂.to_local_homeomorph.continuous_on,
-  have hf₃ : continuous f₃ :=
-    (continuous_fst.comp continuous_fst).prod_mk (continuous_snd.prod_map continuous_snd),
-  refine ((hf₃.comp_continuous_on hf₂).comp hf₁.continuous_on _).congr _,
-  { rw [e₁.source_eq, e₂.source_eq],
-    exact maps_to_preimage _ _ },
-  rintros ⟨b, v₁, v₂⟩ ⟨hb₁, hb₂⟩,
-  simp only [prod.to_fun', prod.mk.inj_iff, eq_self_iff_true, and_true],
-  rw e₁.coe_fst,
-  rw [e₁.source_eq, mem_preimage],
-  exact hb₁,
-end
-
-variables (e₁ e₂)
-
-variables [Π x : B, topological_space (E₁ x)] [Π x : B, topological_space (E₂ x)]
-  [smooth_vector_bundle 𝕜 F₁ E₁] [smooth_vector_bundle 𝕜 F₂ E₂]
-
-/-- Given trivializations `e₁`, `e₂` for vector bundles `E₁`, `E₂` over a base `B`, the inverse
-function for the construction `smooth_vector_bundle.trivialization.prod`, the induced
-trivialization for the direct sum of `E₁` and `E₂`. -/
-def prod.inv_fun' (p : B × (F₁ × F₂)) : total_space (E₁ ×ᵇ E₂) :=
-begin
-  obtain ⟨x, w₁, w₂⟩ := p,
-  refine ⟨x, _, _⟩,
-  { by_cases h : x ∈ e₁.base_set,
-    { exact (e₁.continuous_linear_equiv_at x h).symm w₁ },
-    { exact 0 } },
-  { by_cases h : x ∈ e₂.base_set,
-    { exact (e₂.continuous_linear_equiv_at x h).symm w₂ },
-    { exact 0 } },
-end
-
-variables {e₁ e₂}
-
-lemma prod.inv_fun'_apply {x : B} (hx₁ : x ∈ e₁.base_set) (hx₂ : x ∈ e₂.base_set)
-  (w₁ : F₁) (w₂ : F₂) :
-  prod.inv_fun' e₁ e₂ ⟨x, w₁, w₂⟩
-  = ⟨x, ((e₁.continuous_linear_equiv_at x hx₁).symm w₁,
-    (e₂.continuous_linear_equiv_at x hx₂).symm w₂)⟩ :=
-begin
-  dsimp [prod.inv_fun'],
-  rw [dif_pos, dif_pos],
-end
-
-lemma prod.left_inv {x : total_space (E₁ ×ᵇ E₂)}
-  (h : x ∈ proj (E₁ ×ᵇ E₂) ⁻¹' (e₁.base_set ∩ e₂.base_set)) :
-  prod.inv_fun' e₁ e₂ (prod.to_fun' e₁ e₂ x) = x :=
-begin
-  obtain ⟨x, v₁, v₂⟩ := x,
-  simp only [prod.to_fun', prod.inv_fun', sigma.mk.inj_iff, true_and, eq_self_iff_true,
-    prod.mk.inj_iff, heq_iff_eq],
-  split,
-  { rw [dif_pos, ← e₁.continuous_linear_equiv_at_apply x h.1,
-      continuous_linear_equiv.symm_apply_apply] },
-  { rw [dif_pos, ← e₂.continuous_linear_equiv_at_apply x h.2,
-      continuous_linear_equiv.symm_apply_apply] },
-end
-
-lemma prod.right_inv {x : B × F₁ × F₂}
-  (h : x ∈ (e₁.base_set ∩ e₂.base_set) ×ˢ (univ : set (F₁ × F₂))) :
-  prod.to_fun' e₁ e₂ (prod.inv_fun' e₁ e₂ x) = x :=
-begin
-  obtain ⟨x, w₁, w₂⟩ := x,
-  obtain ⟨h, -⟩ := h,
-  dsimp only [prod.to_fun', prod.inv_fun'],
-  simp only [prod.mk.inj_iff, eq_self_iff_true, true_and],
-  split,
-  { rw [dif_pos, ← e₁.continuous_linear_equiv_at_apply x h.1,
-      continuous_linear_equiv.apply_symm_apply] },
-  { rw [dif_pos, ← e₂.continuous_linear_equiv_at_apply x h.2,
-      continuous_linear_equiv.apply_symm_apply] },
-end
-
-lemma prod.continuous_inv_fun :
-  continuous_on (prod.inv_fun' e₁ e₂) ((e₁.base_set ∩ e₂.base_set) ×ˢ (univ : set (F₁ × F₂))) :=
-begin
-  rw (prod.inducing_diag E₁ E₂).continuous_on_iff,
-  suffices : continuous_on (λ p : B × F₁ × F₂,
-    (e₁.to_local_homeomorph.symm ⟨p.1, p.2.1⟩, e₂.to_local_homeomorph.symm ⟨p.1, p.2.2⟩))
-    ((e₁.base_set ∩ e₂.base_set) ×ˢ (univ : set (F₁ × F₂))),
-  { refine this.congr _,
-    rintros ⟨b, v₁, v₂⟩ ⟨⟨h₁, h₂⟩, _⟩,
-    dsimp at ⊢ h₁ h₂,
-    rw [prod.inv_fun'_apply h₁ h₂, e₁.symm_apply_eq_mk_continuous_linear_equiv_at_symm b h₁,
-      e₂.symm_apply_eq_mk_continuous_linear_equiv_at_symm b h₂] },
-  have H₁ : continuous (λ p : B × F₁ × F₂, ((p.1, p.2.1), (p.1, p.2.2))) :=
-    (continuous_id.prod_map continuous_fst).prod_mk (continuous_id.prod_map continuous_snd),
-  have H₂ := e₁.to_local_homeomorph.symm.continuous_on.prod_map
-    e₂.to_local_homeomorph.symm.continuous_on,
-  refine H₂.comp H₁.continuous_on (λ x h, ⟨_, _⟩),
-  { dsimp,
-    rw e₁.target_eq,
-    exact ⟨h.1.1, mem_univ _⟩ },
-  { dsimp,
-    rw e₂.target_eq,
-    exact ⟨h.1.2, mem_univ _⟩ }
-end
-
-variables (e₁ e₂)
->>>>>>> 0fe18411
 
 lemma smooth_total_space_mk (x : B) : smooth 𝓘(𝕜, E x) I' (@total_space_mk B E x) :=
 sorry
