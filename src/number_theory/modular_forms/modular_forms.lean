/-
Copyright (c) 2022 Chris Birkbeck. All rights reserved.
Released under Apache 2.0 license as described in the file LICENSE.
<<<<<<< HEAD
Authors: Chris Birkbeck, David Loeffler
=======
Authors: Chris Birkbeck and David Loeffler
>>>>>>> 36df75f0
-/
import algebra.module.submodule
import analysis.complex.upper_half_plane
import linear_algebra.general_linear_group
import linear_algebra.special_linear_group
import algebra.direct_sum.ring
import number_theory.modular
import geometry.manifold.mfderiv

/-!
# Modular forms

This file defines modular forms and proves some basic properties about them.

We begin by defining the `slash_k` operator on the space of functions `ℍ → ℂ` and from this
define the notion of weakly modular form.#check

We then define `bounded_at_infinity` and `zero_at_infinity`. Finally we construct the vector
space of modular forms and prove that the product of two modular forms is a modular form
(of higher weight).
-/

universes u v

open complex

open_locale topological_space manifold upper_half_plane

noncomputable theory

local notation `ℍ'`:=(⟨upper_half_plane.upper_half_space ,
 upper_half_plane.upper_half_plane_is_open⟩: topological_space.opens ℂ)

local prefix `↑ₘ`:1024 := @coe _ (matrix (fin 2) (fin 2) _) _

local notation `GL(` n `, ` R `)`⁺:= matrix.GL_pos (fin n) R

local notation `SL(` n `, ` R `)`:= matrix.special_linear_group (fin n) R

variable (M : GL(2, ℝ)⁺)

def slash_k : ℤ → GL(2, ℝ)⁺ → (ℍ → ℂ) → (ℍ → ℂ) := λ k γ f,
  (λ (x : ℍ), f (γ • x) * (((↑ₘ γ).det ) : ℝ)^(k-1) * (upper_half_plane.denom γ x)^(-k))

namespace modular_forms

variables (Γ : subgroup SL(2,ℤ)) (C : GL(2, ℝ)⁺) (k: ℤ) (f : (ℍ → ℂ))

localized "notation  f  ` ∣[`:100 k `]`:0 γ :100 := slash_k k γ f" in modular_form

lemma slash_k_right_action (k : ℤ) (A B : GL(2, ℝ)⁺) (f : ℍ → ℂ ) :
  (f ∣[k] A) ∣[k] B = f ∣[k] (A * B) :=
begin
  ext1,
  simp_rw [slash_k,(upper_half_plane.denom_cocycle A B x)],
  have e3 : (A * B) • x = A • B • x , by {convert (upper_half_plane.mul_smul' A B x),} ,
  rw e3,
  simp only [upper_half_plane.num, upper_half_plane.denom, of_real_mul, subgroup.coe_mul, coe_coe,
  upper_half_plane.coe_smul, units.coe_mul, matrix.mul_eq_mul, matrix.det_mul,
  upper_half_plane.smul_aux, upper_half_plane.smul_aux', subtype.coe_mk] at *,
  field_simp,
  ring_nf,
  have : (((↑(↑A : GL (fin 2) ℝ) : (matrix (fin 2) (fin 2) ℝ)).det : ℂ) *
  ((↑(↑B  : GL (fin 2) ℝ) : (matrix (fin 2) (fin 2) ℝ)).det : ℂ))^(k-1) =
  ((↑(↑B : GL (fin 2) ℝ) : (matrix (fin 2) (fin 2) ℝ)).det : ℂ)^(k-1) *
  ((↑(↑A : GL (fin 2) ℝ) : (matrix (fin 2) (fin 2) ℝ)).det : ℂ)^(k-1) ,
  by {simp_rw [←mul_zpow₀, mul_comm]},
  simp_rw [this,← mul_assoc,←mul_zpow₀],
  end

lemma slash_k_add (k : ℤ) (A : GL(2, ℝ)⁺) (f g : ℍ → ℂ) :
  (f + g) ∣[k] A = (f ∣[k] A) + (g ∣[k] A) :=
begin
  simp only [slash_k, pi.add_apply, matrix.general_linear_group.coe_det_apply, subtype.val_eq_coe,
  coe_coe],
  ext1,
  simp only [pi.add_apply],
  ring,
end

lemma slash_k_mul_one (k : ℤ) (f : ℍ → ℂ) : (f ∣[k] 1) = f :=
begin
 simp_rw slash_k,
 ext1,
 simp,
end

lemma smul_slash_k (k : ℤ) (A : GL(2, ℝ)⁺) (f : ℍ → ℂ ) (c  : ℂ) : (c • f) ∣[k] A = c • (f ∣[k] A):=
begin
  ext1,
  simp_rw slash_k,
  simp only [algebra.id.smul_eq_mul, matrix.general_linear_group.coe_det_apply, pi.smul_apply,
  subtype.val_eq_coe, coe_coe],
  ring,
end

lemma slash_k_mul (k1 k2 : ℤ) (A : GL(2, ℝ)⁺) (f g : ℍ → ℂ) :
  (f * g) ∣[k1+k2] A = (((↑ₘ A).det) : ℝ) • (f ∣[k1] A) * (g ∣[k2] A) :=
begin
  ext1,
  simp only [slash_k, matrix.general_linear_group.coe_det_apply, subtype.val_eq_coe, ←mul_assoc],
  have h1 : ((((↑ₘ A).det) : ℝ)^(k1 + k2 - 1) : ℂ) =
  (((↑ₘ A).det) : ℝ) * (((↑ₘ A).det) : ℝ)^(k1 - 1) * (((↑ₘ A).det) : ℝ)^(k2 - 1),
  by {simp only [mul_assoc, matrix.general_linear_group.coe_det_apply, subtype.val_eq_coe, coe_coe],
  rw [←zpow_add₀, ←zpow_one_add₀],
  ring_exp,
  all_goals{norm_cast, apply (matrix.GL_pos.det_ne_zero A),},},
  have h22 : (upper_half_plane.denom A x)^(-(k1+k2))=(upper_half_plane.denom A x)^(-k1) *
  (upper_half_plane.denom A  x)^(-k2),
  by {rw [int.neg_add, zpow_add₀], exact upper_half_plane.denom_ne_zero A x,},
  rw [h1,h22],
  simp only [upper_half_plane.denom, pi.mul_apply, coe_coe, zpow_neg₀, algebra.smul_mul_assoc,
  pi.smul_apply, real_smul],
  ring,
end

lemma slash_k_mul_SL2 (k1 k2 : ℤ) (A : SL(2,ℤ)) (f g : ℍ → ℂ) :
  (f * g) ∣[k1 + k2] A = (f ∣[k1] A) * (g ∣[k2] A) :=
begin
  have : (((↑ₘ(A : GL(2,ℝ)⁺)).det): ℝ) = 1,
  { simp only [coe_coe,matrix.special_linear_group.coe_GL_pos_coe_GL_coe_matrix,
  matrix.special_linear_group.det_coe], },
  simp_rw [slash_k_mul, this, one_smul],
end

/--The  space of functions that are modular-/
def weakly_modular_submodule (k : ℤ)  (Γ : subgroup SL(2,ℤ)): submodule ℂ (ℍ  → ℂ) :=
  {carrier := {f : (ℍ → ℂ) | ∀ (γ : Γ),  (f ∣[k] (γ : GL(2, ℝ)⁺)) = f },
  zero_mem' := by {simp only [slash_k, set.mem_set_of_eq, pi.zero_apply, zero_mul, forall_const],
  refl,},
  add_mem' := by {intros f g hf hg γ,
  rw [slash_k_add k γ f g, hf γ, hg γ], },
  smul_mem' := by {intros c f hf γ,
  have : (c • f) ∣[k] γ = c • (f  ∣[k] γ ), by {apply smul_slash_k},
  rw (hf γ) at this,
  apply this,}}

lemma wmodular_mem (k : ℤ) (Γ : subgroup SL(2,ℤ)) (f : ℍ → ℂ) :
  f ∈ (weakly_modular_submodule k Γ) ↔  ∀ (γ : Γ), (f ∣[k] (γ : GL(2, ℝ)⁺)) = f := iff.rfl

lemma slash_k_mul_subgroup (k1 k2 : ℤ) (Γ : subgroup SL(2,ℤ)) (A : Γ) (f g : ℍ → ℂ) :
  (f * g) ∣[k1+k2] A = (f ∣[k1] A) * (g ∣[k2] A) :=
begin
  have : (((↑ₘ(A : GL(2,ℝ)⁺)).det): ℝ) = 1,
  by {simp only [coe_coe,matrix.special_linear_group.coe_GL_pos_coe_GL_coe_matrix,
  matrix.special_linear_group.det_coe],},
  simp_rw [slash_k_mul, this , one_smul],
end

/--A function `f : ℍ → ℂ` is modular, of level `Γ` and weight `k ∈ ℤ`, if for every matrix in
 `γ ∈  Γ` we have `f(γ  • z)= (c*z+d)^k f(z)` where `γ= ![![a, b], ![c, d]]`,
 and it acts on `ℍ` via Moebius trainsformations. -/
@[simp]
lemma wmodular_mem' (k : ℤ) (Γ : subgroup SL(2,ℤ)) (f : ℍ → ℂ) :
  f ∈ (weakly_modular_submodule k Γ) ↔  ∀ γ : Γ, ∀ z : ℍ,
  f (γ • z) = ((↑ₘγ 1 0 : ℝ) * z +(↑ₘγ 1 1 : ℝ))^k * f z :=
begin
  simp only [wmodular_mem],
  split,
  {intros h1 γ z,
  have h3 : (f ∣[k] γ) z = f z , by {simp_rw (h1 γ)},
  rw [←h3, slash_k, mul_comm],
  have h55 := zpow_neg_mul_zpow_self  k (upper_half_plane.denom_ne_zero (γ : GL(2, ℝ)⁺) z),
  simp only [upper_half_plane.denom, upper_half_plane.subgroup_to_sl_moeb, upper_half_plane.sl_moeb,
  coe_coe, matrix.special_linear_group.coe_GL_pos_coe_GL_coe_matrix,
  matrix.special_linear_group.coe_matrix_coe, int.coe_cast_ring_hom, matrix.map_apply,
  of_real_int_cast] at *,
  rw [mul_assoc, h55, ←int.coe_cast_ring_hom, ←matrix.special_linear_group.coe_matrix_coe,
  matrix.special_linear_group.det_coe ((γ : SL(2, ℤ) ) : SL(2, ℝ))],
  simp only [of_real_one, one_zpow₀, mul_one],},
  {intros hf γ,
  simp_rw slash_k,
  ext1,
  rw [←upper_half_plane.subgroup_moeb, (hf γ x), mul_comm],
  have h55 := zpow_neg_mul_zpow_self k (upper_half_plane.denom_ne_zero (γ : GL(2, ℝ)⁺) x),
  simp_rw upper_half_plane.denom at *,
  simp only [matrix.special_linear_group.coe_GL_pos_coe_GL_coe_matrix, coe_coe,
  matrix.special_linear_group.coe_matrix_coe, int.coe_cast_ring_hom, matrix.map_apply,
  of_real_int_cast] at h55,
  simp only [coe_coe, matrix.special_linear_group.coe_GL_pos_coe_GL_coe_matrix,
  matrix.map_apply, of_real_int_cast],
  rw (matrix.special_linear_group.det_coe ((γ : SL(2, ℤ) ) : SL(2, ℝ))),
  simp only [matrix.special_linear_group.coe_matrix_coe, int.coe_cast_ring_hom, matrix.map_apply,
  of_real_int_cast, of_real_one, one_zpow₀, mul_one],
  simp_rw [← mul_assoc,h55],
  simp},
end

lemma mul_modular  (k_1 k_2 : ℤ) (Γ : subgroup SL(2,ℤ)) (f g : ℍ → ℂ)
  (hf : f ∈  weakly_modular_submodule k_1 Γ)  (hg : g ∈ weakly_modular_submodule k_2 Γ) :
  f * g  ∈  weakly_modular_submodule (k_1 + k_2) Γ :=
begin
  simp only [wmodular_mem', pi.mul_apply, coe_coe] at *,
  intros γ z,
  rw [(hf γ z),(hg γ z)],
  have pown := zpow_add₀ (upper_half_plane.denom_ne_zero (γ : GL(2, ℝ)⁺) z) k_1 k_2,
  simp only [upper_half_plane.denom, coe_fn_coe_base, ne.def,
  matrix.general_linear_group.coe_fn_eq_coe, coe_coe] at pown,
  rw pown,
  ring,
end

def at_I_inf := filter.at_top.comap upper_half_plane.im

lemma at_I_inf_mem (S : set ℍ) : S ∈ at_I_inf ↔ (∃ A : ℝ, ∀ z : ℍ, A ≤ im z → z ∈ S) :=
begin
  simp only [at_I_inf, filter.mem_comap', filter.mem_at_top_sets, ge_iff_le, set.mem_set_of_eq,
    upper_half_plane.coe_im],
  split,
  {intro h, cases h with a h, refine ⟨a, (λ  z hz, by {apply  h (im z) hz , refl})⟩},
  {refine (λ h, by {cases h with A h, refine ⟨A, (λ b hb x hx, by {apply (h x), rw hx, exact hb})⟩})}
end

/--A function ` f : ℍ → ℂ` is bounded at infinity if there exist real numbers `M,A` such that
for all `z ∈ ℍ` with `im z ≥ A` we have `abs(f (z)) ≤ M`,
 i.e. the function is bounded as you approach `i∞`.  -/
def is_bound_at_inf (f : ℍ → ℂ) : Prop := asymptotics.is_O f (1 : ℍ → ℂ) at_I_inf

/--A function ` f : ℍ → ℂ` is zero at infinity if for any `ε > 0` there exist a real
number `A` such that for all `z ∈ ℍ` with `im z ≥ A` we have `abs(f (z)) ≤ ε`,
 i.e. the function tends to zero as you approach `i∞`.  -/
def is_zero_at_inf (f : ℍ → ℂ) : Prop := filter.tendsto f at_I_inf (𝓝 0)

lemma zero_form_is_zero_at_inf : is_zero_at_inf 0 := tendsto_const_nhds

lemma is_zero_at_inf_is_bound (f : ℍ → ℂ) (hf : is_zero_at_inf f) : is_bound_at_inf f :=
begin
  apply asymptotics.is_O_of_div_tendsto_nhds, { simp, }, { convert hf, ext1, simp, }
end

lemma zero_form_is_bound : is_bound_at_inf 0 :=
  is_zero_at_inf_is_bound _ zero_form_is_zero_at_inf

def zero_at_infty_submodule : submodule ℂ (ℍ → ℂ) :=
{ carrier := is_zero_at_inf,
  zero_mem' := zero_form_is_zero_at_inf,
  add_mem' := by { intros a b ha hb, simpa using ha.add hb },
  smul_mem' := by { intros c f hf, simpa using hf.const_mul c }, }

def bounded_at_infty_submodule : submodule ℂ (ℍ → ℂ) :=
{ carrier := is_bound_at_inf,
  zero_mem' := zero_form_is_bound,
  add_mem' := by { intros f g hf hg, simpa using hf.add hg, },
  smul_mem' := by { intros c f hf, simpa using hf.const_mul_left c }, }

lemma prod_of_bound_is_bound {f g : ℍ → ℂ} (hf : is_bound_at_inf f) (hg : is_bound_at_inf g) :
  is_bound_at_inf (f * g) := by simpa using hf.mul hg

@[simp]lemma bound_mem (f : ℍ → ℂ) :
  is_bound_at_inf f ↔ ∃ (M A : ℝ), ∀ z : ℍ, A ≤ im z → abs (f z) ≤ M :=
begin
  simp_rw [is_bound_at_inf, asymptotics.is_O_iff, filter.eventually, at_I_inf_mem],
  simp,
end


/--The extension of a function from `ℍ` to `ℍ'`-/
def hol_extn (f : ℍ → ℂ) : ℍ' → ℂ := λ (z : ℍ'), (f (z : ℍ))

instance : has_coe (ℍ → ℂ) (ℍ' → ℂ) := ⟨λ f, hol_extn f ⟩

/-- A function `f : ℍ → ℂ` is a modular form of level `Γ` and weight `k ∈ ℤ` if it is holomorphic,
 weakly modular and bounded at infinity -/
structure is_modular_form_of_lvl_and_weight (Γ : subgroup SL(2,ℤ)) (k : ℤ) (f : ℍ → ℂ) : Prop :=
  (hol      : mdifferentiable 𝓘(ℂ) 𝓘(ℂ) (↑f : ℍ' → ℂ))
  (transf   : f ∈ weakly_modular_submodule k Γ )
  (infinity : ∀ (A : SL(2,ℤ)), is_bound_at_inf (f ∣[k] A))

/-- A function `f : ℍ → ℂ` is a cusp form of level one and weight `k ∈ ℤ` if it is holomorphic,
 weakly modular, and zero at infinity -/
structure is_cusp_form_of_lvl_and_weight (Γ : subgroup SL(2,ℤ)) (k : ℤ) (f : ℍ → ℂ) : Prop :=
  (hol      : mdifferentiable 𝓘(ℂ) 𝓘(ℂ) (↑f : ℍ' → ℂ))
  (transf   : f ∈ weakly_modular_submodule k Γ)
  (infinity : ∀ (A : SL(2,ℤ)), is_zero_at_inf (f ∣[k] A) )

/-- The zero modular form is a cusp form-/
lemma zero_cusp_form : is_cusp_form_of_lvl_and_weight Γ k 0 :=
{ hol := by {apply mdifferentiable_zero,},
  transf := (weakly_modular_submodule k Γ).zero_mem',
  infinity := by
  { intro A,
    convert zero_form_is_zero_at_inf,
    rw slash_k, simp only [pi.zero_apply, zero_mul], refl, } }

lemma is_modular_form_of_lvl_and_weight_of_is_cusp_form_of_lvl_and_weight (f : ℍ → ℂ)
  (h : is_cusp_form_of_lvl_and_weight Γ k f) : is_modular_form_of_lvl_and_weight Γ k f :=
{ hol := h.1,
  transf := h.2,
  infinity := λ (A : SL(2,ℤ)), is_zero_at_inf_is_bound _ (h.3 A), }

 /-- The zero modular form is a modular form-/
lemma zero_mod_form : is_modular_form_of_lvl_and_weight Γ k 0 :=
begin
  apply_rules [is_modular_form_of_lvl_and_weight_of_is_cusp_form_of_lvl_and_weight, zero_cusp_form],
end

/-- This is the space of modular forms of level `Γ` and weight `k`-/
def space_of_mod_forms_of_weight_and_level (Γ : subgroup SL(2,ℤ)) (k : ℤ) : submodule ℂ (ℍ → ℂ) :=
{ carrier  := { f : ℍ → ℂ | is_modular_form_of_lvl_and_weight Γ k f},
  zero_mem':= by { simp only [set.mem_set_of_eq], apply zero_mod_form, },
  add_mem' := by
  { intros a b ha hb, split,
    exact mdifferentiable_add _ _ ha.hol hb.hol,
    exact (weakly_modular_submodule k Γ).add_mem' ha.transf hb.transf,
    intro A, rw slash_k_add,
    exact (bounded_at_infty_submodule.add_mem' (ha.infinity A) (hb.infinity A)) },
  smul_mem' := by
  { intros c f hf,
    split,
    exact mdifferentiable_smul _ _ hf.hol,
    exact (weakly_modular_submodule  k Γ).smul_mem' _ hf.transf,
    intro A, rw smul_slash_k, apply (bounded_at_infty_submodule.smul_mem' c (hf.infinity A)), }, }

localized "notation `M(`k`, `Γ`)`:= space_of_mod_forms_of_weight_and_level Γ k" in modular_forms

/-- This is the space of cuspforms of level `Γ` and weigth `k`-/
def space_of_cusp_forms_of_weight_and_level (Γ : subgroup SL(2,ℤ)) (k : ℤ): submodule ℂ (ℍ → ℂ) :=
{ carrier   := is_cusp_form_of_lvl_and_weight Γ k,
  zero_mem' := by apply zero_cusp_form,
  add_mem'  := by
  { intros a b ha hb, split,
    exact mdifferentiable_add _ _ ha.hol hb.hol,
    exact (weakly_modular_submodule  k Γ).add_mem' ha.transf hb.transf,
    intro A, rw slash_k_add,
    apply (zero_at_infty_submodule.add_mem' (ha.infinity A) (hb.infinity A)) },
  smul_mem' := by
  { intros c f hf, split,
    exact mdifferentiable_smul _ _ hf.hol,
    exact (weakly_modular_submodule k Γ).smul_mem' _ hf.transf,
    intro A, rw smul_slash_k, apply zero_at_infty_submodule.smul_mem' c (hf.infinity A), }, }

localized "notation `S(`k`, `Γ`)`:= space_of_cusp_forms_of_weight_and_level Γ k" in modular_forms

lemma mul_modform (k_1 k_2 : ℤ) (Γ : subgroup SL(2,ℤ)) (f g : ℍ → ℂ)
  (hf : f ∈ M(k_1, Γ)) (hg : g ∈ M(k_2, Γ)) : f * g  ∈  M(k_1 + k_2, Γ) :=
begin
  refine ⟨mdifferentiable_mul _ _ hf.1 hg.1, mul_modular  _ _ _ _ _ hf.2 hg.2, _⟩,
  intro A, rw slash_k_mul_SL2 k_1 k_2 A f g,
  exact prod_of_bound_is_bound (hf.infinity A) (hg.infinity A),
end

/-! Constant functions are modular forms of weight 0 -/
section const_mod_form

def const_one_form : ℍ → ℂ := 1

/-- The constant function is bounded at infinity -/
lemma const_one_form_is_bound : is_bound_at_inf const_one_form :=
  @asymptotics.is_O_const_const _ _ ℂ _ _ 1 _ one_ne_zero _

/-- The constant function 1 is invariant under any subgroup of SL2Z -/
lemma const_one_form_is_invar (A : SL(2,ℤ)) : const_one_form ∣[0] A = const_one_form :=
begin
  rw [slash_k, const_one_form], dsimp only,
  have : (((↑ₘ(A : GL(2,ℝ)⁺)).det): ℝ) = 1,
  { simp only [coe_coe,
      matrix.special_linear_group.coe_GL_pos_coe_GL_coe_matrix,
      matrix.special_linear_group.det_coe],},
  rw [zero_sub, this], simp, refl,
end

/-- The constant function 1 is modular of weight 0 -/
lemma const_mod_form : const_one_form ∈ M(0, Γ) :=
{ hol      := by { simp_rw const_one_form, apply mdifferentiable_one, },
  transf   := by { intro γ, apply const_one_form_is_invar, },
  infinity := by { intro A, rw const_one_form_is_invar A, exact const_one_form_is_bound,} }

end const_mod_form

end modular_forms<|MERGE_RESOLUTION|>--- conflicted
+++ resolved
@@ -1,11 +1,7 @@
 /-
 Copyright (c) 2022 Chris Birkbeck. All rights reserved.
 Released under Apache 2.0 license as described in the file LICENSE.
-<<<<<<< HEAD
 Authors: Chris Birkbeck, David Loeffler
-=======
-Authors: Chris Birkbeck and David Loeffler
->>>>>>> 36df75f0
 -/
 import algebra.module.submodule
 import analysis.complex.upper_half_plane
