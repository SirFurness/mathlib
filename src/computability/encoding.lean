--- conflicted
+++ resolved
@@ -37,16 +37,14 @@
 (decode : list Γ → option α)
 (decode_encode : ∀ x, decode (encode x) = some x)
 
-<<<<<<< HEAD
 attribute [simp] encoding.decode_encode
-=======
+
 lemma encoding.encode_injective {α : Type u} (e : encoding α) :
   function.injective e.encode :=
 begin
   refine λ _ _ h, option.some_injective _ _,
   rw [← e.decode_encode, ← e.decode_encode, h],
 end
->>>>>>> 36fceb91
 
 /-- An encoding plus a guarantee of finiteness of the alphabet. -/
 structure fin_encoding (α : Type u) extends encoding.{u 0} α :=
