--- conflicted
+++ resolved
@@ -7,13 +7,10 @@
 import field_theory.intermediate_field
 import field_theory.minimal_polynomial
 import field_theory.splitting_field
-<<<<<<< HEAD
 import field_theory.fixed
-import field_theory.minimal_polynomial
+import field_theory.minpoly
+import field_theory.separable
 import ring_theory.adjoin_root
-=======
-import field_theory.separable
->>>>>>> 53914334
 
 /-!
 # Adjoining Elements to Fields
@@ -416,13 +413,8 @@
 variables (F : Type*) [field F] {E : Type*} [field E] [algebra F E] {α : E}
 variables {K : Type*} [field K] [algebra F K]
 
-<<<<<<< HEAD
-lemma aeval_gen_minimal_polynomial (h : is_integral F α) :
-  polynomial.aeval (adjoin_simple.gen F α) (minimal_polynomial h) = 0 :=
-=======
 lemma aeval_gen_minpoly (α : E) :
   aeval (adjoin_simple.gen F α) (minpoly F α) = 0 :=
->>>>>>> 53914334
 begin
   ext,
   convert minpoly.aeval F α,
