/-
Copyright (c) 2021 Kexing Ying. All rights reserved.
Released under Apache 2.0 license as described in the file LICENSE.
Authors: Kexing Ying
-/
import measure_theory.constructions.borel_space
import measure_theory.function.l1_space
import measure_theory.function.strongly_measurable
import topology.instances.discrete

/-!
# Filtration and stopping time

This file defines some standard definition from the theory of stochastic processes including
filtrations and stopping times. These definitions are used to model the amount of information
at a specific time and is the first step in formalizing stochastic processes.

## Main definitions

* `measure_theory.filtration`: a filtration on a measurable space
* `measure_theory.adapted`: a sequence of functions `u` is said to be adapted to a
  filtration `f` if at each point in time `i`, `u i` is `f i`-strongly measurable
* `measure_theory.prog_measurable`: a sequence of functions `u` is said to be progressively
  measurable with respect to a filtration `f` if at each point in time `i`, `u` restricted to
  `set.Iic i × α` is strongly measurable with respect to the product `measurable_space` structure
  where the σ-algebra used for `α` is `f i`.
* `measure_theory.filtration.natural`: the natural filtration with respect to a sequence of
  measurable functions is the smallest filtration to which it is adapted to
* `measure_theory.is_stopping_time`: a stopping time with respect to some filtration `f` is a
  function `τ` such that for all `i`, the preimage of `{j | j ≤ i}` along `τ` is
  `f i`-measurable
* `measure_theory.is_stopping_time.measurable_space`: the σ-algebra associated with a stopping time

## Main results

* `adapted.prog_measurable_of_continuous`: a continuous adapted process is progressively measurable.
* `prog_measurable.stopped_process`: the stopped process of a progressively measurable process is
  progressively measurable.
* `mem_ℒp_stopped_process`: if a process belongs to `ℒp` at every time in `ℕ`, then its stopped
  process belongs to `ℒp` as well.

## Tags

filtration, stopping time, stochastic process

-/

open filter order topological_space
open_locale classical measure_theory nnreal ennreal topological_space big_operators

namespace measure_theory

/-! ### Filtrations -/

/-- A `filtration` on measurable space `α` with σ-algebra `m` is a monotone
sequence of sub-σ-algebras of `m`. -/
structure filtration {α : Type*} (ι : Type*) [preorder ι] (m : measurable_space α) :=
(seq   : ι → measurable_space α)
(mono' : monotone seq)
(le'   : ∀ i : ι, seq i ≤ m)

variables {α β ι : Type*} {m : measurable_space α}

instance [preorder ι] : has_coe_to_fun (filtration ι m) (λ _, ι → measurable_space α) :=
⟨λ f, f.seq⟩

namespace filtration
variables [preorder ι]

protected lemma mono {i j : ι} (f : filtration ι m) (hij : i ≤ j) : f i ≤ f j := f.mono' hij

protected lemma le (f : filtration ι m) (i : ι) : f i ≤ m := f.le' i

@[ext] protected lemma ext {f g : filtration ι m} (h : (f : ι → measurable_space α) = g) : f = g :=
by { cases f, cases g, simp only, exact h, }

variable (ι)
/-- The constant filtration which is equal to `m` for all `i : ι`. -/
def const (m' : measurable_space α) (hm' : m' ≤ m) : filtration ι m :=
⟨λ _, m', monotone_const, λ _, hm'⟩
variable {ι}

@[simp]
lemma const_apply {m' : measurable_space α} {hm' : m' ≤ m} (i : ι) : const ι m' hm' i = m' := rfl

instance : inhabited (filtration ι m) := ⟨const ι m le_rfl⟩

instance : has_le (filtration ι m) := ⟨λ f g, ∀ i, f i ≤ g i⟩

instance : has_bot (filtration ι m) := ⟨const ι ⊥ bot_le⟩

instance : has_top (filtration ι m) := ⟨const ι m le_rfl⟩

instance : has_sup (filtration ι m) := ⟨λ f g,
{ seq   := λ i, f i ⊔ g i,
  mono' := λ i j hij, sup_le ((f.mono hij).trans le_sup_left) ((g.mono hij).trans le_sup_right),
  le'   := λ i, sup_le (f.le i) (g.le i) }⟩

@[norm_cast] lemma coe_fn_sup {f g : filtration ι m} : ⇑(f ⊔ g) = f ⊔ g := rfl

instance : has_inf (filtration ι m) := ⟨λ f g,
{ seq   := λ i, f i ⊓ g i,
  mono' := λ i j hij, le_inf (inf_le_left.trans (f.mono hij)) (inf_le_right.trans (g.mono hij)),
  le'   := λ i, inf_le_left.trans (f.le i) }⟩

@[norm_cast] lemma coe_fn_inf {f g : filtration ι m} : ⇑(f ⊓ g) = f ⊓ g := rfl

instance : has_Sup (filtration ι m) := ⟨λ s,
{ seq   := λ i, Sup ((λ f : filtration ι m, f i) '' s),
  mono' := λ i j hij,
  begin
    refine Sup_le (λ m' hm', _),
    rw [set.mem_image] at hm',
    obtain ⟨f, hf_mem, hfm'⟩ := hm',
    rw ← hfm',
    refine (f.mono hij).trans _,
    have hfj_mem : f j ∈ ((λ g : filtration ι m, g j) '' s), from ⟨f, hf_mem, rfl⟩,
    exact le_Sup hfj_mem,
  end,
  le'   := λ i,
  begin
    refine Sup_le (λ m' hm', _),
    rw [set.mem_image] at hm',
    obtain ⟨f, hf_mem, hfm'⟩ := hm',
    rw ← hfm',
    exact f.le i,
  end, }⟩

lemma Sup_def (s : set (filtration ι m)) (i : ι) :
  Sup s i = Sup ((λ f : filtration ι m, f i) '' s) :=
rfl

noncomputable
instance : has_Inf (filtration ι m) := ⟨λ s,
{ seq   := λ i, if set.nonempty s then Inf ((λ f : filtration ι m, f i) '' s) else m,
  mono' := λ i j hij,
  begin
    by_cases h_nonempty : set.nonempty s,
    swap, { simp only [h_nonempty, set.nonempty_image_iff, if_false, le_refl], },
    simp only [h_nonempty, if_true, le_Inf_iff, set.mem_image, forall_exists_index, and_imp,
      forall_apply_eq_imp_iff₂],
    refine λ f hf_mem, le_trans _ (f.mono hij),
    have hfi_mem : f i ∈ ((λ g : filtration ι m, g i) '' s), from ⟨f, hf_mem, rfl⟩,
    exact Inf_le hfi_mem,
  end,
  le'   := λ i,
  begin
    by_cases h_nonempty : set.nonempty s,
    swap, { simp only [h_nonempty, if_false, le_refl], },
    simp only [h_nonempty, if_true],
    obtain ⟨f, hf_mem⟩ := h_nonempty,
    exact le_trans (Inf_le ⟨f, hf_mem, rfl⟩) (f.le i),
  end, }⟩

lemma Inf_def (s : set (filtration ι m)) (i : ι) :
  Inf s i = if set.nonempty s then Inf ((λ f : filtration ι m, f i) '' s) else m :=
rfl

noncomputable
instance : complete_lattice (filtration ι m) :=
{ le           := (≤),
  le_refl      := λ f i, le_rfl,
  le_trans     := λ f g h h_fg h_gh i, (h_fg i).trans (h_gh i),
  le_antisymm  := λ f g h_fg h_gf, filtration.ext $ funext $ λ i, (h_fg i).antisymm (h_gf i),
  sup          := (⊔),
  le_sup_left  := λ f g i, le_sup_left,
  le_sup_right := λ f g i, le_sup_right,
  sup_le       := λ f g h h_fh h_gh i, sup_le (h_fh i) (h_gh _),
  inf          := (⊓),
  inf_le_left  := λ f g i, inf_le_left,
  inf_le_right := λ f g i, inf_le_right,
  le_inf       := λ f g h h_fg h_fh i, le_inf (h_fg i) (h_fh i),
  Sup          := Sup,
  le_Sup       := λ s f hf_mem i, le_Sup ⟨f, hf_mem, rfl⟩,
  Sup_le       := λ s f h_forall i, Sup_le $ λ m' hm',
  begin
    obtain ⟨g, hg_mem, hfm'⟩ := hm',
    rw ← hfm',
    exact h_forall g hg_mem i,
  end,
  Inf          := Inf,
  Inf_le       := λ s f hf_mem i,
  begin
    have hs : s.nonempty := ⟨f, hf_mem⟩,
    simp only [Inf_def, hs, if_true],
    exact Inf_le ⟨f, hf_mem, rfl⟩,
  end,
  le_Inf       := λ s f h_forall i,
  begin
    by_cases hs : s.nonempty,
    swap, { simp only [Inf_def, hs, if_false], exact f.le i, },
    simp only [Inf_def, hs, if_true, le_Inf_iff, set.mem_image, forall_exists_index, and_imp,
      forall_apply_eq_imp_iff₂],
    exact λ g hg_mem, h_forall g hg_mem i,
  end,
  top          := ⊤,
  bot          := ⊥,
  le_top       := λ f i, f.le' i,
  bot_le       := λ f i, bot_le, }

end filtration

lemma measurable_set_of_filtration [preorder ι] {f : filtration ι m} {s : set α} {i : ι}
  (hs : measurable_set[f i] s) : measurable_set[m] s :=
f.le i s hs

/-- A measure is σ-finite with respect to filtration if it is σ-finite with respect
to all the sub-σ-algebra of the filtration. -/
class sigma_finite_filtration [preorder ι] (μ : measure α) (f : filtration ι m) : Prop :=
(sigma_finite : ∀ i : ι, sigma_finite (μ.trim (f.le i)))

instance sigma_finite_of_sigma_finite_filtration [preorder ι] (μ : measure α) (f : filtration ι m)
  [hf : sigma_finite_filtration μ f] (i : ι) :
  sigma_finite (μ.trim (f.le i)) :=
by apply hf.sigma_finite -- can't exact here

@[priority 100]
instance is_finite_measure.sigma_finite_filtration [preorder ι] (μ : measure α) (f : filtration ι m)
  [is_finite_measure μ] :
  sigma_finite_filtration μ f :=
⟨λ n, by apply_instance⟩

section adapted_process

variables [topological_space β] [preorder ι]
  {u v : ι → α → β} {f : filtration ι m}

/-- A sequence of functions `u` is adapted to a filtration `f` if for all `i`,
`u i` is `f i`-measurable. -/
def adapted (f : filtration ι m) (u : ι → α → β) : Prop :=
∀ i : ι, strongly_measurable[f i] (u i)

namespace adapted

lemma add [has_add β] [has_continuous_add β] (hu : adapted f u) (hv : adapted f v) :
  adapted f (u + v) :=
λ i, (hu i).add (hv i)

lemma neg [add_group β] [topological_add_group β] (hu : adapted f u) : adapted f (-u) :=
λ i, (hu i).neg

lemma smul [has_scalar ℝ β] [has_continuous_smul ℝ β] (c : ℝ) (hu : adapted f u) :
  adapted f (c • u) :=
λ i, (hu i).const_smul c

end adapted

variable (β)
lemma adapted_zero [has_zero β] (f : filtration ι m) : adapted f (0 : ι → α → β) :=
λ i, @strongly_measurable_zero α β (f i) _ _
variable {β}

/-- Progressively measurable process. A sequence of functions `u` is said to be progressively
measurable with respect to a filtration `f` if at each point in time `i`, `u` restricted to
`set.Iic i × α` is measurable with respect to the product `measurable_space` structure where the
σ-algebra used for `α` is `f i`.
The usual definition uses the interval `[0,i]`, which we replace by `set.Iic i`. We recover the
usual definition for index types `ℝ≥0` or `ℕ`. -/
def prog_measurable [measurable_space ι] (f : filtration ι m) (u : ι → α → β) : Prop :=
∀ i, strongly_measurable[subtype.measurable_space.prod (f i)] (λ p : set.Iic i × α, u p.1 p.2)

lemma prog_measurable_const [measurable_space ι] (f : filtration ι m) (b : β) :
  prog_measurable f ((λ _ _, b) : ι → α → β) :=
λ i, @strongly_measurable_const _ _ (subtype.measurable_space.prod (f i)) _ _

namespace prog_measurable

variables [measurable_space ι]

protected lemma adapted (h : prog_measurable f u) : adapted f u :=
begin
  intro i,
  have : u i = (λ p : set.Iic i × α, u p.1 p.2) ∘ (λ x, (⟨i, set.mem_Iic.mpr le_rfl⟩, x)) := rfl,
  rw this,
  exact (h i).comp_measurable measurable_prod_mk_left,
end

protected lemma comp {t : ι → α → ι} [topological_space ι] [borel_space ι] [metrizable_space ι]
  (h : prog_measurable f u) (ht : prog_measurable f t)
  (ht_le : ∀ i x, t i x ≤ i) :
  prog_measurable f (λ i x, u (t i x) x) :=
begin
  intro i,
  have : (λ p : ↥(set.Iic i) × α, u (t (p.fst : ι) p.snd) p.snd)
    = (λ p : ↥(set.Iic i) × α, u (p.fst : ι) p.snd) ∘ (λ p : ↥(set.Iic i) × α,
      (⟨t (p.fst : ι) p.snd, set.mem_Iic.mpr ((ht_le _ _).trans p.fst.prop)⟩, p.snd)) := rfl,
  rw this,
  exact (h i).comp_measurable ((ht i).measurable.subtype_mk.prod_mk measurable_snd),
end

section arithmetic

@[to_additive] protected lemma mul [has_mul β] [has_continuous_mul β]
  (hu : prog_measurable f u) (hv : prog_measurable f v) :
  prog_measurable f (λ i x, u i x * v i x) :=
λ i, (hu i).mul (hv i)

@[to_additive] protected lemma finset_prod' {γ} [comm_monoid β] [has_continuous_mul β]
  {U : γ → ι → α → β} {s : finset γ} (h : ∀ c ∈ s, prog_measurable f (U c)) :
  prog_measurable f (∏ c in s, U c) :=
finset.prod_induction U (prog_measurable f) (λ _ _, prog_measurable.mul)
  (prog_measurable_const _ 1) h

@[to_additive] protected lemma finset_prod {γ} [comm_monoid β] [has_continuous_mul β]
  {U : γ → ι → α → β} {s : finset γ} (h : ∀ c ∈ s, prog_measurable f (U c)) :
  prog_measurable f (λ i a, ∏ c in s, U c i a) :=
by { convert prog_measurable.finset_prod' h, ext i a, simp only [finset.prod_apply], }

@[to_additive] protected lemma inv [group β] [topological_group β] (hu : prog_measurable f u) :
  prog_measurable f (λ i x, (u i x)⁻¹) :=
λ i, (hu i).inv

@[to_additive] protected lemma div [group β] [topological_group β]
  (hu : prog_measurable f u) (hv : prog_measurable f v) :
  prog_measurable f (λ i x, u i x / v i x) :=
λ i, (hu i).div (hv i)

end arithmetic

end prog_measurable

lemma prog_measurable_of_tendsto' {γ} [measurable_space ι] [metrizable_space β]
  (fltr : filter γ) [fltr.ne_bot] [fltr.is_countably_generated] {U : γ → ι → α → β}
  (h : ∀ l, prog_measurable f (U l)) (h_tendsto : tendsto U fltr (𝓝 u)) :
  prog_measurable f u :=
begin
  assume i,
  apply @strongly_measurable_of_tendsto (set.Iic i × α) β γ (measurable_space.prod _ (f i))
   _ _ fltr _ _ _ _ (λ l, h l i),
  rw tendsto_pi_nhds at h_tendsto ⊢,
  intro x,
  specialize h_tendsto x.fst,
  rw tendsto_nhds at h_tendsto ⊢,
  exact λ s hs h_mem, h_tendsto {g | g x.snd ∈ s} (hs.preimage (continuous_apply x.snd)) h_mem,
end

lemma prog_measurable_of_tendsto [measurable_space ι] [metrizable_space β]
  {U : ℕ → ι → α → β}
  (h : ∀ l, prog_measurable f (U l)) (h_tendsto : tendsto U at_top (𝓝 u)) :
  prog_measurable f u :=
prog_measurable_of_tendsto' at_top h h_tendsto


/-- A continuous and adapted process is progressively measurable. -/
theorem adapted.prog_measurable_of_continuous
  [topological_space ι] [metrizable_space ι] [measurable_space ι]
  [second_countable_topology ι] [opens_measurable_space ι] [metrizable_space β]
  (h : adapted f u) (hu_cont : ∀ x, continuous (λ i, u i x)) :
  prog_measurable f u :=
λ i, @strongly_measurable_uncurry_of_continuous_of_strongly_measurable _ _ (set.Iic i) _ _ _ _ _ _ _
  (f i) _ (λ x, (hu_cont x).comp continuous_induced_dom) (λ j, (h j).mono (f.mono j.prop))

end adapted_process

namespace filtration
variables [topological_space β] [metrizable_space β] [mβ : measurable_space β] [borel_space β]
  [preorder ι]

include mβ

/-- Given a sequence of functions, the natural filtration is the smallest sequence
of σ-algebras such that that sequence of functions is measurable with respect to
the filtration. -/
def natural (u : ι → α → β) (hum : ∀ i, strongly_measurable (u i)) : filtration ι m :=
{ seq   := λ i, ⨆ j ≤ i, measurable_space.comap (u j) mβ,
  mono' := λ i j hij, bsupr_mono $ λ k, ge_trans hij,
  le'   := λ i,
  begin
    refine supr₂_le _,
    rintros j hj s ⟨t, ht, rfl⟩,
    exact (hum j).measurable ht,
  end }

lemma adapted_natural {u : ι → α → β} (hum : ∀ i, strongly_measurable[m] (u i)) :
  adapted (natural u hum) u :=
begin
  assume i,
  refine strongly_measurable.mono _ (le_supr₂_of_le i (le_refl i) le_rfl),
  rw strongly_measurable_iff_measurable_separable,
  exact ⟨measurable_iff_comap_le.2 le_rfl, (hum i).is_separable_range⟩
end

end filtration

/-! ### Stopping times -/

/-- A stopping time with respect to some filtration `f` is a function
`τ` such that for all `i`, the preimage of `{j | j ≤ i}` along `τ` is measurable
with respect to `f i`.

Intuitively, the stopping time `τ` describes some stopping rule such that at time
`i`, we may determine it with the information we have at time `i`. -/
def is_stopping_time [preorder ι] (f : filtration ι m) (τ : α → ι) :=
∀ i : ι, measurable_set[f i] $ {x | τ x ≤ i}

lemma is_stopping_time_const [preorder ι] (f : filtration ι m) (i : ι) :
  is_stopping_time f (λ x, i) :=
λ j, by simp only [measurable_set.const]

section measurable_set

section preorder
variables [preorder ι] {f : filtration ι m} {τ : α → ι}

protected lemma is_stopping_time.measurable_set_le (hτ : is_stopping_time f τ) (i : ι) :
  measurable_set[f i] {x | τ x ≤ i} :=
hτ i

lemma is_stopping_time.measurable_set_lt_of_pred [pred_order ι]
  (hτ : is_stopping_time f τ) (i : ι) :
  measurable_set[f i] {x | τ x < i} :=
begin
  by_cases hi_min : is_min i,
  { suffices : {x : α | τ x < i} = ∅, by { rw this, exact @measurable_set.empty _ (f i), },
    ext1 x,
    simp only [set.mem_set_of_eq, set.mem_empty_eq, iff_false],
    rw is_min_iff_forall_not_lt at hi_min,
    exact hi_min (τ x), },
  have : {x : α | τ x < i} = τ ⁻¹' (set.Iio i) := rfl,
  rw [this, ←Iic_pred_of_not_is_min hi_min],
  exact f.mono (pred_le i) _ (hτ.measurable_set_le $ pred i),
end

end preorder

section countable_stopping_time

namespace is_stopping_time

variables [partial_order ι] {τ : α → ι} {f : filtration ι m}

protected lemma measurable_set_eq_of_countable
  (hτ : is_stopping_time f τ) (h_countable : (set.range τ).countable) (i : ι) :
  measurable_set[f i] {a | τ a = i} :=
begin
  have : {a | τ a = i} = {a | τ a ≤ i} \ (⋃ (j ∈ set.range τ) (hj : j < i), {a | τ a ≤ j}),
  { ext1 a,
    simp only [set.mem_set_of_eq, set.mem_range, set.Union_exists, set.Union_Union_eq',
      set.mem_diff, set.mem_Union, exists_prop, not_exists, not_and, not_le],
    split; intro h,
    { simp only [h, lt_iff_le_not_le, le_refl, and_imp, imp_self, implies_true_iff, and_self], },
    { have h_lt_or_eq : τ a < i ∨ τ a = i := lt_or_eq_of_le h.1,
      rcases h_lt_or_eq with h_lt | rfl,
      { exfalso,
        exact h.2 a h_lt (le_refl (τ a)), },
      { refl, }, }, },
  rw this,
  refine (hτ.measurable_set_le i).diff _,
  refine measurable_set.bUnion h_countable (λ j hj, _),
  by_cases hji : j < i,
  { simp only [hji, set.Union_true],
    exact f.mono hji.le _ (hτ.measurable_set_le j), },
  { simp only [hji, set.Union_false],
    exact @measurable_set.empty _ (f i), },
end

protected lemma measurable_set_eq_of_encodable [encodable ι] (hτ : is_stopping_time f τ) (i : ι) :
  measurable_set[f i] {a | τ a = i} :=
hτ.measurable_set_eq_of_countable (set.countable_encodable _) i

protected lemma measurable_set_lt_of_countable
  (hτ : is_stopping_time f τ) (h_countable : (set.range τ).countable) (i : ι) :
  measurable_set[f i] {a | τ a < i} :=
begin
  have : {a | τ a < i} = {a | τ a ≤ i} \ {a | τ a = i},
  { ext1 x, simp [lt_iff_le_and_ne], },
  rw this,
  exact (hτ.measurable_set_le i).diff (hτ.measurable_set_eq_of_countable h_countable i),
end

protected lemma measurable_set_lt_of_encodable [encodable ι] (hτ : is_stopping_time f τ) (i : ι) :
  measurable_set[f i] {a | τ a < i} :=
hτ.measurable_set_lt_of_countable (set.countable_encodable _) i

protected lemma measurable_set_ge_of_countable {ι} [linear_order ι] {τ : α → ι} {f : filtration ι m}
  (hτ : is_stopping_time f τ) (h_countable : (set.range τ).countable) (i : ι) :
  measurable_set[f i] {a | i ≤ τ a} :=
begin
  have : {x | i ≤ τ x} = {x | τ x < i}ᶜ,
  { ext1 x, simp only [set.mem_set_of_eq, set.mem_compl_eq, not_lt], },
  rw this,
  exact (hτ.measurable_set_lt_of_countable h_countable i).compl,
end

protected lemma measurable_set_ge_of_encodable {ι} [linear_order ι] {τ : α → ι} {f : filtration ι m}
  [encodable ι] (hτ : is_stopping_time f τ) (i : ι) :
  measurable_set[f i] {a | i ≤ τ a} :=
hτ.measurable_set_ge_of_countable (set.countable_encodable _) i

end is_stopping_time

end countable_stopping_time

section linear_order
variables [linear_order ι] {f : filtration ι m} {τ : α → ι}

lemma is_stopping_time.measurable_set_gt (hτ : is_stopping_time f τ) (i : ι) :
  measurable_set[f i] {x | i < τ x} :=
begin
  have : {x | i < τ x} = {x | τ x ≤ i}ᶜ,
  { ext1 x, simp only [set.mem_set_of_eq, set.mem_compl_eq, not_le], },
  rw this,
  exact (hτ.measurable_set_le i).compl,
end

section topological_space

variables [topological_space ι] [order_topology ι] [first_countable_topology ι]

/-- Auxiliary lemma for `is_stopping_time.measurable_set_lt`. -/
lemma is_stopping_time.measurable_set_lt_of_is_lub
  (hτ : is_stopping_time f τ) (i : ι) (h_lub : is_lub (set.Iio i) i) :
  measurable_set[f i] {x | τ x < i} :=
begin
  by_cases hi_min : is_min i,
  { suffices : {x : α | τ x < i} = ∅, by { rw this, exact @measurable_set.empty _ (f i), },
    ext1 x,
    simp only [set.mem_set_of_eq, set.mem_empty_eq, iff_false],
    exact is_min_iff_forall_not_lt.mp hi_min (τ x), },
  obtain ⟨seq, -, -, h_tendsto, h_bound⟩ : ∃ seq : ℕ → ι,
      monotone seq ∧ (∀ j, seq j ≤ i) ∧ tendsto seq at_top (𝓝 i) ∧ (∀ j, seq j < i),
    from h_lub.exists_seq_monotone_tendsto (not_is_min_iff.mp hi_min),
  have h_Ioi_eq_Union : set.Iio i = ⋃ j, { k | k ≤ seq j},
  { ext1 k,
    simp only [set.mem_Iio, set.mem_Union, set.mem_set_of_eq],
    refine ⟨λ hk_lt_i, _, λ h_exists_k_le_seq, _⟩,
    { rw tendsto_at_top' at h_tendsto,
      have h_nhds : set.Ici k ∈ 𝓝 i,
        from mem_nhds_iff.mpr ⟨set.Ioi k, set.Ioi_subset_Ici le_rfl, is_open_Ioi, hk_lt_i⟩,
      obtain ⟨a, ha⟩ : ∃ (a : ℕ), ∀ (b : ℕ), b ≥ a → k ≤ seq b := h_tendsto (set.Ici k) h_nhds,
      exact ⟨a, ha a le_rfl⟩, },
    { obtain ⟨j, hk_seq_j⟩ := h_exists_k_le_seq,
      exact hk_seq_j.trans_lt (h_bound j), }, },
  have h_lt_eq_preimage : {x : α | τ x < i} = τ ⁻¹' (set.Iio i),
  { ext1 x, simp only [set.mem_set_of_eq, set.mem_preimage, set.mem_Iio], },
  rw [h_lt_eq_preimage, h_Ioi_eq_Union],
  simp only [set.preimage_Union, set.preimage_set_of_eq],
  exact measurable_set.Union
    (λ n, f.mono (h_bound n).le _ (hτ.measurable_set_le (seq n))),
end

lemma is_stopping_time.measurable_set_lt (hτ : is_stopping_time f τ) (i : ι) :
  measurable_set[f i] {x | τ x < i} :=
begin
  obtain ⟨i', hi'_lub⟩ : ∃ i', is_lub (set.Iio i) i', from exists_lub_Iio i,
  cases lub_Iio_eq_self_or_Iio_eq_Iic i hi'_lub with hi'_eq_i h_Iio_eq_Iic,
  { rw ← hi'_eq_i at hi'_lub ⊢,
    exact hτ.measurable_set_lt_of_is_lub i' hi'_lub, },
  { have h_lt_eq_preimage : {x : α | τ x < i} = τ ⁻¹' (set.Iio i) := rfl,
    rw [h_lt_eq_preimage, h_Iio_eq_Iic],
    exact f.mono (lub_Iio_le i hi'_lub) _ (hτ.measurable_set_le i'), },
end

lemma is_stopping_time.measurable_set_ge (hτ : is_stopping_time f τ) (i : ι) :
  measurable_set[f i] {x | i ≤ τ x} :=
begin
  have : {x | i ≤ τ x} = {x | τ x < i}ᶜ,
  { ext1 x, simp only [set.mem_set_of_eq, set.mem_compl_eq, not_lt], },
  rw this,
  exact (hτ.measurable_set_lt i).compl,
end

lemma is_stopping_time.measurable_set_eq (hτ : is_stopping_time f τ) (i : ι) :
  measurable_set[f i] {x | τ x = i} :=
begin
  have : {x | τ x = i} = {x | τ x ≤ i} ∩ {x | τ x ≥ i},
  { ext1 x, simp only [set.mem_set_of_eq, ge_iff_le, set.mem_inter_eq, le_antisymm_iff], },
  rw this,
  exact (hτ.measurable_set_le i).inter (hτ.measurable_set_ge i),
end

lemma is_stopping_time.measurable_set_eq_le (hτ : is_stopping_time f τ) {i j : ι} (hle : i ≤ j) :
  measurable_set[f j] {x | τ x = i} :=
f.mono hle _ $ hτ.measurable_set_eq i

lemma is_stopping_time.measurable_set_lt_le (hτ : is_stopping_time f τ) {i j : ι} (hle : i ≤ j) :
  measurable_set[f j] {x | τ x < i} :=
f.mono hle _ $ hτ.measurable_set_lt i

end topological_space

<<<<<<< HEAD
section countable

namespace is_stopping_time

protected lemma measurable_set_eq_of_countable
  (hτ : is_stopping_time f τ) (h_countable : (set.range τ).countable) (i : ι) :
  measurable_set[f i] {a | τ a = i} :=
begin
  have : {a | τ a = i} = {a | τ a ≤ i} \ (⋃ (j ∈ set.range τ) (hj : j < i), {a | τ a ≤ j}),
  { ext1 a,
    simp only [set.mem_set_of_eq, set.mem_range, set.Union_exists, set.Union_Union_eq',
      set.mem_diff, set.mem_Union, exists_prop, not_exists, not_and, not_le],
    split; intro h,
    { rw h,
      simp only [le_refl, imp_self, implies_true_iff, and_self], },
    { exact le_antisymm h.1 (le_of_not_lt (λ h_lt, lt_irrefl (τ a) (h.2 a h_lt))), }, },
  rw this,
  refine (hτ.measurable_set_le i).diff _,
  refine measurable_set.bUnion h_countable (λ j hj, _),
  by_cases hji : j < i,
  { simp only [hji, set.Union_true],
    exact f.mono hji.le _ (hτ.measurable_set_le j), },
  { simp only [hji, set.Union_false],
    exact @measurable_set.empty _ (f i), },
end

protected lemma measurable_set_eq_of_encodable [encodable ι] (hτ : is_stopping_time f τ) (i : ι) :
  measurable_set[f i] {a | τ a = i} :=
hτ.measurable_set_eq_of_countable (set.countable_encodable _) i

protected lemma measurable_set_lt_of_countable
  (hτ : is_stopping_time f τ) (h_countable : (set.range τ).countable) (i : ι) :
  measurable_set[f i] {a | τ a < i} :=
begin
  have : {a | τ a < i} = {a | τ a ≤ i} \ {a | τ a = i},
  { ext1 x, simp [lt_iff_le_and_ne], },
  rw this,
  exact (hτ.measurable_set_le i).diff (hτ.measurable_set_eq_of_countable h_countable i),
end

protected lemma measurable_set_lt_of_encodable [encodable ι] (hτ : is_stopping_time f τ) (i : ι) :
  measurable_set[f i] {a | τ a < i} :=
hτ.measurable_set_lt_of_countable (set.countable_encodable _) i

protected lemma measurable_set_ge_of_countable
  (hτ : is_stopping_time f τ) (h_countable : (set.range τ).countable) (i : ι) :
  measurable_set[f i] {a | i ≤ τ a} :=
begin
  have : {x | i ≤ τ x} = {x | τ x < i}ᶜ,
  { ext1 x, simp only [set.mem_set_of_eq, set.mem_compl_eq, not_lt], },
  rw this,
  exact (hτ.measurable_set_lt_of_countable h_countable i).compl,
end

protected lemma measurable_set_ge_of_encodable [encodable ι] (hτ : is_stopping_time f τ) (i : ι) :
  measurable_set[f i] {a | i ≤ τ a} :=
hτ.measurable_set_ge_of_countable (set.countable_encodable _) i

end is_stopping_time

end countable

=======
>>>>>>> dcedc047
end linear_order

section encodable

lemma is_stopping_time_of_measurable_set_eq [preorder ι] [encodable ι]
  {f : filtration ι m} {τ : α → ι} (hτ : ∀ i, measurable_set[f i] {x | τ x = i}) :
  is_stopping_time f τ :=
begin
  intro i,
  rw show {x | τ x ≤ i} = ⋃ k ≤ i, {x | τ x = k}, by { ext, simp },
  refine measurable_set.bUnion (set.countable_encodable _) (λ k hk, _),
  exact f.mono hk _ (hτ k),
end

end encodable

end measurable_set

namespace is_stopping_time

protected lemma max [linear_order ι] {f : filtration ι m} {τ π : α → ι}
  (hτ : is_stopping_time f τ) (hπ : is_stopping_time f π) :
  is_stopping_time f (λ x, max (τ x) (π x)) :=
begin
  intro i,
  simp_rw [max_le_iff, set.set_of_and],
  exact (hτ i).inter (hπ i),
end

protected lemma max_const [linear_order ι] {f : filtration ι m} {τ : α → ι}
  (hτ : is_stopping_time f τ) (i : ι) :
  is_stopping_time f (λ x, max (τ x) i) :=
hτ.max (is_stopping_time_const f i)

protected lemma min [linear_order ι] {f : filtration ι m} {τ π : α → ι}
  (hτ : is_stopping_time f τ) (hπ : is_stopping_time f π) :
  is_stopping_time f (λ x, min (τ x) (π x)) :=
begin
  intro i,
  simp_rw [min_le_iff, set.set_of_or],
  exact (hτ i).union (hπ i),
end

protected lemma min_const [linear_order ι] {f : filtration ι m} {τ : α → ι}
  (hτ : is_stopping_time f τ) (i : ι) :
  is_stopping_time f (λ x, min (τ x) i) :=
hτ.min (is_stopping_time_const f i)

lemma add_const [add_group ι] [preorder ι] [covariant_class ι ι (function.swap (+)) (≤)]
  [covariant_class ι ι (+) (≤)]
  {f : filtration ι m} {τ : α → ι} (hτ : is_stopping_time f τ) {i : ι} (hi : 0 ≤ i) :
  is_stopping_time f (λ x, τ x + i) :=
begin
  intro j,
  simp_rw [← le_sub_iff_add_le],
  exact f.mono (sub_le_self j hi) _ (hτ (j - i)),
end

lemma add_const_nat
  {f : filtration ℕ m} {τ : α → ℕ} (hτ : is_stopping_time f τ) {i : ℕ} :
  is_stopping_time f (λ x, τ x + i) :=
begin
  refine is_stopping_time_of_measurable_set_eq (λ j, _),
  by_cases hij : i ≤ j,
  { simp_rw [eq_comm, ← nat.sub_eq_iff_eq_add hij, eq_comm],
    exact f.mono (j.sub_le i) _ (hτ.measurable_set_eq (j - i)) },
  { rw not_le at hij,
    convert measurable_set.empty,
    ext x,
    simp only [set.mem_empty_eq, iff_false],
    rintro (hx : τ x + i = j),
    linarith },
end

-- generalize to certain encodable type?
lemma add
  {f : filtration ℕ m} {τ π : α → ℕ} (hτ : is_stopping_time f τ) (hπ : is_stopping_time f π) :
  is_stopping_time f (τ + π) :=
begin
  intro i,
  rw (_ : {x | (τ + π) x ≤ i} = ⋃ k ≤ i, {x | π x = k} ∩ {x | τ x + k ≤ i}),
  { exact measurable_set.Union (λ k, measurable_set.Union_Prop
      (λ hk, (hπ.measurable_set_eq_le hk).inter (hτ.add_const_nat i))) },
  ext,
  simp only [pi.add_apply, set.mem_set_of_eq, set.mem_Union, set.mem_inter_eq, exists_prop],
  refine ⟨λ h, ⟨π x, by linarith, rfl, h⟩, _⟩,
  rintro ⟨j, hj, rfl, h⟩,
  assumption
end

section preorder

variables [preorder ι] {f : filtration ι m} {τ π : α → ι}

/-- The associated σ-algebra with a stopping time. -/
protected def measurable_space (hτ : is_stopping_time f τ) : measurable_space α :=
{ measurable_set' := λ s, ∀ i : ι, measurable_set[f i] (s ∩ {x | τ x ≤ i}),
  measurable_set_empty :=
    λ i, (set.empty_inter {x | τ x ≤ i}).symm ▸ @measurable_set.empty _ (f i),
  measurable_set_compl := λ s hs i,
    begin
      rw (_ : sᶜ ∩ {x | τ x ≤ i} = (sᶜ ∪ {x | τ x ≤ i}ᶜ) ∩ {x | τ x ≤ i}),
      { refine measurable_set.inter _ _,
        { rw ← set.compl_inter,
          exact (hs i).compl },
        { exact hτ i} },
      { rw set.union_inter_distrib_right,
        simp only [set.compl_inter_self, set.union_empty] }
    end,
  measurable_set_Union := λ s hs i,
    begin
      rw forall_swap at hs,
      rw set.Union_inter,
      exact measurable_set.Union (hs i),
    end }

protected lemma measurable_set (hτ : is_stopping_time f τ) (s : set α) :
  measurable_set[hτ.measurable_space] s ↔
  ∀ i : ι, measurable_set[f i] (s ∩ {x | τ x ≤ i}) :=
iff.rfl

lemma measurable_space_mono
  (hτ : is_stopping_time f τ) (hπ : is_stopping_time f π) (hle : τ ≤ π) :
  hτ.measurable_space ≤ hπ.measurable_space :=
begin
  intros s hs i,
  rw (_ : s ∩ {x | π x ≤ i} = s ∩ {x | τ x ≤ i} ∩ {x | π x ≤ i}),
  { exact (hs i).inter (hπ i) },
  { ext,
    simp only [set.mem_inter_eq, iff_self_and, and.congr_left_iff, set.mem_set_of_eq],
    intros hle' _,
    exact le_trans (hle _) hle' },
end

lemma measurable_space_le_of_encodable [encodable ι] (hτ : is_stopping_time f τ) :
  hτ.measurable_space ≤ m :=
begin
  intros s hs,
  change ∀ i, measurable_set[f i] (s ∩ {x | τ x ≤ i}) at hs,
  rw (_ : s = ⋃ i, s ∩ {x | τ x ≤ i}),
  { exact measurable_set.Union (λ i, f.le i _ (hs i)) },
  { ext x, split; rw set.mem_Union,
    { exact λ hx, ⟨τ x, hx, le_rfl⟩ },
    { rintro ⟨_, hx, _⟩,
      exact hx } }
end

lemma measurable_space_le' [is_countably_generated (at_top : filter ι)] [(at_top : filter ι).ne_bot]
  (hτ : is_stopping_time f τ) :
  hτ.measurable_space ≤ m :=
begin
  intros s hs,
  change ∀ i, measurable_set[f i] (s ∩ {x | τ x ≤ i}) at hs,
  obtain ⟨seq : ℕ → ι, h_seq_tendsto⟩ := at_top.exists_seq_tendsto,
  rw (_ : s = ⋃ n, s ∩ {x | τ x ≤ seq n}),
  { exact measurable_set.Union (λ i, f.le (seq i) _ (hs (seq i))), },
  { ext x, split; rw set.mem_Union,
    { intros hx,
      suffices : ∃ i, τ x ≤ seq i, from ⟨this.some, hx, this.some_spec⟩,
      rw tendsto_at_top at h_seq_tendsto,
      exact (h_seq_tendsto (τ x)).exists, },
    { rintro ⟨_, hx, _⟩,
      exact hx }, },
  all_goals { apply_instance, },
end

lemma measurable_space_le {ι} [semilattice_sup ι] {f : filtration ι m} {τ : α → ι}
  [is_countably_generated (at_top : filter ι)] (hτ : is_stopping_time f τ) :
  hτ.measurable_space ≤ m :=
begin
  casesI is_empty_or_nonempty ι,
  { haveI : is_empty α := ⟨λ x, is_empty.false (τ x)⟩,
    intros s hsτ,
    suffices hs : s = ∅, by { rw hs, exact measurable_set.empty, },
    haveI : unique (set α) := set.unique_empty,
    rw [unique.eq_default s, unique.eq_default ∅], },
  exact measurable_space_le' hτ,
end

example {f : filtration ℕ m} {τ : α → ℕ} (hτ : is_stopping_time f τ) : hτ.measurable_space ≤ m :=
hτ.measurable_space_le

example {f : filtration ℝ m} {τ : α → ℝ} (hτ : is_stopping_time f τ) : hτ.measurable_space ≤ m :=
hτ.measurable_space_le

@[simp] lemma measurable_space_const (f : filtration ι m) (i : ι) :
  (is_stopping_time_const f i).measurable_space = f i :=
begin
  ext1 s,
  change measurable_set[(is_stopping_time_const f i).measurable_space] s ↔ measurable_set[f i] s,
  rw is_stopping_time.measurable_set,
  split; intro h,
  { specialize h i,
    simpa only [le_refl, set.set_of_true, set.inter_univ] using h, },
  { intro j,
    by_cases hij : i ≤ j,
    { simp only [hij, set.set_of_true, set.inter_univ],
      exact f.mono hij _ h, },
    { simp only [hij, set.set_of_false, set.inter_empty, measurable_set.empty], }, },
end

lemma measurable_set_inter_eq_iff (hτ : is_stopping_time f τ) (s : set α) (i : ι) :
  measurable_set[hτ.measurable_space] (s ∩ {x | τ x = i})
    ↔ measurable_set[f i] (s ∩ {x | τ x = i}) :=
begin
  have : ∀ j, ({x : α | τ x = i} ∩ {x : α | τ x ≤ j}) = {x : α | τ x = i} ∩ {x | i ≤ j},
  { intro j,
    ext1 x,
    simp only [set.mem_inter_eq, set.mem_set_of_eq, and.congr_right_iff],
    intro hxi,
    rw hxi, },
  split; intro h,
  { specialize h i,
    simpa only [set.inter_assoc, this, le_refl, set.set_of_true, set.inter_univ] using h, },
  { intro j,
    rw [set.inter_assoc, this],
    by_cases hij : i ≤ j,
    { simp only [hij, set.set_of_true, set.inter_univ],
      exact f.mono hij _ h, },
    { simp [hij], }, },
end

lemma measurable_space_le_of_le_const (hτ : is_stopping_time f τ) {i : ι} (hτ_le : ∀ x, τ x ≤ i) :
  hτ.measurable_space ≤ f i :=
(measurable_space_mono hτ _ hτ_le).trans (measurable_space_const _ _).le

lemma le_measurable_space_of_const_le (hτ : is_stopping_time f τ) {i : ι} (hτ_le : ∀ x, i ≤ τ x) :
  f i ≤ hτ.measurable_space :=
(measurable_space_const _ _).symm.le.trans (measurable_space_mono _ hτ hτ_le)

end preorder

instance sigma_finite_stopping_time {ι} [semilattice_sup ι] [order_bot ι]
  [(filter.at_top : filter ι).is_countably_generated]
  {μ : measure α} {f : filtration ι m} {τ : α → ι}
  [sigma_finite_filtration μ f] (hτ : is_stopping_time f τ) :
  sigma_finite (μ.trim hτ.measurable_space_le) :=
begin
  refine sigma_finite_trim_mono hτ.measurable_space_le _,
  { exact f ⊥, },
  { exact hτ.le_measurable_space_of_const_le (λ _, bot_le), },
  { apply_instance, },
end

section linear_order

variables [linear_order ι] {f : filtration ι m} {τ π : α → ι}

protected lemma measurable_set_le' (hτ : is_stopping_time f τ) (i : ι) :
  measurable_set[hτ.measurable_space] {x | τ x ≤ i} :=
begin
  intro j,
  have : {x : α | τ x ≤ i} ∩ {x : α | τ x ≤ j} = {x : α | τ x ≤ min i j},
  { ext1 x, simp only [set.mem_inter_eq, set.mem_set_of_eq, le_min_iff], },
  rw this,
  exact f.mono (min_le_right i j) _ (hτ _),
end

protected lemma measurable_set_gt' (hτ : is_stopping_time f τ) (i : ι) :
  measurable_set[hτ.measurable_space] {x | i < τ x} :=
begin
  have : {x : α | i < τ x} = {x : α | τ x ≤ i}ᶜ, by { ext1 x, simp, },
  rw this,
  exact (hτ.measurable_set_le' i).compl,
end

protected lemma measurable_set_eq' [topological_space ι] [order_topology ι]
  [first_countable_topology ι]
  (hτ : is_stopping_time f τ) (i : ι) :
  measurable_set[hτ.measurable_space] {x | τ x = i} :=
begin
  rw [← set.univ_inter {x | τ x = i}, measurable_set_inter_eq_iff, set.univ_inter],
  exact hτ.measurable_set_eq i,
end

protected lemma measurable_set_ge' [topological_space ι] [order_topology ι]
  [first_countable_topology ι]
  (hτ : is_stopping_time f τ) (i : ι) :
  measurable_set[hτ.measurable_space] {x | i ≤ τ x} :=
begin
  have : {x | i ≤ τ x} = {x | τ x = i} ∪ {x | i < τ x},
  { ext1 x,
    simp only [le_iff_lt_or_eq, set.mem_set_of_eq, set.mem_union_eq],
    rw [@eq_comm _ i, or_comm], },
  rw this,
  exact (hτ.measurable_set_eq' i).union (hτ.measurable_set_gt' i),
end

protected lemma measurable_set_lt' [topological_space ι] [order_topology ι]
  [first_countable_topology ι]
  (hτ : is_stopping_time f τ) (i : ι) :
  measurable_set[hτ.measurable_space] {x | τ x < i} :=
begin
  have : {x | τ x < i} = {x | τ x ≤ i} \ {x | τ x = i},
  { ext1 x,
    simp only [lt_iff_le_and_ne, set.mem_set_of_eq, set.mem_diff], },
  rw this,
  exact (hτ.measurable_set_le' i).diff (hτ.measurable_set_eq' i),
end

section countable

protected lemma measurable_set_eq_of_countable'
  (hτ : is_stopping_time f τ) (h_countable : (set.range τ).countable) (i : ι) :
  measurable_set[hτ.measurable_space] {x | τ x = i} :=
begin
  rw [← set.univ_inter {x | τ x = i}, measurable_set_inter_eq_iff, set.univ_inter],
  exact hτ.measurable_set_eq_of_countable h_countable i,
end

protected lemma measurable_set_eq_of_encodable' [encodable ι] (hτ : is_stopping_time f τ) (i : ι) :
  measurable_set[hτ.measurable_space] {a | τ a = i} :=
hτ.measurable_set_eq_of_countable' (set.countable_encodable _) i

protected lemma measurable_set_ge_of_countable'
  (hτ : is_stopping_time f τ) (h_countable : (set.range τ).countable) (i : ι) :
  measurable_set[hτ.measurable_space] {x | i ≤ τ x} :=
begin
  have : {x | i ≤ τ x} = {x | τ x = i} ∪ {x | i < τ x},
  { ext1 x,
    simp only [le_iff_lt_or_eq, set.mem_set_of_eq, set.mem_union_eq],
    rw [@eq_comm _ i, or_comm], },
  rw this,
  exact (hτ.measurable_set_eq_of_countable' h_countable i).union (hτ.measurable_set_gt' i),
end

protected lemma measurable_set_ge_of_encodable' [encodable ι] (hτ : is_stopping_time f τ) (i : ι) :
  measurable_set[hτ.measurable_space] {a | i ≤ τ a} :=
hτ.measurable_set_ge_of_countable' (set.countable_encodable _) i

protected lemma measurable_set_lt_of_countable'
  (hτ : is_stopping_time f τ) (h_countable : (set.range τ).countable) (i : ι) :
  measurable_set[hτ.measurable_space] {x | τ x < i} :=
begin
  have : {x | τ x < i} = {x | τ x ≤ i} \ {x | τ x = i},
  { ext1 x,
    simp only [lt_iff_le_and_ne, set.mem_set_of_eq, set.mem_diff], },
  rw this,
  exact (hτ.measurable_set_le' i).diff (hτ.measurable_set_eq_of_countable' h_countable i),
end

protected lemma measurable_set_lt_of_encodable' [encodable ι] (hτ : is_stopping_time f τ) (i : ι) :
  measurable_set[hτ.measurable_space] {a | τ a < i} :=
hτ.measurable_set_lt_of_countable' (set.countable_encodable _) i

protected lemma measurable_space_le_of_countable (hτ : is_stopping_time f τ)
  (h_countable : (set.range τ).countable) :
  hτ.measurable_space ≤ m :=
begin
  intros s hs,
  change ∀ i, measurable_set[f i] (s ∩ {x | τ x ≤ i}) at hs,
  rw (_ : s = ⋃ (i ∈ set.range τ), s ∩ {x | τ x ≤ i}),
  { exact measurable_set.bUnion h_countable (λ i _, f.le i _ (hs i)), },
  { ext x,
    split; rw set.mem_Union,
    { exact λ hx, ⟨τ x, by simpa using hx⟩,},
    { rintro ⟨i, hx⟩,
      simp only [set.mem_range, set.Union_exists, set.mem_Union, set.mem_inter_eq,
        set.mem_set_of_eq, exists_prop, exists_and_distrib_right] at hx,
      exact hx.1.2, } }
end

end countable

protected lemma measurable [topological_space ι] [measurable_space ι]
  [borel_space ι] [order_topology ι] [second_countable_topology ι]
  (hτ : is_stopping_time f τ) :
  measurable[hτ.measurable_space] τ :=
@measurable_of_Iic ι α _ _ _ hτ.measurable_space _ _ _ _ (λ i, hτ.measurable_set_le' i)

protected lemma measurable_of_le [topological_space ι] [measurable_space ι]
  [borel_space ι] [order_topology ι] [second_countable_topology ι]
  (hτ : is_stopping_time f τ) {i : ι} (hτ_le : ∀ x, τ x ≤ i) :
  measurable[f i] τ :=
hτ.measurable.mono (measurable_space_le_of_le_const _ hτ_le) le_rfl

lemma measurable_space_min (hτ : is_stopping_time f τ) (hπ : is_stopping_time f π) :
  (hτ.min hπ).measurable_space = hτ.measurable_space ⊓ hπ.measurable_space :=
begin
  refine le_antisymm _ _,
  { exact le_inf (measurable_space_mono _ hτ (λ _, min_le_left _ _))
      (measurable_space_mono _ hπ (λ _, min_le_right _ _)), },
  { intro s,
    change measurable_set[hτ.measurable_space] s ∧ measurable_set[hπ.measurable_space] s
      → measurable_set[(hτ.min hπ).measurable_space] s,
    simp_rw is_stopping_time.measurable_set,
    have : ∀ i, {x | min (τ x) (π x) ≤ i} = {x | τ x ≤ i} ∪ {x | π x ≤ i},
    { intro i, ext1 x, simp, },
    simp_rw [this, set.inter_union_distrib_left],
    exact λ h i, (h.left i).union (h.right i), },
end

lemma measurable_set_min_iff (hτ : is_stopping_time f τ) (hπ : is_stopping_time f π) (s : set α) :
  measurable_set[(hτ.min hπ).measurable_space] s
    ↔ measurable_set[hτ.measurable_space] s ∧ measurable_set[hπ.measurable_space] s :=
by { rw measurable_space_min, refl, }

lemma measurable_space_min_const (hτ : is_stopping_time f τ) {i : ι} :
  (hτ.min_const i).measurable_space = hτ.measurable_space ⊓ f i :=
by rw [hτ.measurable_space_min (is_stopping_time_const _ i), measurable_space_const]

lemma measurable_set_min_const_iff (hτ : is_stopping_time f τ) (s : set α)
  {i : ι} :
  measurable_set[(hτ.min_const i).measurable_space] s
    ↔ measurable_set[hτ.measurable_space] s ∧ measurable_set[f i] s :=
by rw [measurable_space_min_const, measurable_space.measurable_set_inf]

lemma measurable_set_inter_le [topological_space ι] [second_countable_topology ι] [order_topology ι]
  [measurable_space ι] [borel_space ι]
  (hτ : is_stopping_time f τ) (hπ : is_stopping_time f π) (s : set α)
  (hs : measurable_set[hτ.measurable_space] s) :
  measurable_set[(hτ.min hπ).measurable_space] (s ∩ {x | τ x ≤ π x}) :=
begin
  simp_rw is_stopping_time.measurable_set at ⊢ hs,
  intro i,
  have : (s ∩ {x | τ x ≤ π x} ∩ {x | min (τ x) (π x) ≤ i})
    = (s ∩ {x | τ x ≤ i}) ∩ {x | min (τ x) (π x) ≤ i} ∩ {x | min (τ x) i ≤ min (min (τ x) (π x)) i},
  { ext1 x,
    simp only [min_le_iff, set.mem_inter_eq, set.mem_set_of_eq, le_min_iff, le_refl, true_and,
      and_true, true_or, or_true],
    by_cases hτi : τ x ≤ i,
    { simp only [hτi, true_or, and_true, and.congr_right_iff],
      intro hx,
      split; intro h,
      { exact or.inl h, },
      { cases h,
        { exact h, },
        { exact hτi.trans h, }, }, },
    simp only [hτi, false_or, and_false, false_and, iff_false, not_and, not_le, and_imp],
    refine λ hx hτ_le_π, lt_of_lt_of_le _ hτ_le_π,
    rw ← not_le,
    exact hτi, },
  rw this,
  refine ((hs i).inter ((hτ.min hπ) i)).inter _,
  apply measurable_set_le,
  { exact (hτ.min_const i).measurable_of_le (λ _, min_le_right _ _), },
  { exact ((hτ.min hπ).min_const i).measurable_of_le (λ _, min_le_right _ _),  },
end

lemma measurable_set_inter_le_iff [topological_space ι]
  [second_countable_topology ι] [order_topology ι] [measurable_space ι] [borel_space ι]
  (hτ : is_stopping_time f τ) (hπ : is_stopping_time f π)
  (s : set α) :
  measurable_set[hτ.measurable_space] (s ∩ {x | τ x ≤ π x})
    ↔ measurable_set[(hτ.min hπ).measurable_space] (s ∩ {x | τ x ≤ π x}) :=
begin
  split; intro h,
  { have : s ∩ {x | τ x ≤ π x} = s ∩ {x | τ x ≤ π x} ∩ {x | τ x ≤ π x},
      by rw [set.inter_assoc, set.inter_self],
    rw this,
    exact measurable_set_inter_le _ _ _ h, },
  { rw measurable_set_min_iff at h,
    exact h.1, },
end

lemma measurable_set_le_stopping_time [topological_space ι]
  [second_countable_topology ι] [order_topology ι] [measurable_space ι] [borel_space ι]
  (hτ : is_stopping_time f τ) (hπ : is_stopping_time f π) :
  measurable_set[hτ.measurable_space] {x | τ x ≤ π x} :=
begin
  rw hτ.measurable_set,
  intro j,
  have : {x | τ x ≤ π x} ∩ {x | τ x ≤ j} = {x | min (τ x) j ≤ min (π x) j} ∩ {x | τ x ≤ j},
  { ext1 x,
    simp only [set.mem_inter_eq, set.mem_set_of_eq, min_le_iff, le_min_iff, le_refl, and_true,
      and.congr_left_iff],
    intro h,
    simp only [h, or_self, and_true],
    by_cases hj : j ≤ π x,
    { simp only [hj, h.trans hj, or_self], },
    { simp only [hj, or_false], }, },
  rw this,
  refine measurable_set.inter _ (hτ.measurable_set_le j),
  apply measurable_set_le,
  { exact (hτ.min_const j).measurable_of_le (λ _, min_le_right _ _), },
  { exact (hπ.min_const j).measurable_of_le (λ _, min_le_right _ _), },
end

lemma measurable_set_stopping_time_le [topological_space ι]
  [second_countable_topology ι] [order_topology ι] [measurable_space ι] [borel_space ι]
  (hτ : is_stopping_time f τ) (hπ : is_stopping_time f π) :
  measurable_set[hπ.measurable_space] {x | τ x ≤ π x} :=
begin
  suffices : measurable_set[(hτ.min hπ).measurable_space] {x : α | τ x ≤ π x},
    by { rw measurable_set_min_iff hτ hπ at this, exact this.2, },
  rw [← set.univ_inter {x : α | τ x ≤ π x}, ← hτ.measurable_set_inter_le_iff hπ, set.univ_inter],
  exact measurable_set_le_stopping_time hτ hπ,
end

lemma measurable_set_eq_stopping_time [add_group ι]
  [topological_space ι] [measurable_space ι] [borel_space ι] [order_topology ι]
  [measurable_singleton_class ι] [second_countable_topology ι] [has_measurable_sub₂ ι]
  (hτ : is_stopping_time f τ) (hπ : is_stopping_time f π) :
  measurable_set[hτ.measurable_space] {x | τ x = π x} :=
begin
  rw hτ.measurable_set,
  intro j,
  have : {x | τ x = π x} ∩ {x | τ x ≤ j}
    = {x | min (τ x) j = min (π x) j} ∩ {x | τ x ≤ j} ∩ {x | π x ≤ j},
  { ext1 x,
    simp only [set.mem_inter_eq, set.mem_set_of_eq],
    refine ⟨λ h, ⟨⟨_, h.2⟩, _⟩, λ h, ⟨_, h.1.2⟩⟩,
    { rw h.1, },
    { rw ← h.1, exact h.2, },
    { cases h with h' hσ_le,
      cases h' with h_eq hτ_le,
      rwa [min_eq_left hτ_le, min_eq_left hσ_le] at h_eq, }, },
  rw this,
  refine measurable_set.inter (measurable_set.inter _ (hτ.measurable_set_le j))
    (hπ.measurable_set_le j),
  apply measurable_set_eq_fun,
  { exact (hτ.min_const j).measurable_of_le (λ _, min_le_right _ _), },
  { exact (hπ.min_const j).measurable_of_le (λ _, min_le_right _ _), },
end

lemma measurable_set_eq_stopping_time_of_encodable [encodable ι]
  [topological_space ι] [measurable_space ι] [borel_space ι] [order_topology ι]
  [measurable_singleton_class ι] [second_countable_topology ι]
  (hτ : is_stopping_time f τ) (hπ : is_stopping_time f π) :
  measurable_set[hτ.measurable_space] {x | τ x = π x} :=
begin
  rw hτ.measurable_set,
  intro j,
  have : {x | τ x = π x} ∩ {x | τ x ≤ j}
    = {x | min (τ x) j = min (π x) j} ∩ {x | τ x ≤ j} ∩ {x | π x ≤ j},
  { ext1 x,
    simp only [set.mem_inter_eq, set.mem_set_of_eq],
    refine ⟨λ h, ⟨⟨_, h.2⟩, _⟩, λ h, ⟨_, h.1.2⟩⟩,
    { rw h.1, },
    { rw ← h.1, exact h.2, },
    { cases h with h' hπ_le,
      cases h' with h_eq hτ_le,
      rwa [min_eq_left hτ_le, min_eq_left hπ_le] at h_eq, }, },
  rw this,
  refine measurable_set.inter (measurable_set.inter _ (hτ.measurable_set_le j))
    (hπ.measurable_set_le j),
  apply measurable_set_eq_fun_of_encodable,
  { exact (hτ.min_const j).measurable_of_le (λ _, min_le_right _ _), },
  { exact (hπ.min_const j).measurable_of_le (λ _, min_le_right _ _), },
end

end linear_order

end is_stopping_time

section linear_order

/-! ## Stopped value and stopped process -/

/-- Given a map `u : ι → α → E`, its stopped value with respect to the stopping
time `τ` is the map `x ↦ u (τ x) x`. -/
def stopped_value (u : ι → α → β) (τ : α → ι) : α → β :=
λ x, u (τ x) x

lemma stopped_value_const (u : ι → α → β) (i : ι) : stopped_value u (λ x, i) = u i :=
rfl

variable [linear_order ι]

/-- Given a map `u : ι → α → E`, the stopped process with respect to `τ` is `u i x` if
`i ≤ τ x`, and `u (τ x) x` otherwise.

Intuitively, the stopped process stops evolving once the stopping time has occured. -/
def stopped_process (u : ι → α → β) (τ : α → ι) : ι → α → β :=
λ i x, u (min i (τ x)) x

lemma stopped_process_eq_of_le {u : ι → α → β} {τ : α → ι}
  {i : ι} {x : α} (h : i ≤ τ x) : stopped_process u τ i x = u i x :=
by simp [stopped_process, min_eq_left h]

lemma stopped_process_eq_of_ge {u : ι → α → β} {τ : α → ι}
  {i : ι} {x : α} (h : τ x ≤ i) : stopped_process u τ i x = u (τ x) x :=
by simp [stopped_process, min_eq_right h]

section prog_measurable

variables [measurable_space ι] [topological_space ι] [order_topology ι]
  [second_countable_topology ι] [borel_space ι]
  [topological_space β]
  {u : ι → α → β} {τ : α → ι} {f : filtration ι m}

lemma prog_measurable_min_stopping_time [metrizable_space ι] (hτ : is_stopping_time f τ) :
  prog_measurable f (λ i x, min i (τ x)) :=
begin
  intro i,
  let m_prod : measurable_space (set.Iic i × α) := measurable_space.prod _ (f i),
  let m_set : ∀ t : set (set.Iic i × α), measurable_space t :=
    λ _, @subtype.measurable_space (set.Iic i × α) _ m_prod,
  let s := {p : set.Iic i × α | τ p.2 ≤ i},
  have hs : measurable_set[m_prod] s, from @measurable_snd (set.Iic i) α _ (f i) _ (hτ i),
  have h_meas_fst : ∀ t : set (set.Iic i × α),
      measurable[m_set t] (λ x : t, ((x : set.Iic i × α).fst : ι)),
    from λ t, (@measurable_subtype_coe (set.Iic i × α) m_prod _).fst.subtype_coe,
  apply measurable.strongly_measurable,
  refine measurable_of_restrict_of_restrict_compl hs _ _,
  { refine @measurable.min _ _ _ _ _ (m_set s) _ _ _ _ _ (h_meas_fst s) _,
    refine @measurable_of_Iic ι s _ _ _ (m_set s) _ _ _ _ (λ j, _),
    have h_set_eq : (λ x : s, τ (x : set.Iic i × α).snd) ⁻¹' set.Iic j
      = (λ x : s, (x : set.Iic i × α).snd) ⁻¹' {x | τ x ≤ min i j},
    { ext1 x,
      simp only [set.mem_preimage, set.mem_Iic, iff_and_self, le_min_iff, set.mem_set_of_eq],
      exact λ _, x.prop, },
    rw h_set_eq,
    suffices h_meas : @measurable _ _ (m_set s) (f i) (λ x : s, (x : set.Iic i × α).snd),
      from h_meas (f.mono (min_le_left _ _) _ (hτ.measurable_set_le (min i j))),
    exact measurable_snd.comp (@measurable_subtype_coe _ m_prod _), },
  { suffices h_min_eq_left : (λ x : sᶜ, min ↑((x : set.Iic i × α).fst) (τ (x : set.Iic i × α).snd))
      = λ x : sᶜ, ↑((x : set.Iic i × α).fst),
    { rw [set.restrict, h_min_eq_left],
      exact h_meas_fst _, },
    ext1 x,
    rw min_eq_left,
    have hx_fst_le : ↑(x : set.Iic i × α).fst ≤ i, from (x : set.Iic i × α).fst.prop,
    refine hx_fst_le.trans (le_of_lt _),
    convert x.prop,
    simp only [not_le, set.mem_compl_eq, set.mem_set_of_eq], },
end

lemma prog_measurable.stopped_process [metrizable_space ι]
  (h : prog_measurable f u) (hτ : is_stopping_time f τ) :
  prog_measurable f (stopped_process u τ) :=
h.comp (prog_measurable_min_stopping_time hτ) (λ i x, min_le_left _ _)

lemma prog_measurable.adapted_stopped_process [metrizable_space ι]
  (h : prog_measurable f u) (hτ : is_stopping_time f τ) :
  adapted f (stopped_process u τ) :=
(h.stopped_process hτ).adapted

lemma prog_measurable.strongly_measurable_stopped_process [metrizable_space ι]
  (hu : prog_measurable f u) (hτ : is_stopping_time f τ) (i : ι) :
  strongly_measurable (stopped_process u τ i) :=
(hu.adapted_stopped_process hτ i).mono (f.le _)

lemma strongly_measurable_stopped_value_of_le
  (h : prog_measurable f u) (hτ : is_stopping_time f τ) {n : ι} (hτ_le : ∀ x, τ x ≤ n) :
  strongly_measurable[f n] (stopped_value u τ) :=
begin
  have : stopped_value u τ = (λ (p : set.Iic n × α), u ↑(p.fst) p.snd) ∘ (λ x, (⟨τ x, hτ_le x⟩, x)),
  { ext1 x, simp only [stopped_value, function.comp_app, subtype.coe_mk], },
  rw this,
  refine strongly_measurable.comp_measurable (h n) _,
  exact (hτ.measurable_of_le hτ_le).subtype_mk.prod_mk measurable_id,
end

lemma measurable_stopped_value [metrizable_space β] [measurable_space β] [borel_space β]
  (hf_prog : prog_measurable f u) (hτ : is_stopping_time f τ) :
  measurable[hτ.measurable_space] (stopped_value u τ) :=
begin
  have h_str_meas : ∀ i, strongly_measurable[f i] (stopped_value u (λ x, min (τ x) i)),
    from λ i, strongly_measurable_stopped_value_of_le hf_prog (hτ.min_const i)
      (λ _, min_le_right _ _),
  intros t ht i,
  suffices : stopped_value u τ ⁻¹' t ∩ {x : α | τ x ≤ i}
      = stopped_value u (λ x, min (τ x) i) ⁻¹' t ∩ {x : α | τ x ≤ i},
    by { rw this, exact ((h_str_meas i).measurable ht).inter (hτ.measurable_set_le i), },
  ext1 x,
  simp only [stopped_value, set.mem_inter_eq, set.mem_preimage, set.mem_set_of_eq,
    and.congr_left_iff],
  intro h,
  rw min_eq_left h,
end

end prog_measurable

end linear_order

section nat
/-! ### Filtrations indexed by `ℕ` -/

open filtration

variables {f : filtration ℕ m} {u : ℕ → α → β} {τ π : α → ℕ}

lemma stopped_value_sub_eq_sum [add_comm_group β] (hle : τ ≤ π) :
  stopped_value u π - stopped_value u τ =
  λ x, (∑ i in finset.Ico (τ x) (π x), (u (i + 1) - u i)) x :=
begin
  ext x,
  rw [finset.sum_Ico_eq_sub _ (hle x), finset.sum_range_sub, finset.sum_range_sub],
  simp [stopped_value],
end

lemma stopped_value_sub_eq_sum' [add_comm_group β] (hle : τ ≤ π) {N : ℕ} (hbdd : ∀ x, π x ≤ N) :
  stopped_value u π - stopped_value u τ =
  λ x, (∑ i in finset.range (N + 1),
    set.indicator {x | τ x ≤ i ∧ i < π x} (u (i + 1) - u i)) x :=
begin
  rw stopped_value_sub_eq_sum hle,
  ext x,
  simp only [finset.sum_apply, finset.sum_indicator_eq_sum_filter],
  refine finset.sum_congr _ (λ _ _, rfl),
  ext i,
  simp only [finset.mem_filter, set.mem_set_of_eq, finset.mem_range, finset.mem_Ico],
  exact ⟨λ h, ⟨lt_trans h.2 (nat.lt_succ_iff.2 $ hbdd _), h⟩, λ h, h.2⟩
end

section add_comm_monoid

variables [add_comm_monoid β]

/-- For filtrations indexed by `ℕ`, `adapted` and `prog_measurable` are equivalent. This lemma
provides `adapted f u → prog_measurable f u`. See `prog_measurable.adapted` for the reverse
direction, which is true more generally. -/
lemma adapted.prog_measurable_of_nat [topological_space β] [has_continuous_add β]
  (h : adapted f u) : prog_measurable f u :=
begin
  intro i,
  have : (λ p : ↥(set.Iic i) × α, u ↑(p.fst) p.snd)
    = λ p : ↥(set.Iic i) × α, ∑ j in finset.range (i + 1), if ↑p.fst = j then u j p.snd else 0,
  { ext1 p,
    rw finset.sum_ite_eq,
    have hp_mem : (p.fst : ℕ) ∈ finset.range (i + 1) := finset.mem_range_succ_iff.mpr p.fst.prop,
    simp only [hp_mem, if_true], },
  rw this,
  refine finset.strongly_measurable_sum _ (λ j hj, strongly_measurable.ite _ _ _),
  { suffices h_meas : measurable[measurable_space.prod _ (f i)]
        (λ a : ↥(set.Iic i) × α, (a.fst : ℕ)),
      from h_meas (measurable_set_singleton j),
    exact measurable_fst.subtype_coe, },
  { have h_le : j ≤ i, from finset.mem_range_succ_iff.mp hj,
    exact (strongly_measurable.mono (h j) (f.mono h_le)).comp_measurable measurable_snd, },
  { exact strongly_measurable_const, },
end

/-- For filtrations indexed by `ℕ`, the stopped process obtained from an adapted process is
adapted. -/
lemma adapted.stopped_process_of_nat [topological_space β] [has_continuous_add β]
  (hu : adapted f u) (hτ : is_stopping_time f τ) :
  adapted f (stopped_process u τ) :=
(hu.prog_measurable_of_nat.stopped_process hτ).adapted

lemma adapted.strongly_measurable_stopped_process_of_nat [topological_space β]
  [has_continuous_add β]
  (hτ : is_stopping_time f τ) (hu : adapted f u) (n : ℕ) :
  strongly_measurable (stopped_process u τ n) :=
hu.prog_measurable_of_nat.strongly_measurable_stopped_process hτ n

lemma stopped_value_eq {N : ℕ} (hbdd : ∀ x, τ x ≤ N) :
  stopped_value u τ =
  λ x, (∑ i in finset.range (N + 1), set.indicator {x | τ x = i} (u i)) x :=
begin
  ext y,
  rw [stopped_value, finset.sum_apply, finset.sum_eq_single (τ y)],
  { rw set.indicator_of_mem,
    exact rfl },
  { exact λ i hi hneq, set.indicator_of_not_mem hneq.symm _ },
  { intro hy,
    rw set.indicator_of_not_mem,
    exact λ _, hy (finset.mem_range.2 $ lt_of_le_of_lt (hbdd _) (nat.lt_succ_self _)) }
end

lemma stopped_process_eq (n : ℕ) :
  stopped_process u τ n =
  set.indicator {a | n ≤ τ a} (u n) +
    ∑ i in finset.range n, set.indicator {a | τ a = i} (u i) :=
begin
  ext x,
  rw [pi.add_apply, finset.sum_apply],
  cases le_or_lt n (τ x),
  { rw [stopped_process_eq_of_le h, set.indicator_of_mem, finset.sum_eq_zero, add_zero],
    { intros m hm,
      rw finset.mem_range at hm,
      exact set.indicator_of_not_mem ((lt_of_lt_of_le hm h).ne.symm) _ },
    { exact h } },
  { rw [stopped_process_eq_of_ge (le_of_lt h), finset.sum_eq_single_of_mem (τ x)],
    { rw [set.indicator_of_not_mem, zero_add, set.indicator_of_mem],
      { exact rfl }, -- refl does not work
      { exact not_le.2 h } },
    { rwa [finset.mem_range] },
    { intros b hb hneq,
      rw set.indicator_of_not_mem,
      exact hneq.symm } },
end

end add_comm_monoid

section normed_group

variables [normed_group β] {p : ℝ≥0∞} {μ : measure α}

lemma mem_ℒp_stopped_process (hτ : is_stopping_time f τ) (hu : ∀ n, mem_ℒp (u n) p μ) (n : ℕ) :
  mem_ℒp (stopped_process u τ n) p μ :=
begin
  rw stopped_process_eq,
  refine mem_ℒp.add _ _,
  { exact mem_ℒp.indicator (f.le n {a : α | n ≤ τ a} (hτ.measurable_set_ge n)) (hu n) },
  { suffices : mem_ℒp (λ x, ∑ (i : ℕ) in finset.range n, {a : α | τ a = i}.indicator (u i) x) p μ,
    { convert this, ext1 x, simp only [finset.sum_apply] },
    refine mem_ℒp_finset_sum _ (λ i hi, mem_ℒp.indicator _ (hu i)),
    exact f.le i {a : α | τ a = i} (hτ.measurable_set_eq i) },
end

lemma integrable_stopped_process (hτ : is_stopping_time f τ)
  (hu : ∀ n, integrable (u n) μ) (n : ℕ) :
  integrable (stopped_process u τ n) μ :=
by { simp_rw ← mem_ℒp_one_iff_integrable at hu ⊢, exact mem_ℒp_stopped_process hτ hu n, }

lemma mem_ℒp_stopped_value (hτ : is_stopping_time f τ)
  (hu : ∀ n, mem_ℒp (u n) p μ) {N : ℕ} (hbdd : ∀ x, τ x ≤ N) :
  mem_ℒp (stopped_value u τ) p μ :=
begin
  rw stopped_value_eq hbdd,
  suffices : mem_ℒp (λ x, ∑ (i : ℕ) in finset.range (N + 1),
    {a : α | τ a = i}.indicator (u i) x) p μ,
  { convert this, ext1 x, simp only [finset.sum_apply] },
  refine mem_ℒp_finset_sum _ (λ i hi, mem_ℒp.indicator _ (hu i)),
  exact f.le i {a : α | τ a = i} (hτ.measurable_set_eq i)
end

lemma integrable_stopped_value (hτ : is_stopping_time f τ)
  (hu : ∀ n, integrable (u n) μ) {N : ℕ} (hbdd : ∀ x, τ x ≤ N) :
  integrable (stopped_value u τ) μ :=
by { simp_rw ← mem_ℒp_one_iff_integrable at hu ⊢, exact mem_ℒp_stopped_value hτ hu hbdd, }

end normed_group

end nat

section piecewise_const

variables [preorder ι] {𝒢 : filtration ι m} {τ η : α → ι} {i j : ι} {s : set α}
  [decidable_pred (∈ s)]

/-- Given stopping times `τ` and `η` which are bounded below, `set.piecewise s τ η` is also
a stopping time with respect to the same filtration. -/
lemma is_stopping_time.piecewise_of_le (hτ_st : is_stopping_time 𝒢 τ)
  (hη_st : is_stopping_time 𝒢 η) (hτ : ∀ x, i ≤ τ x) (hη : ∀ x, i ≤ η x)
  (hs : measurable_set[𝒢 i] s) :
  is_stopping_time 𝒢 (s.piecewise τ η) :=
begin
  intro n,
  have : {x | s.piecewise τ η x ≤ n}
    = (s ∩ {x | τ x ≤ n}) ∪ (sᶜ ∩ {x | η x ≤ n}),
  { ext1 x,
    simp only [set.piecewise, set.mem_inter_eq, set.mem_set_of_eq, and.congr_right_iff],
    by_cases hx : x ∈ s; simp [hx], },
  rw this,
  by_cases hin : i ≤ n,
  { have hs_n : measurable_set[𝒢 n] s, from 𝒢.mono hin _ hs,
    exact (hs_n.inter (hτ_st n)).union (hs_n.compl.inter (hη_st n)), },
  { have hτn : ∀ x, ¬ τ x ≤ n := λ x hτn, hin ((hτ x).trans hτn),
    have hηn : ∀ x, ¬ η x ≤ n := λ x hηn, hin ((hη x).trans hηn),
    simp [hτn, hηn], },
end

lemma is_stopping_time_piecewise_const (hij : i ≤ j) (hs : measurable_set[𝒢 i] s) :
  is_stopping_time 𝒢 (s.piecewise (λ _, i) (λ _, j)) :=
(is_stopping_time_const 𝒢 i).piecewise_of_le (is_stopping_time_const 𝒢 j)
  (λ x, le_rfl) (λ _, hij) hs

lemma stopped_value_piecewise_const {ι' : Type*} {i j : ι'} {f : ι' → α → ℝ} :
  stopped_value f (s.piecewise (λ _, i) (λ _, j)) = s.piecewise (f i) (f j) :=
by { ext x, rw stopped_value, by_cases hx : x ∈ s; simp [hx] }

lemma stopped_value_piecewise_const' {ι' : Type*} {i j : ι'} {f : ι' → α → ℝ} :
  stopped_value f (s.piecewise (λ _, i) (λ _, j)) = s.indicator (f i) + sᶜ.indicator (f j) :=
by { ext x, rw stopped_value, by_cases hx : x ∈ s; simp [hx] }

end piecewise_const

end measure_theory<|MERGE_RESOLUTION|>--- conflicted
+++ resolved
@@ -579,71 +579,6 @@
 
 end topological_space
 
-<<<<<<< HEAD
-section countable
-
-namespace is_stopping_time
-
-protected lemma measurable_set_eq_of_countable
-  (hτ : is_stopping_time f τ) (h_countable : (set.range τ).countable) (i : ι) :
-  measurable_set[f i] {a | τ a = i} :=
-begin
-  have : {a | τ a = i} = {a | τ a ≤ i} \ (⋃ (j ∈ set.range τ) (hj : j < i), {a | τ a ≤ j}),
-  { ext1 a,
-    simp only [set.mem_set_of_eq, set.mem_range, set.Union_exists, set.Union_Union_eq',
-      set.mem_diff, set.mem_Union, exists_prop, not_exists, not_and, not_le],
-    split; intro h,
-    { rw h,
-      simp only [le_refl, imp_self, implies_true_iff, and_self], },
-    { exact le_antisymm h.1 (le_of_not_lt (λ h_lt, lt_irrefl (τ a) (h.2 a h_lt))), }, },
-  rw this,
-  refine (hτ.measurable_set_le i).diff _,
-  refine measurable_set.bUnion h_countable (λ j hj, _),
-  by_cases hji : j < i,
-  { simp only [hji, set.Union_true],
-    exact f.mono hji.le _ (hτ.measurable_set_le j), },
-  { simp only [hji, set.Union_false],
-    exact @measurable_set.empty _ (f i), },
-end
-
-protected lemma measurable_set_eq_of_encodable [encodable ι] (hτ : is_stopping_time f τ) (i : ι) :
-  measurable_set[f i] {a | τ a = i} :=
-hτ.measurable_set_eq_of_countable (set.countable_encodable _) i
-
-protected lemma measurable_set_lt_of_countable
-  (hτ : is_stopping_time f τ) (h_countable : (set.range τ).countable) (i : ι) :
-  measurable_set[f i] {a | τ a < i} :=
-begin
-  have : {a | τ a < i} = {a | τ a ≤ i} \ {a | τ a = i},
-  { ext1 x, simp [lt_iff_le_and_ne], },
-  rw this,
-  exact (hτ.measurable_set_le i).diff (hτ.measurable_set_eq_of_countable h_countable i),
-end
-
-protected lemma measurable_set_lt_of_encodable [encodable ι] (hτ : is_stopping_time f τ) (i : ι) :
-  measurable_set[f i] {a | τ a < i} :=
-hτ.measurable_set_lt_of_countable (set.countable_encodable _) i
-
-protected lemma measurable_set_ge_of_countable
-  (hτ : is_stopping_time f τ) (h_countable : (set.range τ).countable) (i : ι) :
-  measurable_set[f i] {a | i ≤ τ a} :=
-begin
-  have : {x | i ≤ τ x} = {x | τ x < i}ᶜ,
-  { ext1 x, simp only [set.mem_set_of_eq, set.mem_compl_eq, not_lt], },
-  rw this,
-  exact (hτ.measurable_set_lt_of_countable h_countable i).compl,
-end
-
-protected lemma measurable_set_ge_of_encodable [encodable ι] (hτ : is_stopping_time f τ) (i : ι) :
-  measurable_set[f i] {a | i ≤ τ a} :=
-hτ.measurable_set_ge_of_countable (set.countable_encodable _) i
-
-end is_stopping_time
-
-end countable
-
-=======
->>>>>>> dcedc047
 end linear_order
 
 section encodable
