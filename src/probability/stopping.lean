--- conflicted
+++ resolved
@@ -32,11 +32,7 @@
 
 -/
 
-<<<<<<< HEAD
 open topological_space filter
-=======
-open topological_space
->>>>>>> cb45da26
 open_locale classical measure_theory nnreal ennreal topological_space big_operators
 
 namespace measure_theory
@@ -181,15 +177,9 @@
   bot          := ⊥,
   le_top       := λ f i, f.le' i,
   bot_le       := λ f i, bot_le, }
-<<<<<<< HEAD
 
 end filtration
 
-=======
-
-end filtration
-
->>>>>>> cb45da26
 section preorder
 variables [preorder ι]
 
