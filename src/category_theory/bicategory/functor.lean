--- conflicted
+++ resolved
@@ -25,14 +25,6 @@
 * `pseudofunctor.mk_of_oplax'` : similar to `mk_of_oplax`, but uses `is_iso` to describe
   isomorphisms.
 
-<<<<<<< HEAD
-## Main definitions
-
-* `oplax_functor B C` : an oplax functor between bicategories `B` and `C`
-* `oplax_functor.comp F G` : the composition of oplax functors
-* `pseudofunctor B C` : a pseudofunctor between bicategories `B` and `C`
-* `pseudofunctor.comp F G` : the composition of pseudofunctors
-=======
 The additional constructors are useful when constructing a pseudofunctor where the construction
 of the oplax functor associated with it is already done. For example, the composition of
 pseudofunctors can be defined by using the composition of oplax functors as follows:
@@ -56,7 +48,6 @@
 * `category_theory.oplax_functor.comp F G` : the composition of oplax functors
 * `category_theory.pseudofunctor B C` : a pseudofunctor between bicategories `B` and `C`
 * `category_theory.pseudofunctor.comp F G` : the composition of pseudofunctors
->>>>>>> 64d953a1
 
 ## Future work
 
@@ -83,13 +74,9 @@
 A prelax functor between bicategories consists of functions between objects,
 1-morphisms, and 2-morphisms. This structure will be extended to define `oplax_functor`.
 -/
-<<<<<<< HEAD
-structure prelax_functor extends prefunctor B C :=
-=======
 structure prelax_functor
   (B : Type u₁) [quiver.{v₁+1} B] [∀ a b : B, quiver.{w₁+1} (a ⟶ b)]
   (C : Type u₂) [quiver.{v₂+1} C] [∀ a b : C, quiver.{w₂+1} (a ⟶ b)] extends prefunctor B C :=
->>>>>>> 64d953a1
 (map₂ {a b : B} {f g : a ⟶ b} : (f ⟶ g) → (map f ⟶ map g))
 
 /-- The prefunctor between the underlying quivers. -/
@@ -99,19 +86,11 @@
 
 instance has_coe_to_prefunctor : has_coe (prelax_functor B C) (prefunctor B C) := ⟨to_prefunctor⟩
 
-<<<<<<< HEAD
-instance has_coe_to_prefunctor : has_coe (prelax_functor B C) (prefunctor B C) := ⟨to_prefunctor⟩
+variables (F : prelax_functor B C)
 
 @[simp] lemma to_prefunctor_eq_coe : F.to_prefunctor = F := rfl
 @[simp] lemma to_prefunctor_obj : (F : prefunctor B C).obj = F.obj := rfl
 @[simp] lemma to_prefunctor_map : (F : prefunctor B C).map = F.map := rfl
-=======
-variables (F : prelax_functor B C)
->>>>>>> 64d953a1
-
-@[simp] lemma to_prefunctor_eq_coe : F.to_prefunctor = F := rfl
-@[simp] lemma to_prefunctor_obj : (F : prefunctor B C).obj = F.obj := rfl
-@[simp] lemma to_prefunctor_map : (F : prefunctor B C).map = F.map := rfl
 
 /-- The identity prelax functor. -/
 @[simps]
@@ -122,11 +101,7 @@
 
 /-- Composition of prelax functors. -/
 @[simps]
-<<<<<<< HEAD
-def comp : prelax_functor B D :=
-=======
 def comp (F : prelax_functor B C) (G : prelax_functor C D) : prelax_functor B D :=
->>>>>>> 64d953a1
 { map₂ := λ a b f g η, G.map₂ (F.map₂ η), .. (F : prefunctor B C).comp ↑G }
 
 end prelax_functor
@@ -166,12 +141,8 @@
 associator, the left unitor, and the right unitor modulo some adjustments of domains and codomains
 of 2-morphisms.
 -/
-<<<<<<< HEAD
-structure oplax_functor extends prelax_functor B C :=
-=======
 structure oplax_functor (B : Type u₁) [bicategory.{w₁ v₁} B] (C : Type u₂) [bicategory.{w₂ v₂} C]
   extends prelax_functor B C :=
->>>>>>> 64d953a1
 (map_id (a : B) : map (𝟙 a) ⟶ 𝟙 (obj a))
 (map_comp {a b c : B} (f : a ⟶ b) (g : b ⟶ c) : map (f ≫ g) ⟶ map f ≫ map g)
 (map_comp_naturality_left' : ∀ {a b c : B} {f f' : a ⟶ b} (η : f ⟶ f') (g : b ⟶ c),
@@ -189,9 +160,6 @@
 (map₂_right_unitor' : ∀ {a b : B} (f : a ⟶ b),
   map₂ (ρ_ f).hom = map_comp f (𝟙 b) ≫ (map f ◁ map_id b) ≫ (ρ_ (map f)).hom . obviously)
 
-<<<<<<< HEAD
-variables {B C}
-=======
 namespace oplax_functor
 
 restate_axiom map_comp_naturality_left'
@@ -206,7 +174,6 @@
   map_comp_naturality_left map_comp_naturality_right map₂_comp
   map₂_associator map₂_left_unitor map₂_right_unitor
 attribute [simp] map₂_comp map₂_left_unitor map₂_right_unitor
->>>>>>> 64d953a1
 
 section
 
@@ -218,28 +185,10 @@
 
 variables (F : oplax_functor B C)
 
-<<<<<<< HEAD
-restate_axiom map_comp_naturality_left'
-restate_axiom map_comp_naturality_right'
-restate_axiom map₂_id'
-restate_axiom map₂_comp'
-restate_axiom map₂_associator'
-restate_axiom map₂_left_unitor'
-restate_axiom map₂_right_unitor'
-attribute [simp] map_comp_naturality_left map_comp_naturality_right map₂_id map₂_associator
-attribute [reassoc]
-  map_comp_naturality_left map_comp_naturality_right map₂_comp
-  map₂_associator map₂_left_unitor map₂_right_unitor
-attribute [simp] map₂_comp map₂_left_unitor map₂_right_unitor
-
-section
-variables (F : oplax_functor B C) (G : oplax_functor C D)
-=======
 @[simp] lemma to_prelax_eq_coe : F.to_prelax_functor = F := rfl
 @[simp] lemma to_prelax_functor_obj : (F : prelax_functor B C).obj = F.obj := rfl
 @[simp] lemma to_prelax_functor_map : (F : prelax_functor B C).map = F.map := rfl
 @[simp] lemma to_prelax_functor_map₂ : (F : prelax_functor B C).map₂ = F.map₂ := rfl
->>>>>>> 64d953a1
 
 /-- The prelax functor between the underlying quivers. -/
 add_decl_doc oplax_functor.to_prelax_functor
@@ -258,11 +207,6 @@
 { obj := λ f, F.map f,
   map := λ f g η, F.map₂ η }
 
-<<<<<<< HEAD
-variables (B)
-
-=======
->>>>>>> 64d953a1
 /-- The identity oplax functor. -/
 @[simps]
 def id (B : Type u₁) [bicategory.{w₁ v₁} B] : oplax_functor B B :=
@@ -304,19 +248,11 @@
   .. (F : prelax_functor B C).comp ↑G }
 
 /--
-<<<<<<< HEAD
-A structure on an oplax functor that promotes an oprax functors to a pseudofunctor.
-See `pseudofunctor.mk_of_oplax`.
--/
-@[nolint has_inhabited_instance]
-structure pseudo_core :=
-=======
 A structure on an oplax functor that promotes an oplax functor to a pseudofunctor.
 See `pseudofunctor.mk_of_oplax`.
 -/
 @[nolint has_inhabited_instance]
 structure pseudo_core (F : oplax_functor B C) :=
->>>>>>> 64d953a1
 (map_id_iso (a : B) : F.map (𝟙 a) ≅ 𝟙 (F.obj a))
 (map_comp_iso {a b c : B} (f : a ⟶ b) (g : b ⟶ c) : F.map (f ≫ g) ≅ F.map f ≫ F.map g)
 (map_id_iso_hom' : ∀ {a : B}, (map_id_iso a).hom = F.map_id a . obviously)
@@ -332,20 +268,12 @@
 end oplax_functor
 
 /--
-<<<<<<< HEAD
-The auxiliary definition that claims that pseudofunctors preserve the associators
-modulo some adjustments of domains and codomains of 2-morphisms. -/
-/-
-The reason for using this auxiliary definition instead of writing it directly in the definition
-of pseudofunctors is that doing so will cause a timeout.
-=======
 This auxiliary definition states that pseudofunctors preserve the associators
 modulo some adjustments of domains and codomains of 2-morphisms.
 -/
 /-
 We use this auxiliary definition instead of writing it directly in the definition
 of pseudofunctors because doing so will cause a timeout.
->>>>>>> 64d953a1
 -/
 @[simp]
 def pseudofunctor.map₂_associator_aux
@@ -356,23 +284,6 @@
 map₂ (α_ f g h).hom = (map_comp (f ≫ g) h).hom ≫ ((map_comp f g).hom ▷ map h) ≫
   (α_ (map f) (map g) (map h)).hom ≫ (map f ◁ (map_comp g h).inv) ≫ (map_comp f (g ≫ h)).inv
 
-<<<<<<< HEAD
-variables (B C)
-
-/--
-A pseudofunctors `F` between bicategories `B` and `C` consists of functions between objects,
-1-morphisms, and 2-morphisms.
-
-Unlike functors between categories, functions between 1-morphisms do not need to strictly commute
-with compositions, and do not need to strictly preserve the identity. Instead, there are
-specified 2-isomorphisms `F.map (𝟙 a) ≅ 𝟙 (F.obj a)` and `F.map (f ≫ g) ≅ F.map f ≫ F.map g`.
-
-Functions between 2-morphisms strictly commute with compositions and preserve the identity.
-They also preserve the associator, the left unitor, and the right unitor modulo some adjustments
-of domains and codomains of 2-morphisms.
--/
-structure pseudofunctor extends prelax_functor B C :=
-=======
 /--
 A pseudofunctor `F` between bicategories `B` and `C` consists of a function between objects
 `F.obj`, a function between 1-morphisms `F.map`, and a function between 2-morphisms `F.map₂`.
@@ -387,7 +298,6 @@
 -/
 structure pseudofunctor (B : Type u₁) [bicategory.{w₁ v₁} B] (C : Type u₂) [bicategory.{w₂ v₂} C]
   extends prelax_functor B C :=
->>>>>>> 64d953a1
 (map_id (a : B) : map (𝟙 a) ≅ 𝟙 (obj a))
 (map_comp {a b c : B} (f : a ⟶ b) (g : b ⟶ c) : map (f ≫ g) ≅ map f ≫ map g)
 (map₂_id' : ∀ {a b : B} (f : a ⟶ b), map₂ (𝟙 f) = 𝟙 (map f) . obviously)
@@ -407,11 +317,6 @@
   map₂ (ρ_ f).hom = (map_comp f (𝟙 b)).hom ≫ (map f ◁ (map_id b).hom) ≫ (ρ_ (map f)).hom
     . obviously)
 
-<<<<<<< HEAD
-variables {B C}
-
-=======
->>>>>>> 64d953a1
 namespace pseudofunctor
 
 restate_axiom map₂_id'
@@ -428,11 +333,6 @@
   map₂_associator map₂_left_unitor map₂_right_unitor
 
 section
-<<<<<<< HEAD
-variables (F : pseudofunctor B C) (G : pseudofunctor C D)
-
-=======
->>>>>>> 64d953a1
 open iso
 
 /-- The prelax functor between the underlying quivers. -/
@@ -441,11 +341,8 @@
 instance has_coe_to_prelax_functor : has_coe (pseudofunctor B C) (prelax_functor B C) :=
 ⟨to_prelax_functor⟩
 
-<<<<<<< HEAD
-=======
 variables (F : pseudofunctor B C)
 
->>>>>>> 64d953a1
 @[simp] lemma to_prelax_functor_eq_coe : F.to_prelax_functor = F := rfl
 @[simp] lemma to_prelax_functor_obj : (F : prelax_functor B C).obj = F.obj := rfl
 @[simp] lemma to_prelax_functor_map : (F : prelax_functor B C).map = F.map := rfl
@@ -472,34 +369,18 @@
 def map_functor (a b : B) : (a ⟶ b) ⥤ (F.obj a ⟶ F.obj b) :=
 (F : oplax_functor B C).map_functor a b
 
-<<<<<<< HEAD
-variables (B)
-
 /-- The identity pseudofunctor. -/
 @[simps]
-def id : pseudofunctor B B :=
-=======
-/-- The identity pseudofunctor. -/
-@[simps]
 def id (B : Type u₁) [bicategory.{w₁ v₁} B] : pseudofunctor B B :=
->>>>>>> 64d953a1
 { map_id := λ a, iso.refl (𝟙 a),
   map_comp := λ a b c f g, iso.refl (f ≫ g),
   .. prelax_functor.id B }
 
 instance : inhabited (pseudofunctor B B) := ⟨id B⟩
 
-<<<<<<< HEAD
-variables {B}
-
 /-- Composition of pseudofunctors. -/
 @[simps]
-def comp : pseudofunctor B D :=
-=======
-/-- Composition of pseudofunctors. -/
-@[simps]
 def comp (F : pseudofunctor B C) (G : pseudofunctor C D) : pseudofunctor B D :=
->>>>>>> 64d953a1
 { map_id := λ a, (G.map_functor _ _).map_iso (F.map_id a) ≪≫ G.map_id (F.obj a),
   map_comp := λ a b c f g,
     (G.map_functor _ _).map_iso (F.map_comp f g) ≪≫ G.map_comp (F.map f) (F.map g),
@@ -512,24 +393,14 @@
 def mk_of_oplax (F : oplax_functor B C) (F' : F.pseudo_core) : pseudofunctor B C :=
 { map_id := F'.map_id_iso,
   map_comp := F'.map_comp_iso,
-<<<<<<< HEAD
+  map₂_whisker_left' := λ a b c f g h η, by
+  { dsimp,
+    rw [F'.map_comp_iso_hom f g, ←F.map_comp_naturality_right_assoc,
+      ←F'.map_comp_iso_hom f h, hom_inv_id, comp_id] },
   map₂_whisker_right' := λ a b c f g η h, by
   { dsimp,
     rw [F'.map_comp_iso_hom f h, ←F.map_comp_naturality_left_assoc,
       ←F'.map_comp_iso_hom g h, hom_inv_id, comp_id] },
-=======
->>>>>>> 64d953a1
-  map₂_whisker_left' := λ a b c f g h η, by
-  { dsimp,
-    rw [F'.map_comp_iso_hom f g, ←F.map_comp_naturality_right_assoc,
-      ←F'.map_comp_iso_hom f h, hom_inv_id, comp_id] },
-<<<<<<< HEAD
-=======
-  map₂_whisker_right' := λ a b c f g η h, by
-  { dsimp,
-    rw [F'.map_comp_iso_hom f h, ←F.map_comp_naturality_left_assoc,
-      ←F'.map_comp_iso_hom g h, hom_inv_id, comp_id] },
->>>>>>> 64d953a1
   map₂_associator' := λ a b c d f g h, by
   { dsimp,
     rw [F'.map_comp_iso_hom (f ≫ g) h, F'.map_comp_iso_hom f g, ←F.map₂_associator_assoc,
@@ -542,30 +413,17 @@
 -/
 @[simps]
 noncomputable
-<<<<<<< HEAD
-def mk_of_oplax' {F : oplax_functor B C}
-=======
 def mk_of_oplax' (F : oplax_functor B C)
->>>>>>> 64d953a1
   [∀ a, is_iso (F.map_id a)] [∀ {a b c} (f : a ⟶ b) (g : b ⟶ c), is_iso (F.map_comp f g)] :
   pseudofunctor B C :=
 { map_id := λ a, as_iso (F.map_id a),
   map_comp := λ a b c f g, as_iso (F.map_comp f g),
-<<<<<<< HEAD
-  map₂_whisker_right' := λ a b c f g η h, by
-  { dsimp,
-    rw [←assoc, is_iso.eq_comp_inv, F.map_comp_naturality_left] },
-  map₂_whisker_left' := λ a b c f g h η, by
-  { dsimp,
-    rw [←assoc, is_iso.eq_comp_inv, F.map_comp_naturality_right] },
-=======
   map₂_whisker_left' := λ a b c f g h η, by
   { dsimp,
     rw [←assoc, is_iso.eq_comp_inv, F.map_comp_naturality_right] },
   map₂_whisker_right' := λ a b c f g η h, by
   { dsimp,
     rw [←assoc, is_iso.eq_comp_inv, F.map_comp_naturality_left] },
->>>>>>> 64d953a1
   map₂_associator' := λ a b c d f g h, by
   { dsimp,
     simp only [←assoc],
