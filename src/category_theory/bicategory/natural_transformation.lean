/-
Copyright (c) 2022 Yuma Mizuno. All rights reserved.
Released under Apache 2.0 license as described in the file LICENSE.
Authors: Yuma Mizuno
-/
import tactic.coherence

/-!
# Oplax natural transformations

Just as there are natural transformations between functors, there are oplax natural transformations
between oplax functors. The equality in the naturality of natural transformations is replaced by a
specified 2-morphism `F.map f ≫ app b ⟶ app a ≫ G.map f` in the case of oplax natural
transformations.

## Main definitions

* `oplax_nat_trans F G` : oplax natural transformations between oplax functors `F` and `G`
* `oplax_nat_trans.vcomp η θ` : the vertical composition of oplax natural transformations `η`
  and `θ`
* `oplax_nat_trans.category F G` : the category structure on the oplax natural transformations
  between `F` and `G`
-/

namespace category_theory

open category bicategory
open_locale bicategory

universes w₁ w₂ v₁ v₂ u₁ u₂

variables {B : Type u₁} [bicategory.{w₁ v₁} B] {C : Type u₂} [bicategory.{w₂ v₂} C]

/--
If `η` is an oplax natural transformation between `F` and `G`, we have a 1-morphism
`η.app a : F.obj a ⟶ G.obj a` for each object `a : B`. We also have a 2-morphism
`η.naturality f : F.map f ≫ app b ⟶ app a ≫ G.map f` for each 1-morphism `f : a ⟶ b`.
These 2-morphisms satisfies the naturality condition, and preserve the identities and
the compositions modulo some adjustments of domains and codomains of 2-morphisms.
-/
structure oplax_nat_trans (F G : oplax_functor B C) :=
(app (a : B) : F.obj a ⟶ G.obj a)
(naturality {a b : B} (f : a ⟶ b) : F.map f ≫ app b ⟶ app a ≫ G.map f)
(naturality_naturality' : ∀ {a b : B} {f g : a ⟶ b} (η : f ⟶ g),
  F.map₂ η ▷ app b ≫ naturality g = naturality f ≫ app a ◁ G.map₂ η . obviously)
(naturality_id' : ∀ a : B,
  naturality (𝟙 a) ≫ app a ◁ G.map_id a =
    F.map_id a ▷ app a ≫ (λ_ (app a)).hom ≫ (ρ_ (app a)).inv . obviously)
(naturality_comp' : ∀ {a b c : B} (f : a ⟶ b) (g : b ⟶ c),
  naturality (f ≫ g) ≫ app a ◁ G.map_comp f g =
    F.map_comp f g ▷ app c ≫ (α_ _ _ _).hom ≫
      F.map f ◁ naturality g ≫ (α_ _ _ _).inv ≫
        naturality f ▷ G.map g ≫ (α_ _ _ _).hom . obviously)

restate_axiom oplax_nat_trans.naturality_naturality'
restate_axiom oplax_nat_trans.naturality_id'
restate_axiom oplax_nat_trans.naturality_comp'
attribute [simp, reassoc] oplax_nat_trans.naturality_naturality
  oplax_nat_trans.naturality_id oplax_nat_trans.naturality_comp

namespace oplax_nat_trans

section
variables (F : oplax_functor B C)

/-- The identity oplax natural transformation. -/
@[simps]
def id : oplax_nat_trans F F :=
{ app := λ a, 𝟙 (F.obj a),
  naturality := λ a b f, (ρ_ (F.map f)).hom ≫ (λ_ (F.map f)).inv }

instance : inhabited (oplax_nat_trans F F) := ⟨id F⟩

variables {F} {G H : oplax_functor B C} (η : oplax_nat_trans F G) (θ : oplax_nat_trans G H)

section
variables {a b c : B} {a' : C}

@[simp, reassoc]
lemma whisker_left_naturality_naturality (f : a' ⟶ G.obj a) {g h : a ⟶ b} (β : g ⟶ h) :
  f ◁ G.map₂ β ▷ θ.app b ≫ f ◁ θ.naturality h =
    f ◁ θ.naturality g ≫ f ◁ θ.app a ◁ H.map₂ β :=
by simp_rw [←bicategory.whisker_left_comp, naturality_naturality]

@[simp, reassoc]
lemma whisker_right_naturality_naturality {f g : a ⟶ b} (β : f ⟶ g) (h : G.obj b ⟶ a') :
  F.map₂ β ▷ η.app b ▷ h ≫ η.naturality g ▷ h =
    η.naturality f ▷ h ≫ (α_ _ _ _).hom ≫ η.app a ◁ G.map₂ β ▷ h ≫ (α_ _ _ _).inv :=
by rw [←comp_whisker_right, naturality_naturality, comp_whisker_right, whisker_assoc]

@[simp, reassoc]
lemma whisker_left_naturality_comp (f : a' ⟶ G.obj a) (g : a ⟶ b) (h : b ⟶ c) :
  f ◁ θ.naturality (g ≫ h) ≫ f ◁ θ.app a ◁ H.map_comp g h =
    f ◁ G.map_comp g h ▷ θ.app c ≫ f ◁ (α_ _ _ _).hom ≫
      f ◁ G.map g ◁ θ.naturality h ≫ f ◁ (α_ _ _ _).inv ≫
        f ◁ θ.naturality g ▷ H.map h ≫ f ◁ (α_ _ _ _).hom :=
by simp_rw [←bicategory.whisker_left_comp, naturality_comp]

@[simp, reassoc]
lemma whisker_right_naturality_comp (f : a ⟶ b) (g : b ⟶ c) (h : G.obj c ⟶ a') :
  η.naturality (f ≫ g) ▷ h ≫ (α_ _ _ _).hom ≫ η.app a ◁ G.map_comp f g ▷ h =
    F.map_comp f g ▷ η.app c ▷ h ≫ (α_ _ _ _).hom ▷ h ≫ (α_ _ _ _).hom ≫
      F.map f ◁ η.naturality g ▷ h ≫ (α_ _ _ _).inv ≫ (α_ _ _ _).inv ▷ h ≫
        η.naturality f ▷ G.map g ▷ h ≫ (α_ _ _ _).hom ▷ h ≫ (α_ _ _ _).hom :=
by { rw [←associator_naturality_middle, ←comp_whisker_right_assoc, naturality_comp], simp }

@[simp, reassoc]
lemma whisker_left_naturality_id (f : a' ⟶ G.obj a) :
  f ◁ θ.naturality (𝟙 a) ≫ f ◁ θ.app a ◁ H.map_id a =
    f ◁ G.map_id a ▷ θ.app a ≫ f ◁ (λ_ (θ.app a)).hom ≫ f ◁ (ρ_ (θ.app a)).inv :=
by simp_rw [←bicategory.whisker_left_comp, naturality_id]

@[simp, reassoc]
lemma whisker_right_naturality_id (f : G.obj a ⟶ a') :
  η.naturality (𝟙 a) ▷ f ≫ (α_ _ _ _).hom ≫ η.app a ◁ G.map_id a ▷ f =
    F.map_id a ▷ η.app a ▷ f ≫ (λ_ (η.app a)).hom ▷ f ≫
      (ρ_ (η.app a)).inv ▷ f ≫ (α_ _ _ _).hom :=
by { rw [←associator_naturality_middle, ←comp_whisker_right_assoc, naturality_id], simp }

end

/-- Vertical composition of oplax natural transformations. -/
@[simps]
def vcomp (η : oplax_nat_trans F G) (θ : oplax_nat_trans G H) : oplax_nat_trans F H :=
{ app := λ a, η.app a ≫ θ.app a,
  naturality := λ a b f,
    (α_ _ _ _).inv ≫ η.naturality f ▷ θ.app b ≫ (α_ _ _ _).hom ≫
      η.app a ◁ θ.naturality f ≫ (α_ _ _ _).inv,
  naturality_comp' := λ a b c f g, by
<<<<<<< HEAD
  { simp only [assoc, comp_whisker_right, bicategory.whisker_left_comp, comp_whisker_left,
      iso.inv_hom_id_assoc, whisker_left_naturality_comp_assoc,
      whisker_right_naturality_comp_assoc, pentagon_assoc, bicategory.whisker_right_comp,
      whisker_assoc, pentagon_inv_inv_hom_hom_inv, pentagon_inv_assoc,
      pentagon_hom_hom_inv_hom_hom_assoc, iso.cancel_iso_inv_left],
    rw [associator_inv_naturality_right_assoc, ←associator_inv_naturality_left_assoc,
      whisker_exchange_assoc],
    simp } }
=======
  { calc _ =  _ ≫
    F.map_comp f g ▷ η.app c ▷ θ.app c ≫ _ ≫
      F.map f ◁ η.naturality g ▷ θ.app c ≫ _ ≫
        (F.map f ≫ η.app b) ◁ θ.naturality g ≫
          η.naturality f ▷ (θ.app b ≫ H.map g) ≫ _ ≫
            η.app a ◁ θ.naturality f ▷ H.map g ≫ _  : _
    ... =  _ : _,
    exact (α_ _ _ _).inv,
    exact (α_ _ _ _).hom ▷ _ ≫ (α_ _ _ _).hom,
    exact _ ◁ (α_ _ _ _).hom ≫ (α_ _ _ _).inv,
    exact (α_ _ _ _).hom ≫ _ ◁ (α_ _ _ _).inv,
    exact _ ◁ (α_ _ _ _).hom ≫ (α_ _ _ _).inv,
    { rw [whisker_exchange_assoc], simp },
    { simp } } }
>>>>>>> 5b8bb9b4

variables (B C)

@[simps]
instance : category_struct (oplax_functor B C) :=
{ hom  := oplax_nat_trans,
  id   := oplax_nat_trans.id,
  comp := λ F G H, oplax_nat_trans.vcomp }

end

section
variables {F G : oplax_functor B C}

/--
A modification `Γ` between oplax natural transformations `η` and `θ` consists of a family of
2-morphisms `Γ.app a : η.app a ⟶ θ.app a`, which satisfies the equation
`(F.map f ◁ app b) ≫ θ.naturality f = η.naturality f ≫ (app a ▷ G.map f)`
for each 1-morphism `f : a ⟶ b`.
-/
@[ext]
structure modification (η θ : F ⟶ G) :=
(app (a : B) : η.app a ⟶ θ.app a)
(naturality' : ∀ {a b : B} (f : a ⟶ b),
  (F.map f ◁ app b) ≫ θ.naturality f = η.naturality f ≫ (app a ▷ G.map f) . obviously)

restate_axiom modification.naturality'
attribute [simp, reassoc] modification.naturality

variables {η θ ι : F ⟶ G}

namespace modification

variables (η)

/-- The identity modification. -/
@[simps]
def id : modification η η := { app := λ a, 𝟙 (η.app a) }

instance : inhabited (modification η η) := ⟨modification.id η⟩

variables {η}

section
variables (Γ : modification η θ) {a b c : B} {a' : C}

@[simp, reassoc]
lemma whisker_left_naturality (f : a' ⟶ F.obj b) (g : b ⟶ c) :
  f ◁ F.map g ◁ Γ.app c ≫ f ◁ θ.naturality g =
    f ◁ η.naturality g ≫ f ◁ Γ.app b ▷ G.map g :=
by simp_rw [←bicategory.whisker_left_comp, naturality]

@[simp, reassoc]
lemma whisker_right_naturality (f : a ⟶ b) (g : G.obj b ⟶ a') :
  F.map f ◁ Γ.app b ▷ g ≫ (α_ _ _ _).inv ≫ θ.naturality f ▷ g =
    (α_ _ _ _).inv ≫ η.naturality f ▷ g ≫ Γ.app a ▷ G.map f ▷ g :=
by simp_rw [associator_inv_naturality_middle_assoc, ←comp_whisker_right, naturality]

end

/-- Vertical composition of modifications. -/
@[simps]
def vcomp (Γ : modification η θ) (Δ : modification θ ι) : modification η ι :=
{ app := λ a, Γ.app a ≫ Δ.app a }

end modification

/-- Category structure on the oplax natural transformations between oplax_functors. -/
@[simps]
instance category (F G : oplax_functor B C) : category (F ⟶ G) :=
{ hom  := modification,
  id   := modification.id,
  comp := λ η θ ι, modification.vcomp }

/--
Construct a modification isomorphism between oplax natural transformations
by giving object level isomorphisms, and checking naturality only in the forward direction.
-/
@[simps]
def modification_iso.of_components
  (app : ∀ a, η.app a ≅ θ.app a)
  (naturality : ∀ {a b} (f : a ⟶ b),
    F.map f ◁ (app b).hom ≫ θ.naturality f = η.naturality f ≫ (app a).hom ▷ G.map f) :
  η ≅ θ :=
{ hom := { app := λ a, (app a).hom },
  inv :=
  { app := λ a, (app a).inv,
    naturality' := λ a b f, by simpa using
      congr_arg (λ f, _ ◁ (app b).inv ≫ f ≫ (app a).inv ▷ _) (naturality f).symm } }

end

end oplax_nat_trans

end category_theory<|MERGE_RESOLUTION|>--- conflicted
+++ resolved
@@ -3,7 +3,7 @@
 Released under Apache 2.0 license as described in the file LICENSE.
 Authors: Yuma Mizuno
 -/
-import tactic.coherence
+import category_theory.bicategory.functor
 
 /-!
 # Oplax natural transformations
@@ -127,16 +127,6 @@
     (α_ _ _ _).inv ≫ η.naturality f ▷ θ.app b ≫ (α_ _ _ _).hom ≫
       η.app a ◁ θ.naturality f ≫ (α_ _ _ _).inv,
   naturality_comp' := λ a b c f g, by
-<<<<<<< HEAD
-  { simp only [assoc, comp_whisker_right, bicategory.whisker_left_comp, comp_whisker_left,
-      iso.inv_hom_id_assoc, whisker_left_naturality_comp_assoc,
-      whisker_right_naturality_comp_assoc, pentagon_assoc, bicategory.whisker_right_comp,
-      whisker_assoc, pentagon_inv_inv_hom_hom_inv, pentagon_inv_assoc,
-      pentagon_hom_hom_inv_hom_hom_assoc, iso.cancel_iso_inv_left],
-    rw [associator_inv_naturality_right_assoc, ←associator_inv_naturality_left_assoc,
-      whisker_exchange_assoc],
-    simp } }
-=======
   { calc _ =  _ ≫
     F.map_comp f g ▷ η.app c ▷ θ.app c ≫ _ ≫
       F.map f ◁ η.naturality g ▷ θ.app c ≫ _ ≫
@@ -151,7 +141,6 @@
     exact _ ◁ (α_ _ _ _).hom ≫ (α_ _ _ _).inv,
     { rw [whisker_exchange_assoc], simp },
     { simp } } }
->>>>>>> 5b8bb9b4
 
 variables (B C)
 
