/-
Copyright (c) 2021 Yuma Mizuno. All rights reserved.
Released under Apache 2.0 license as described in the file LICENSE.
Authors: Yuma Mizuno
-/
import category_theory.isomorphism
import tactic.slice

/-!
# Bicategories

In this file we define typeclass for bicategories.

A bicategory `B` consists of
* objects `a : B`,
* 1-morphisms `f : a ⟶ b` between objects `a b : B`, and
* 2-morphisms `η : f ⟶ g` beween 1-morphisms `f g : a ⟶ b` between objects `a b : B`.

We use `u`, `v`, and `w` as the universe variables for objects, 1-morphisms, and 2-morphisms,
respectively.

A typeclass for bicategories extends `category_theory.category_struct` typeclass. This means that
we have
* a composition `f ≫ g : a ⟶ c` for each 1-morphisms `f : a ⟶ b` and `g : b ⟶ c`, and
* a identity `𝟙 a : a ⟶ a` for each object `a : B`.

For each object `a b : B`, the collection of 1-morphisms `a ⟶ b` has a category structure. The
2-morphisms in the bicategory are implemented as the morphisms in this family of categories.

The composition of 1-morphisms is in fact a object part of a functor
`(a ⟶ b) ⥤ (b ⟶ c) ⥤ (a ⟶ c)`. The definition of bicategories in this file does not
require this functor directly. Instead, it requires the whiskering functions. For a 1-morphism
`f : a ⟶ b` and a 2-morphism `η : g ⟶ h` between 1-morphisms `g h : b ⟶ c`, there is a
2-morphism `whisker_left f η : f ≫ g ⟶ f ≫ h`. Similarly, for a 2-morphism `η : f ⟶ g`
between 1-morphisms `f g : a ⟶ b` and a 1-morphism `f : b ⟶ c`, there is a 2-morphism
`whisker_right η h : f ≫ h ⟶ g ≫ h`. These satisfy the exchange law
`whisker_left f θ ≫ whisker_right η i = whisker_right η h ≫ whisker_left g θ`,
which is required as an axiom in the definition here.
-/

namespace category_theory

universes w v u

open category iso

/--
In a bicategory, we can compose the 1-morphisms `f : a ⟶ b` and `g : b ⟶ c` to obtain
a 1-morphism `f ≫ g : a ⟶ c`. This composition does not need to be strictly associative,
but there is a specified associator, `α_ f g h : (f ≫ g) ≫ h ≅ f ≫ (g ≫ h)`.
There is an identity 1-morphism `𝟙 a : a ⟶ a`, with specified left and right unitor
isomorphisms `λ_ f : 𝟙 a ≫ f ≅ f` and `ρ_ f : f ≫ 𝟙 a ≅ f`.
These associators and unitors satisfy the pentagon and triangle equations.

See https://ncatlab.org/nlab/show/bicategory.
-/
@[nolint check_univs] -- intended to be used with explicit universe parameters
class bicategory (B : Type u) extends category_struct.{v} B :=
-- category structure on the collection of 1-morphisms:
(hom_category : ∀ (a b : B), category.{w} (a ⟶ b) . tactic.apply_instance)
-- left whiskering:
(whisker_left {a b c : B} (f : a ⟶ b) {g h : b ⟶ c} (η : g ⟶ h) : f ≫ g ⟶ f ≫ h)
(infixr ` ◁ `:70 := whisker_left)
-- functoriality of left whiskering:
(whisker_left_id' : ∀ {a b c} (f : a ⟶ b) (g : b ⟶ c), f ◁ 𝟙 g = 𝟙 (f ≫ g) . obviously)
(whisker_left_comp' :
  ∀ {a b c} (f : a ⟶ b) {g h i : b ⟶ c} (η : g ⟶ h) (θ : h ⟶ i),
  f ◁ (η ≫ θ) = (f ◁ η) ≫ (f ◁ θ) . obviously)
-- right whiskering:
(whisker_right {a b c : B} {f g : a ⟶ b} (η : f ⟶ g) (h : b ⟶ c) : f ≫ h ⟶ g ≫ h)
(infixr ` ▷ `:70 := whisker_right)
-- functoriality of right whiskering:
(whisker_right_id' : ∀ {a b c} (f : a ⟶ b) (g : b ⟶ c), 𝟙 f ▷ g = 𝟙 (f ≫ g) . obviously)
(whisker_right_comp' :
  ∀ {a b c} {f g h : a ⟶ b} (η : f ⟶ g) (θ : g ⟶ h) (i : b ⟶ c),
  (η ≫ θ) ▷ i = (η ▷ i) ≫ (θ ▷ i) . obviously)
-- exchange law of left and right whiskerings:
(whisker_exchange' : ∀ {a b c} {f g : a ⟶ b} {h i : b ⟶ c} (η : f ⟶ g) (θ : h ⟶ i),
  (f ◁ θ) ≫ (η ▷ i) = (η ▷ h) ≫ (g ◁ θ) . obviously)
-- associator:
(associator {a b c d : B} (f : a ⟶ b) (g : b ⟶ c) (h : c ⟶ d) :
  (f ≫ g) ≫ h ≅ f ≫ (g ≫ h))
(notation `α_` := associator)
(associator_naturality_left' :
  ∀ {a b c d} {f f' : a ⟶ b} (η : f ⟶ f') (g : b ⟶ c) (h : c ⟶ d),
  ((η ▷ g) ▷ h) ≫ (α_ f' g h).hom = (α_ f g h).hom ≫ (η ▷ (g ≫ h)) . obviously)
(associator_naturality_middle' :
  ∀ {a b c d} (f : a ⟶ b) {g g' : b ⟶ c} (η : g ⟶ g') (h : c ⟶ d),
  ((f ◁ η) ▷ h) ≫ (α_ f g' h).hom = (α_ f g h).hom ≫ (f ◁ (η ▷ h)) . obviously)
(associator_naturality_right' :
  ∀ {a b c d} (f : a ⟶ b) (g : b ⟶ c) {h h' : c ⟶ d} (η : h ⟶ h'),
  ((f ≫ g) ◁ η) ≫ (α_ f g h').hom = (α_ f g h).hom ≫ (f ◁ (g ◁ η)) . obviously)
--left unitor:
(left_unitor {a b : B} (f : a ⟶ b) : 𝟙 a ≫ f ≅ f)
(notation `λ_` := left_unitor)
(left_unitor_naturality' : ∀ {a b} {f f' : a ⟶ b} (η : f ⟶ f'),
  (𝟙 a ◁ η) ≫ (λ_ f').hom = (λ_ f).hom ≫ η . obviously)
-- right unitor:
(right_unitor {a b : B} (f : a ⟶ b) : f ≫ 𝟙 b ≅ f)
(notation `ρ_` := right_unitor)
(right_unitor_naturality' : ∀ {a b} {f f' : a ⟶ b} (η : f ⟶ f'),
  (η ▷ 𝟙 b) ≫ (ρ_ f').hom = (ρ_ f).hom ≫ η . obviously)
-- pentagon identity:
(pentagon' : ∀ {a b c d e} (f : a ⟶ b) (g : b ⟶ c) (h : c ⟶ d) (i : d ⟶ e),
  ((α_ f g h).hom ▷ i) ≫ (α_ f (g ≫ h) i).hom ≫ (f ◁ (α_ g h i).hom) =
    (α_ (f ≫ g) h i).hom ≫ (α_ f g (h ≫ i)).hom . obviously)
-- triangle identity:
(triangle' : ∀ {a b c} (f : a ⟶ b) (g : b ⟶ c),
  (α_ f (𝟙 b) g).hom ≫ (f ◁ (λ_ g).hom) = (ρ_ f).hom ▷ g . obviously)

restate_axiom bicategory.whisker_left_id'
restate_axiom bicategory.whisker_left_comp'
restate_axiom bicategory.whisker_right_id'
restate_axiom bicategory.whisker_right_comp'
restate_axiom bicategory.whisker_exchange'
restate_axiom bicategory.associator_naturality_left'
restate_axiom bicategory.associator_naturality_middle'
restate_axiom bicategory.associator_naturality_right'
restate_axiom bicategory.left_unitor_naturality'
restate_axiom bicategory.right_unitor_naturality'
restate_axiom bicategory.pentagon'
restate_axiom bicategory.triangle'
attribute [simp]
  bicategory.whisker_left_id bicategory.whisker_right_id
  bicategory.pentagon bicategory.triangle
attribute [reassoc]
  bicategory.whisker_left_comp bicategory.whisker_right_comp
  bicategory.whisker_exchange bicategory.associator_naturality_left
  bicategory.associator_naturality_middle bicategory.associator_naturality_right
  bicategory.left_unitor_naturality bicategory.right_unitor_naturality
  bicategory.pentagon bicategory.triangle
attribute [simp] bicategory.whisker_left_comp bicategory.whisker_right_comp
attribute [instance] bicategory.hom_category

localized "infixr ` ◁ `:70 := bicategory.whisker_left" in bicategory
localized "infixr ` ▷ `:70 := bicategory.whisker_right" in bicategory
localized "notation `α_` := bicategory.associator" in bicategory
localized "notation `λ_` := bicategory.left_unitor" in bicategory
localized "notation `ρ_` := bicategory.right_unitor" in bicategory

namespace bicategory

section

variables {B : Type u} [bicategory.{w v} B] {a b c d e : B}

@[simp, reassoc]
lemma hom_inv_whisker_left (f : a ⟶ b) {g h : b ⟶ c} (η : g ≅ h) :
  (f ◁ η.hom) ≫ (f ◁ η.inv) = 𝟙 (f ≫ g) :=
by rw [←whisker_left_comp, hom_inv_id, whisker_left_id]

@[simp, reassoc]
lemma hom_inv_whisker_right {f g : a ⟶ b} (η : f ≅ g) (h : b ⟶ c) :
  (η.hom ▷ h) ≫ (η.inv ▷ h) = 𝟙 (f ≫ h) :=
by rw [←whisker_right_comp, hom_inv_id, whisker_right_id]

@[simp, reassoc]
lemma inv_hom_whisker_left (f : a ⟶ b) {g h : b ⟶ c} (η : g ≅ h) :
  (f ◁ η.inv) ≫ (f ◁ η.hom) = 𝟙 (f ≫ h) :=
by rw [←whisker_left_comp, inv_hom_id, whisker_left_id]

@[simp, reassoc]
lemma inv_hom_whisker_right {f g : a ⟶ b} (η : f ≅ g) (h : b ⟶ c) :
  (η.inv ▷ h) ≫ (η.hom ▷ h) = 𝟙 (g ≫ h) :=
by rw [←whisker_right_comp, inv_hom_id, whisker_right_id]

/-- The left whiskering of a 2-isomorphism is a 2-isomorphism. -/
@[simps]
def whisker_left_iso (f : a ⟶ b) {g h : b ⟶ c} (η : g ≅ h) :
  f ≫ g ≅ f ≫ h :=
{ hom := f ◁ η.hom,
  inv := f ◁ η.inv,
  hom_inv_id' := by simp only [hom_inv_whisker_left],
  inv_hom_id' := by simp only [inv_hom_whisker_left] }

instance whisker_left_is_iso (f : a ⟶ b) {g h : b ⟶ c} (η : g ⟶ h) [is_iso η] :
  is_iso (f ◁ η) :=
is_iso.of_iso (whisker_left_iso f (as_iso η))

@[simp]
lemma inv_whisker_left (f : a ⟶ b) {g h : b ⟶ c} (η : g ⟶ h) [is_iso η] :
  inv (f ◁ η) = f ◁ (inv η) :=
by { ext, simp only [←whisker_left_comp, whisker_left_id, is_iso.hom_inv_id] }

/-- The right whiskering of a 2-isomorphism is a 2-isomorphism. -/
@[simps]
def whisker_right_iso {f g : a ⟶ b} (η : f ≅ g) (h : b ⟶ c) :
  f ≫ h ≅ g ≫ h :=
{ hom := η.hom ▷ h,
  inv := η.inv ▷ h,
  hom_inv_id' := by simp only [hom_inv_whisker_right],
  inv_hom_id' := by simp only [inv_hom_whisker_right] }

instance whisker_right_is_iso {f g : a ⟶ b} (η : f ⟶ g) (h : b ⟶ c) [is_iso η] :
  is_iso (η ▷ h) :=
is_iso.of_iso (whisker_right_iso (as_iso η) h)

@[simp]
lemma inv_whisker_right {f g : a ⟶ b} (η : f ⟶ g) (h : b ⟶ c) [is_iso η] :
  inv (η ▷ h) = (inv η) ▷ h :=
by { ext, simp only [←whisker_right_comp, whisker_right_id, is_iso.hom_inv_id] }

@[reassoc, simp]
lemma left_unitor_conjugation {f g : a ⟶ b} (η : f ⟶ g) :
  𝟙 a ◁ η = (λ_ f).hom ≫ η ≫ (λ_ g).inv :=
begin
  apply (cancel_mono (λ_ g).hom).1,
  simp [left_unitor_naturality]
end

@[reassoc]
lemma left_unitor_inv_naturality {f f' : a ⟶ b} (η : f ⟶ f') :
  η ≫ (λ_ f').inv = (λ_ f).inv ≫ (𝟙 a ◁ η) :=
by simp

@[reassoc, simp]
lemma right_unitor_conjugation {f g : a ⟶ b} (η : f ⟶ g) :
  η ▷ 𝟙 b = (ρ_ f).hom ≫ η ≫ (ρ_ g).inv :=
begin
  apply (cancel_mono (ρ_ g).hom).1,
  simp [right_unitor_naturality]
end

@[reassoc]
lemma right_unitor_inv_naturality {f f' : a ⟶ b} (η : f ⟶ f') :
  η ≫ (ρ_ f').inv = (ρ_ f).inv ≫ (η ▷ 𝟙 b) :=
by simp

lemma whisker_left_iff {f g : a ⟶ b} (η θ : f ⟶ g) :
  (𝟙 a ◁ η = 𝟙 a ◁ θ) ↔ (η = θ) :=
by simp

lemma whisker_right_iff {f g : a ⟶ b} (η θ : f ⟶ g) :
  (η ▷ 𝟙 b = θ ▷ 𝟙 b) ↔ (η = θ) :=
by simp

@[reassoc]
lemma left_unitor_comp' (f : a ⟶ b) (g : b ⟶ c) :
  (α_ (𝟙 a) f g).hom ≫ (λ_ (f ≫ g)).hom = (λ_ f).hom ▷ g :=
by rw [←whisker_left_iff, whisker_left_comp, ←cancel_epi (α_ (𝟙 a) (𝟙 a ≫ f) g).hom,
    ←cancel_epi ((α_ (𝟙 a) (𝟙 a) f).hom ▷ g), pentagon_assoc, triangle,
    ←associator_naturality_middle, ←whisker_right_comp_assoc, triangle,
    associator_naturality_left]

-- We state it as a `@[simp]` lemma. Generally, we think the component index of a natural
-- transformation "weighs more" in considering the complexity of an expression than
-- does a structural isomorphism (associator, etc).
@[reassoc, simp]
lemma left_unitor_comp (f : a ⟶ b) (g : b ⟶ c) :
  (λ_ (f ≫ g)).hom = (α_ (𝟙 a) f g).inv ≫ ((λ_ f).hom ▷ g) :=
by rw [←left_unitor_comp', inv_hom_id_assoc]

lemma left_unitor_comp_inv' (f : a ⟶ b) (g : b ⟶ c) :
  (λ_ (f ≫ g)).inv ≫ (α_ (𝟙 a) f g).inv = ((λ_ f).inv ▷ g) :=
eq_of_inv_eq_inv (by simp)

@[reassoc, simp]
lemma left_unitor_comp_inv (f : a ⟶ b) (g : b ⟶ c) :
  (λ_ (f ≫ g)).inv = ((λ_ f).inv ▷ g) ≫ (α_ (𝟙 a) f g).hom :=
by { rw [←left_unitor_comp_inv'], simp only [inv_hom_id, assoc, comp_id] }

@[reassoc, simp]
lemma right_unitor_comp (f : a ⟶ b) (g : b ⟶ c) :
  (ρ_ (f ≫ g)).hom = (α_ f g (𝟙 c)).hom ≫ (f ◁ (ρ_ g).hom) :=
by rw [←whisker_right_iff, whisker_right_comp, ←cancel_mono (α_ f g (𝟙 c)).hom,
    assoc, associator_naturality_middle, ←triangle_assoc, ←triangle,
    whisker_left_comp, pentagon_assoc, ←associator_naturality_right]

@[reassoc, simp]
lemma right_unitor_comp_inv (f : a ⟶ b) (g : b ⟶ c) :
  (ρ_ (f ≫ g)).inv = (f ◁ (ρ_ g).inv) ≫ (α_ f g (𝟙 c)).inv :=
eq_of_inv_eq_inv (by simp)

@[reassoc]
lemma whisker_left_right_unitor_inv (f : a ⟶ b) (g : b ⟶ c) :
  f ◁ (ρ_ g).inv = (ρ_ (f ≫ g)).inv ≫ (α_ f g (𝟙 c)).hom :=
by simp only [right_unitor_comp_inv, comp_id, inv_hom_id, assoc]

@[reassoc]
lemma whisker_left_right_unitor (f : a ⟶ b) (g : b ⟶ c) :
  f ◁ (ρ_ g).hom = (α_ f g (𝟙 c)).inv ≫ (ρ_ (f ≫ g)).hom :=
by simp only [right_unitor_comp, inv_hom_id_assoc]

@[reassoc]
lemma left_unitor_inv_whisker_right (f : a ⟶ b) (g : b ⟶ c) :
  (λ_ f).inv ▷ g = (λ_ (f ≫ g)).inv ≫ (α_ (𝟙 a) f g).inv :=
by simp only [left_unitor_comp_inv, assoc, comp_id, hom_inv_id]

@[reassoc]
lemma left_unitor_whisker_right (f : a ⟶ b) (g : b ⟶ c) :
  (λ_ f).hom ▷ g = (α_ (𝟙 a) f g).hom ≫ (λ_ (f ≫ g)).hom :=
by simp only [left_unitor_comp, hom_inv_id_assoc]

@[reassoc]
lemma associator_inv_naturality_left {f f' : a ⟶ b} (η : f ⟶ f') (g : b ⟶ c) (h : c ⟶ d) :
  (η ▷ (g ≫ h)) ≫ (α_ f' g h).inv = (α_ f g h).inv ≫ ((η ▷ g) ▷ h) :=
by rw [comp_inv_eq, assoc, associator_naturality_left, inv_hom_id_assoc]

@[reassoc, simp]
lemma associator_conjugation_left {f f' : a ⟶ b} (η : f ⟶ f') (g : b ⟶ c) (h : c ⟶ d) :
  (η ▷ g) ▷ h = (α_ f g h).hom ≫ (η ▷ (g ≫ h)) ≫ (α_ f' g h).inv :=
by rw [associator_inv_naturality_left, hom_inv_id_assoc]

@[reassoc]
lemma associator_inv_conjugation_left {f f' : a ⟶ b} (η : f ⟶ f') (g : b ⟶ c) (h : c ⟶ d) :
  (α_ f g h).inv ≫ ((η ▷ g) ▷ h) ≫ (α_ f' g h).hom = η ▷ (g ≫ h) :=
by simp

@[reassoc]
lemma associator_inv_naturality_middle (f : a ⟶ b) {g g' : b ⟶ c} (η : g ⟶ g') (h : c ⟶ d) :
  (f ◁ (η ▷ h)) ≫ (α_ f g' h).inv = (α_ f g h).inv ≫ ((f ◁ η) ▷ h) :=
by rw [comp_inv_eq, assoc, associator_naturality_middle, inv_hom_id_assoc]

@[reassoc, simp]
lemma associator_conjugation_middle (f : a ⟶ b) {g g' : b ⟶ c} (η : g ⟶ g') (h : c ⟶ d) :
  (f ◁ η) ▷ h = (α_ f g h).hom ≫ (f ◁ (η ▷ h)) ≫ (α_ f g' h).inv :=
by rw [associator_inv_naturality_middle, hom_inv_id_assoc]

@[reassoc]
lemma associator_inv_conjugation_middle (f : a ⟶ b) {g g' : b ⟶ c} (η : g ⟶ g') (h : c ⟶ d) :
  (α_ f g h).inv ≫ ((f ◁ η) ▷ h) ≫ (α_ f g' h).hom = f ◁ (η ▷ h) :=
by simp

@[reassoc]
lemma associator_inv_naturality_right (f : a ⟶ b) (g : b ⟶ c) {h h' : c ⟶ d} (η : h ⟶ h') :
  (f ◁ (g ◁ η)) ≫ (α_ f g h').inv = (α_ f g h).inv ≫ ((f ≫ g) ◁ η) :=
by rw [comp_inv_eq, assoc, associator_naturality_right, inv_hom_id_assoc]

@[reassoc, simp]
lemma associator_conjugation_right (f : a ⟶ b) (g : b ⟶ c) {h h' : c ⟶ d} (η : h ⟶ h') :
  (f ≫ g) ◁ η = (α_ f g h).hom ≫ (f ◁ (g ◁ η)) ≫ (α_ f g h').inv :=
by rw [associator_inv_naturality_right, hom_inv_id_assoc]

@[reassoc]
lemma associator_inv_conjugation_right (f : a ⟶ b) (g : b ⟶ c) {h h' : c ⟶ d} (η : h ⟶ h') :
  (α_ f g h).inv ≫ ((f ≫ g) ◁ η) ≫ (α_ f g h').hom = f ◁ (g ◁ η) :=
by simp

@[simp, reassoc]
lemma pentagon_inv (f : a ⟶ b) (g : b ⟶ c) (h : c ⟶ d) (i : d ⟶ e) :
  (f ◁ (α_ g h i).inv) ≫ (α_ f (g ≫ h) i).inv ≫ ((α_ f g h).inv ▷ i) =
    (α_ f g (h ≫ i)).inv ≫ (α_ (f ≫ g) h i).inv :=
eq_of_inv_eq_inv (by simp only [pentagon, inv_whisker_left, inv_whisker_right,
  is_iso.iso.inv_inv, is_iso.inv_comp, assoc])

@[simp, reassoc]
lemma pentagon_inv_inv_hom_hom_inv (f : a ⟶ b) (g : b ⟶ c) (h : c ⟶ d) (i : d ⟶ e) :
  (α_ f (g ≫ h) i).inv ≫ ((α_ f g h).inv ▷ i) ≫ (α_ (f ≫ g) h i).hom =
    (f ◁ (α_ g h i).hom) ≫ (α_ f g (h ≫ i)).inv :=
begin
  rw ←((eq_comp_inv _).mp (pentagon_inv f g h i)),
  slice_rhs 1 2 { rw [←whisker_left_comp, hom_inv_id] },
  simp only [assoc, id_comp, whisker_left_id]
end

@[simp, reassoc]
lemma pentagon_inv_hom_hom_hom_inv (f : a ⟶ b) (g : b ⟶ c) (h : c ⟶ d) (i : d ⟶ e) :
  (α_ (f ≫ g) h i).inv ≫ ((α_ f g h).hom ▷ i) ≫ (α_ f (g ≫ h) i).hom =
    (α_ f g (h ≫ i)).hom ≫ (f ◁ (α_ g h i).inv) :=
eq_of_inv_eq_inv (by simp only [pentagon_inv_inv_hom_hom_inv, inv_whisker_left,
  is_iso.iso.inv_hom, inv_whisker_right, is_iso.iso.inv_inv, is_iso.inv_comp, assoc])

@[simp, reassoc]
lemma pentagon_hom_inv_inv_inv_inv (f : a ⟶ b) (g : b ⟶ c) (h : c ⟶ d) (i : d ⟶ e) :
  (f ◁ (α_ g h i).hom) ≫ (α_ f g (h ≫ i)).inv ≫ (α_ (f ≫ g) h i).inv =
    (α_ f (g ≫ h) i).inv ≫ ((α_ f g h).inv ▷ i) :=
begin
  rw ←((eq_comp_inv _).mp (pentagon_inv f g h i)),
  slice_lhs 1 2 { rw [←whisker_left_comp, hom_inv_id] },
  simp only [assoc, id_comp, whisker_left_id, comp_id, hom_inv_id]
end

@[simp, reassoc]
lemma pentagon_hom_hom_inv_hom_hom (f : a ⟶ b) (g : b ⟶ c) (h : c ⟶ d) (i : d ⟶ e) :
  (α_ (f ≫ g) h i).hom ≫ (α_ f g (h ≫ i)).hom ≫ (f ◁ (α_ g h i).inv) =
    ((α_ f g h).hom ▷ i) ≫ (α_ f (g ≫ h) i).hom :=
eq_of_inv_eq_inv (by simp only [pentagon_hom_inv_inv_inv_inv, inv_whisker_left,
  is_iso.iso.inv_hom, inv_whisker_right, is_iso.iso.inv_inv, is_iso.inv_comp, assoc])

@[simp, reassoc]
lemma pentagon_hom_inv_inv_inv_hom (f : a ⟶ b) (g : b ⟶ c) (h : c ⟶ d) (i : d ⟶ e) :
  (α_ f g (h ≫ i)).hom ≫ (f ◁ (α_ g h i).inv) ≫ (α_ f (g ≫ h) i).inv =
    (α_ (f ≫ g) h i).inv ≫ ((α_ f g h).hom ▷ i) :=
begin
  have pent := pentagon f g h i,
  rw ←inv_comp_eq at pent,
  rw ←pent,
  simp only [hom_inv_whisker_left_assoc, assoc, comp_id, hom_inv_id]
end

@[simp, reassoc]
lemma pentagon_hom_hom_inv_inv_hom (f : a ⟶ b) (g : b ⟶ c) (h : c ⟶ d) (i : d ⟶ e) :
  (α_ f (g ≫ h) i).hom ≫ (f ◁ (α_ g h i).hom) ≫ (α_ f g (h ≫ i)).inv =
    ((α_ f g h).inv ▷ i) ≫ (α_ (f ≫ g) h i).hom :=
eq_of_inv_eq_inv (by simp only [pentagon_hom_inv_inv_inv_hom, inv_whisker_left,
  is_iso.iso.inv_hom, inv_whisker_right, is_iso.iso.inv_inv, is_iso.inv_comp, assoc])

@[simp, reassoc]
lemma pentagon_inv_hom_hom_hom_hom (f : a ⟶ b) (g : b ⟶ c) (h : c ⟶ d) (i : d ⟶ e) :
  ((α_ f g h).inv ▷ i) ≫ (α_ (f ≫ g) h i).hom ≫ (α_ f g (h ≫ i)).hom =
    (α_ f (g ≫ h) i).hom ≫ (f ◁ (α_ g h i).hom) :=
by { rw ←pentagon f g h i, simp only [inv_hom_whisker_right_assoc] }

@[simp, reassoc]
lemma pentagon_inv_inv_hom_inv_inv (f : a ⟶ b) (g : b ⟶ c) (h : c ⟶ d) (i : d ⟶ e) :
  (α_ f g (h ≫ i)).inv ≫ (α_ (f ≫ g) h i).inv ≫ ((α_ f g h).hom ▷ i) =
    (f ◁ (α_ g h i).inv) ≫ (α_ f (g ≫ h) i).inv :=
eq_of_inv_eq_inv (by simp only [pentagon_inv_hom_hom_hom_hom, inv_whisker_left,
  is_iso.iso.inv_hom, inv_whisker_right, is_iso.iso.inv_inv, is_iso.inv_comp, assoc])

lemma triangle_assoc_comp_left (f : a ⟶ b) (g : b ⟶ c) :
  (α_ f (𝟙 b) g).hom ≫ (f ◁ (λ_ g).hom) = (ρ_ f).hom ▷ g :=
triangle f g

@[simp, reassoc]
lemma triangle_assoc_comp_right (f : a ⟶ b) (g : b ⟶ c) :
  (α_ f (𝟙 b) g).inv ≫ ((ρ_ f).hom ▷ g) = f ◁ (λ_ g).hom :=
by rw [←triangle, inv_hom_id_assoc]

@[simp, reassoc]
lemma triangle_assoc_comp_right_inv (f : a ⟶ b) (g : b ⟶ c) :
  ((ρ_ f).inv ▷ g) ≫ (α_ f (𝟙 b) g).hom = f ◁ (λ_ g).inv :=
begin
  apply (cancel_mono (f ◁ (λ_ g).hom)).1,
  simp only [inv_hom_whisker_left, inv_hom_whisker_right, assoc, triangle]
end

@[simp, reassoc]
lemma triangle_assoc_comp_left_inv (f : a ⟶ b) (g : b ⟶ c) :
  (f ◁ (λ_ g).inv) ≫ (α_ f (𝟙 b) g).inv = (ρ_ f).inv ▷ g :=
begin
  apply (cancel_mono ((ρ_ f).hom ▷ g)).1,
  simp only [triangle_assoc_comp_right, inv_hom_whisker_left, inv_hom_whisker_right, assoc]
end

@[simp]
lemma unitors_equal : (λ_ (𝟙 a)).hom = (ρ_ (𝟙 a)).hom :=
by rw [←whisker_left_iff, ←cancel_epi (α_ (𝟙 a) (𝟙 _) (𝟙 _)).hom,
       ←cancel_mono (ρ_ (𝟙 a)).hom, triangle, ←right_unitor_comp, right_unitor_naturality]

@[simp]
lemma unitors_inv_equal : (λ_ (𝟙 a)).inv = (ρ_ (𝟙 a)).inv :=
by { ext, rw [←unitors_equal], simp only [hom_inv_id] }

<<<<<<< HEAD
@[reassoc]
lemma whisker_exchange_whisker_left {f g : a ⟶ b} {h : b ⟶ c} {i j : c ⟶ d}
  (η : f ≫ h ⟶ g ≫ h) (θ : i ⟶ j) :
    (f ◁ _ ◁ θ) ≫ (α_ _ _ _).inv ≫ (η ▷ j) =
      (α_ _ _ _).inv ≫ (η ▷ i) ≫ (α_ _ _ _).hom ≫ (_ ◁ _ ◁ θ) ≫ (α_ _ _ _).inv :=
begin
  rw associator_inv_naturality_right_assoc,
  rw whisker_exchange,
  rw associator_conjugation_right,
=======
@[simp, reassoc]
lemma whisker_exchange₃ {a b b' c d : B}
  {f : a ⟶ b} {f' : a ⟶ b'} {g : b ⟶ c} {g' : b' ⟶ c} {h h' : c ⟶ d}
  (η : f ≫ g ⟶ f' ≫ g') (θ : h ⟶ h') :
  (f ◁ g ◁ θ) ≫ (α_ _ _ _).inv ≫ (η ▷ h') =
    (α_ _ _ _).inv ≫ (η ▷ h) ≫ (α_ _ _ _).hom ≫ (f' ◁ g' ◁ θ) ≫ (α_ _ _ _).inv :=
begin
  rw [associator_inv_naturality_right_assoc, whisker_exchange, associator_conjugation_right]
>>>>>>> f40dc59e
end

end

end bicategory

end category_theory<|MERGE_RESOLUTION|>--- conflicted
+++ resolved
@@ -442,17 +442,6 @@
 lemma unitors_inv_equal : (λ_ (𝟙 a)).inv = (ρ_ (𝟙 a)).inv :=
 by { ext, rw [←unitors_equal], simp only [hom_inv_id] }
 
-<<<<<<< HEAD
-@[reassoc]
-lemma whisker_exchange_whisker_left {f g : a ⟶ b} {h : b ⟶ c} {i j : c ⟶ d}
-  (η : f ≫ h ⟶ g ≫ h) (θ : i ⟶ j) :
-    (f ◁ _ ◁ θ) ≫ (α_ _ _ _).inv ≫ (η ▷ j) =
-      (α_ _ _ _).inv ≫ (η ▷ i) ≫ (α_ _ _ _).hom ≫ (_ ◁ _ ◁ θ) ≫ (α_ _ _ _).inv :=
-begin
-  rw associator_inv_naturality_right_assoc,
-  rw whisker_exchange,
-  rw associator_conjugation_right,
-=======
 @[simp, reassoc]
 lemma whisker_exchange₃ {a b b' c d : B}
   {f : a ⟶ b} {f' : a ⟶ b'} {g : b ⟶ c} {g' : b' ⟶ c} {h h' : c ⟶ d}
@@ -461,7 +450,6 @@
     (α_ _ _ _).inv ≫ (η ▷ h) ≫ (α_ _ _ _).hom ≫ (f' ◁ g' ◁ θ) ≫ (α_ _ _ _).inv :=
 begin
   rw [associator_inv_naturality_right_assoc, whisker_exchange, associator_conjugation_right]
->>>>>>> f40dc59e
 end
 
 end
