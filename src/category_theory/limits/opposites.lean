--- conflicted
+++ resolved
@@ -45,19 +45,12 @@
   has_limits_of_shape J Cᵒᵖ :=
 { has_limit := λ F, by apply_instance }
 
-<<<<<<< HEAD
-instance op_has_limits [has_colimits.{v} C] : has_limits.{v} Cᵒᵖ :=
+instance has_limits_op_of_has_colimits [has_colimits C] : has_limits Cᵒᵖ :=
 { has_limits_of_shape := λ J 𝒥, by { resetI, apply_instance } }
 
 def limit_in_op_iso_op_colimit [has_colimits.{v} C] : limit F ≅ op (colimit (F.left_op)) := iso.refl _
 
-instance [has_limit.{v} F.left_op] : has_colimit.{v} F :=
-=======
-instance has_limits_op_of_has_colimits [has_colimits C] : has_limits Cᵒᵖ :=
-{ has_limits_of_shape := λ J 𝒥, by { resetI, apply_instance } }
-
 instance has_colimit_of_has_limit_left_op [has_limit F.left_op] : has_colimit F :=
->>>>>>> 6f9da356
 { cocone := cocone_of_cone_left_op (limit.cone F.left_op),
   is_colimit :=
   { desc := λ s, (limit.lift F.left_op (cone_left_op_of_cocone s)).op,
@@ -81,11 +74,7 @@
   has_colimits_of_shape J Cᵒᵖ :=
 { has_colimit := λ F, by apply_instance }
 
-<<<<<<< HEAD
-instance op_has_colimits [has_limits.{v} C] : has_colimits.{v} Cᵒᵖ :=
-=======
 instance has_colimits_op_of_has_limits [has_limits C] : has_colimits Cᵒᵖ :=
->>>>>>> 6f9da356
 { has_colimits_of_shape := λ J 𝒥, by { resetI, apply_instance } }
 
 def colimit_in_op_iso_op_limit [has_limits.{v} C] : colimit F ≅ op (limit (F.left_op)) := iso.refl _
