/-
Copyright (c) 2019 Chris Hughes. All rights reserved.
Released under Apache 2.0 license as described in the file LICENSE.
Authors: Chris Hughes
-/
import data.equiv.fintype
import group_theory.perm.sign
/-!
# Cyclic permutations

## Main definitions

In the following, `f : equiv.perm β`.

* `equiv.perm.is_cycle`: `f.is_cycle` when two nonfixed points of `β`
  are related by repeated application of `f`.
* `equiv.perm.same_cycle`: `f.same_cycle x y` when `x` and `y` are in the same cycle of `f`.

The following two definitions require that `β` is a `fintype`:

* `equiv.perm.cycle_of`: `f.cycle_of x` is the cycle of `f` that `x` belongs to.
* `equiv.perm.cycle_factors`: `f.cycle_factors` is a list of disjoint cyclic permutations that
  multiply to `f`.

-/
namespace equiv.perm
open equiv function finset

variables {α : Type*} {β : Type*} [decidable_eq α]

section sign_cycle

/-!
### `is_cycle`
-/

/-- A permutation is a cycle when any two nonfixed points of the permutation are related by repeated
  application of the permutation. -/
def is_cycle (f : perm β) : Prop := ∃ x, f x ≠ x ∧ ∀ y, f y ≠ y → ∃ i : ℤ, (f ^ i) x = y

lemma is_cycle.ne_one {f : perm β} (h : is_cycle f) : f ≠ 1 :=
λ hf, by simpa [hf, is_cycle] using h

lemma is_cycle.two_le_card_support {f : perm β} (h : is_cycle f) (hf : f.support.finite) :
  2 ≤ hf.to_finset.card :=
two_le_card_support_of_ne_one hf h.ne_one

lemma is_cycle.swap {x y : α} (hxy : x ≠ y) : is_cycle (swap x y) :=
⟨y, by rwa swap_apply_right,
  λ a (ha : ite (a = x) y (ite (a = y) x a) ≠ a),
    if hya : y = a then ⟨0, hya⟩
    else ⟨1, by { rw [gpow_one, swap_apply_def], split_ifs at *; cc }⟩⟩

lemma is_cycle.inv {f : perm β} (hf : is_cycle f) : is_cycle (f⁻¹) :=
let ⟨x, hx⟩ := hf in
⟨x, by { simp only [inv_eq_iff_eq, *, forall_prop_of_true, ne.def] at *, cc },
  λ y hy, let ⟨i, hi⟩ := hx.2 y (by { simp only [inv_eq_iff_eq, *, forall_prop_of_true,
      ne.def] at *, cc }) in
    ⟨-i, by rwa [gpow_neg, inv_gpow, inv_inv]⟩⟩

lemma is_cycle.exists_gpow_eq {f : perm β} (hf : is_cycle f) {x y : β}
  (hx : f x ≠ x) (hy : f y ≠ y) : ∃ i : ℤ, (f ^ i) x = y :=
let ⟨g, hg⟩ := hf in
let ⟨a, ha⟩ := hg.2 x hx in
let ⟨b, hb⟩ := hg.2 y hy in
⟨b - a, by rw [← ha, ← mul_apply, ← gpow_add, sub_add_cancel, hb]⟩

lemma is_cycle.exists_pow_eq [fintype β] {f : perm β} (hf : is_cycle f) {x y : β}
  (hx : f x ≠ x) (hy : f y ≠ y) : ∃ i : ℕ, (f ^ i) x = y :=
let ⟨n, hn⟩ := hf.exists_gpow_eq hx hy in
by classical; exact ⟨(n % order_of f).to_nat, by {
  have := n.mod_nonneg (int.coe_nat_ne_zero.mpr (ne_of_gt (order_of_pos f))),
  rwa [← gpow_coe_nat, int.to_nat_of_nonneg this, ← gpow_eq_mod_order_of] }⟩

/-- The subgroup generated by a cycle is in bijection with its support -/
noncomputable def is_cycle.gpowers_equiv_support {σ : perm α} (hσ : is_cycle σ) :
  (↑(subgroup.gpowers σ) : set (perm α)) ≃ (σ.support) :=
equiv.of_bijective (λ τ, ⟨τ (classical.some hσ),
begin
  obtain ⟨τ, n, rfl⟩ := τ,
<<<<<<< HEAD
  rw [mem_support],
  refine λ h, (classical.some_spec hσ).1 ((σ ^ n).injective _),
  rwa [←mul_apply, mul_gpow_self, ←mul_self_gpow],
=======
  rw [finset.mem_coe, coe_fn_coe_base, subtype.coe_mk, gpow_apply_mem_support, mem_support],
  exact (classical.some_spec hσ).1,
>>>>>>> 9b8d6e49
end⟩)
begin
  split,
  { rintros ⟨a, m, rfl⟩ ⟨b, n, rfl⟩ h,
    ext y,
    by_cases hy : σ y = y,
    { simp_rw [subtype.coe_mk, gpow_apply_eq_self_of_apply_eq_self hy] },
    { obtain ⟨i, rfl⟩ := (classical.some_spec hσ).2 y hy,
      rw [subtype.coe_mk, subtype.coe_mk, gpow_apply_comm σ m i, gpow_apply_comm σ n i],
      exact congr_arg _ (subtype.ext_iff.mp h) } }, by
  { rintros ⟨y, hy⟩,
    rw [mem_support] at hy,
    obtain ⟨n, rfl⟩ := (classical.some_spec hσ).2 y hy,
    exact ⟨⟨σ ^ n, n, rfl⟩, rfl⟩ },
end

<<<<<<< HEAD
lemma order_of_is_cycle [fintype β] {σ : perm β} (hσ : is_cycle σ) (hf : σ.support.finite) :
  order_of σ = hf.to_finset.card :=
=======
@[simp] lemma is_cycle.gpowers_equiv_support_apply {σ : perm α} (hσ : is_cycle σ) {n : ℕ} :
  hσ.gpowers_equiv_support ⟨σ ^ n, n, rfl⟩ = ⟨(σ ^ n) (classical.some hσ),
    pow_apply_mem_support.2 (mem_support.2 (classical.some_spec hσ).1)⟩ :=
rfl

@[simp] lemma is_cycle.gpowers_equiv_support_symm_apply {σ : perm α} (hσ : is_cycle σ) (n : ℕ) :
  hσ.gpowers_equiv_support.symm ⟨(σ ^ n) (classical.some hσ),
    pow_apply_mem_support.2 (mem_support.2 (classical.some_spec hσ).1)⟩ =
    ⟨σ ^ n, n, rfl⟩ :=
(equiv.symm_apply_eq _).2 hσ.gpowers_equiv_support_apply

lemma order_of_is_cycle {σ : perm α} (hσ : is_cycle σ) : order_of σ = σ.support.card :=
>>>>>>> 9b8d6e49
begin
  classical,
  rw [order_eq_card_gpowers, ←fintype.card_coe],
  letI := hf.fintype,
  convert fintype.card_congr (is_cycle.gpowers_equiv_support hσ) using 3,
  simp
end

lemma is_cycle_swap_mul_aux₁ {α : Type*} [decidable_eq α] : ∀ (n : ℕ) {b x : α} {f : perm α}
  (hb : (swap x (f x) * f) b ≠ b) (h : (f ^ n) (f x) = b),
  ∃ i : ℤ, ((swap x (f x) * f) ^ i) (f x) = b
| 0         := λ b x f hb h, ⟨0, h⟩
| (n+1 : ℕ) := λ b x f hb h,
  if hfbx : f x = b then ⟨0, hfbx⟩
  else
    have f b ≠ b ∧ b ≠ x, from ne_and_ne_of_swap_mul_apply_ne_self hb,
    have hb' : (swap x (f x) * f) (f⁻¹ b) ≠ f⁻¹ b,
      by { rw [mul_apply, apply_inv_self, swap_apply_of_ne_of_ne this.2 (ne.symm hfbx),
          ne.def, ← f.injective.eq_iff, apply_inv_self],
        exact this.1 },
    let ⟨i, hi⟩ := is_cycle_swap_mul_aux₁ n hb'
      (f.injective $ by { rw [apply_inv_self], rwa [pow_succ, mul_apply] at h }) in
    ⟨i + 1, by rw [add_comm, gpow_add, mul_apply, hi, gpow_one, mul_apply, apply_inv_self,
        swap_apply_of_ne_of_ne (ne_and_ne_of_swap_mul_apply_ne_self hb).2 (ne.symm hfbx)]⟩

lemma is_cycle_swap_mul_aux₂ {α : Type*} [decidable_eq α] :
  ∀ (n : ℤ) {b x : α} {f : perm α} (hb : (swap x (f x) * f) b ≠ b) (h : (f ^ n) (f x) = b),
  ∃ i : ℤ, ((swap x (f x) * f) ^ i) (f x) = b
| (n : ℕ) := λ b x f, is_cycle_swap_mul_aux₁ n
| -[1+ n] := λ b x f hb h,
  if hfbx : f⁻¹ x = b then
    ⟨-1, by rwa [gpow_neg, gpow_one, mul_inv_rev, mul_apply, swap_inv, swap_apply_right]⟩
  else if hfbx' : f x = b then ⟨0, hfbx'⟩
  else
  have f b ≠ b ∧ b ≠ x := ne_and_ne_of_swap_mul_apply_ne_self hb,
  have hb : (swap x (f⁻¹ x) * f⁻¹) (f⁻¹ b) ≠ f⁻¹ b,
    by { rw [mul_apply, swap_apply_def],
      split_ifs;
      simp only [inv_eq_iff_eq, perm.mul_apply, gpow_neg_succ_of_nat, ne.def,
        perm.apply_inv_self] at *;
      cc },
  let ⟨i, hi⟩ := is_cycle_swap_mul_aux₁ n hb
    (show (f⁻¹ ^ n) (f⁻¹ x) = f⁻¹ b, by
      rw [← gpow_coe_nat, ← h, ← mul_apply, ← mul_apply, ← mul_apply, gpow_neg_succ_of_nat,
        ← inv_pow, pow_succ', mul_assoc, mul_assoc, inv_mul_self, mul_one, gpow_coe_nat,
        ← pow_succ', ← pow_succ]) in
  have h : (swap x (f⁻¹ x) * f⁻¹) (f x) = f⁻¹ x, by rw [mul_apply, inv_apply_self, swap_apply_left],
  ⟨-i, by rw [← add_sub_cancel i 1, neg_sub, sub_eq_add_neg, gpow_add, gpow_one, gpow_neg,
      ← inv_gpow, mul_inv_rev, swap_inv, mul_swap_eq_swap_mul, inv_apply_self, swap_comm _ x,
      gpow_add, gpow_one, mul_apply, mul_apply (_ ^ i), h, hi, mul_apply, apply_inv_self,
      swap_apply_of_ne_of_ne this.2 (ne.symm hfbx')]⟩

lemma is_cycle.eq_swap_of_apply_apply_eq_self {α : Type*} [decidable_eq α]
  {f : perm α} (hf : is_cycle f) {x : α}
  (hfx : f x ≠ x) (hffx : f (f x) = x) : f = swap x (f x) :=
equiv.ext $ λ y,
let ⟨z, hz⟩ := hf in
let ⟨i, hi⟩ := hz.2 x hfx in
if hyx : y = x then by simp [hyx]
else if hfyx : y = f x then by simp [hfyx, hffx]
else begin
  rw [swap_apply_of_ne_of_ne hyx hfyx],
  refine by_contradiction (λ hy, _),
  cases hz.2 y hy with j hj,
  rw [← sub_add_cancel j i, gpow_add, mul_apply, hi] at hj,
  cases gpow_apply_eq_of_apply_apply_eq_self hffx (j - i) with hji hji,
  { rw [← hj, hji] at hyx, cc },
  { rw [← hj, hji] at hfyx, cc }
end

lemma is_cycle.swap_mul {α : Type*} [decidable_eq α] {f : perm α} (hf : is_cycle f) {x : α}
  (hx : f x ≠ x) (hffx : f (f x) ≠ x) : is_cycle (swap x (f x) * f) :=
⟨f x, by { simp only [swap_apply_def, mul_apply],
        split_ifs; simp [f.injective.eq_iff] at *; cc },
  λ y hy,
  let ⟨i, hi⟩ := hf.exists_gpow_eq hx (ne_and_ne_of_swap_mul_apply_ne_self hy).1 in
  have hi : (f ^ (i - 1)) (f x) = y, from
    calc (f ^ (i - 1)) (f x) = (f ^ (i - 1) * f ^ (1 : ℤ)) x : by rw [gpow_one, mul_apply]
    ... = y : by rwa [← gpow_add, sub_add_cancel],
  is_cycle_swap_mul_aux₂ (i - 1) hy hi⟩

lemma is_cycle.sign [fintype α] : Π {f : perm α} (hf : is_cycle f) (hs : f.support.finite),
  sign f = -(-1) ^ hs.to_finset.card
| f := λ hf hs,
let ⟨x, hx⟩ := hf in
calc sign f = sign (swap x (f x) * (swap x (f x) * f)) :
  by rw [← mul_assoc, mul_def, mul_def, swap_swap, trans_refl]
... = -(-1) ^ hs.to_finset.card :
  if h1 : f (f x) = x
  then
    have h : swap x (f x) * f = 1,
      begin
        rw hf.eq_swap_of_apply_apply_eq_self hx.1 h1,
        simp only [perm.mul_def, perm.one_def, swap_apply_left, swap_swap]
      end,
    by {
      rw [←inv_mul_self f, mul_right_cancel_iff, ←inv_inj, swap_inv, inv_inv] at h,
      have : hs.to_finset.card = 2,
        { convert card_support_swap hx.left.symm,
          exact h.symm },
      rw [this, ←h],
      simp [hx.left.symm, pow_two] }
  else
    have hm : (support (swap x (f x) * f)).finite :=
      ((support_swap_finite x (f x)).union hs).subset (support_mul_le _ _),
    have h : card hm.to_finset + 1 = card hs.to_finset,
      { rw [←card_singleton x, ←card_disjoint_union],
        { congr,
          ext z,
          simp_rw [mem_union, set.finite.mem_to_finset, support_swap_mul_eq _ _ h1],
          split,
          { rintro (hz | hz),
            { exact set.diff_subset _ _ hz },
            { rw ←mem_support at hx,
              rw mem_singleton at hz,
              exact hz.symm ▸ hx.left } },
          { by_cases hxz : z = x;
            simp [hxz] } },
        { simp } },
    have wf : card hm.to_finset < card hs.to_finset := card_support_swap_mul _ _ hx.left,
    by { rw [sign_mul, sign_swap hx.1.symm, (hf.swap_mul hx.1 h1).sign hm, ← h],
      simp only [pow_add, mul_one, units.neg_neg, one_mul, units.mul_neg, eq_self_iff_true,
        pow_one, units.neg_mul_neg] }
using_well_founded {rel_tac := λ _ _, `[exact ⟨_, measure_wf (λ f, (show f.support.finite,
  from set.finite.of_fintype (perm.support f)).to_finset.card)⟩]}

-- The lemma `support_pow_le` is relevant. It means that `h2` is equivalent to
-- `σ.support = (σ ^ n).support`, as well as to `σ.support.card ≤ (σ ^ n).support.card`.
lemma is_cycle_of_is_cycle_pow {σ : perm β} {n : ℤ}
  (h1 : is_cycle (σ ^ n)) (h2 : σ.support ≤ (σ ^ n).support) : is_cycle σ :=
begin
  have key : ∀ x : β, (σ ^ n) x ≠ x ↔ σ x ≠ x,
  { simp_rw [←mem_support],
    exact set.ext_iff.mp (le_antisymm (support_gpow_le σ n) h2) },
  obtain ⟨x, hx1, hx2⟩ := h1,
  refine ⟨x, (key x).mp hx1, λ y hy, _⟩,
  cases (hx2 y ((key y).mpr hy)) with i _,
  exact ⟨n * i, by rwa gpow_mul⟩,
end

end sign_cycle

/-!
### `same_cycle`
-/

/-- The equivalence relation indicating that two points are in the same cycle of a permutation. -/
def same_cycle (f : perm β) (x y : β) : Prop := ∃ i : ℤ, (f ^ i) x = y

@[refl] lemma same_cycle.refl (f : perm β) (x : β) : same_cycle f x x := ⟨0, rfl⟩

@[symm] lemma same_cycle.symm (f : perm β) {x y : β} : same_cycle f x y → same_cycle f y x :=
λ ⟨i, hi⟩, ⟨-i, by rw [gpow_neg, ← hi, inv_apply_self]⟩

@[trans] lemma same_cycle.trans (f : perm β) {x y z : β} :
  same_cycle f x y → same_cycle f y z → same_cycle f x z :=
λ ⟨i, hi⟩ ⟨j, hj⟩, ⟨j + i, by rw [gpow_add, mul_apply, hi, hj]⟩

lemma same_cycle.apply_eq_self_iff {f : perm β} {x y : β} :
  same_cycle f x y → (f x = x ↔ f y = y) :=
λ ⟨i, hi⟩, by rw [← hi, ← mul_apply, ← gpow_one_add, add_comm, gpow_add_one, mul_apply,
    (f ^ i).injective.eq_iff]

lemma is_cycle.same_cycle {f : perm β} (hf : is_cycle f) {x y : β}
  (hx : f x ≠ x) (hy : f y ≠ y) : same_cycle f x y :=
hf.exists_gpow_eq hx hy

instance [fintype α] (f : perm α) : decidable_rel (same_cycle f) :=
λ x y, decidable_of_iff (∃ n ∈ list.range (fintype.card (perm α)), (f ^ n) x = y)
⟨λ ⟨n, _, hn⟩, ⟨n, hn⟩, λ ⟨i, hi⟩, ⟨(i % order_of f).nat_abs, list.mem_range.2
  (int.coe_nat_lt.1 $
    by { rw int.nat_abs_of_nonneg (int.mod_nonneg _
        (int.coe_nat_ne_zero_iff_pos.2 (order_of_pos _))),
      { apply lt_of_lt_of_le (int.mod_lt _ (int.coe_nat_ne_zero_iff_pos.2 (order_of_pos _))),
        { simp [order_of_le_card_univ] },
        exact fintype_perm },
      exact fintype_perm, }),
  by { rw [← gpow_coe_nat, int.nat_abs_of_nonneg (int.mod_nonneg _
      (int.coe_nat_ne_zero_iff_pos.2 (order_of_pos _))), ← gpow_eq_mod_order_of, hi],
    exact fintype_perm }⟩⟩

lemma same_cycle_apply {f : perm β} {x y : β} : same_cycle f x (f y) ↔ same_cycle f x y :=
⟨λ ⟨i, hi⟩, ⟨-1 + i, by rw [gpow_add, mul_apply, hi, gpow_neg_one, inv_apply_self]⟩,
 λ ⟨i, hi⟩, ⟨1 + i, by rw [gpow_add, mul_apply, hi, gpow_one]⟩⟩

lemma same_cycle_cycle {f : perm β} {x : β} (hx : f x ≠ x) : is_cycle f ↔
  (∀ {y}, same_cycle f x y ↔ f y ≠ y) :=
⟨λ hf y, ⟨λ ⟨i, hi⟩ hy, hx $
    by { rw [← gpow_apply_eq_self_of_apply_eq_self hy i, (f ^ i).injective.eq_iff] at hi,
      rw [hi, hy] },
  hf.exists_gpow_eq hx⟩,
  λ h, ⟨x, hx, λ y hy, h.2 hy⟩⟩

lemma same_cycle_inv (f : perm β) {x y : β} : same_cycle f⁻¹ x y ↔ same_cycle f x y :=
⟨λ ⟨i, hi⟩, ⟨-i, by rw [gpow_neg, ← inv_gpow, hi]⟩,
 λ ⟨i, hi⟩, ⟨-i, by rw [gpow_neg, ← inv_gpow, inv_inv, hi]⟩ ⟩

lemma same_cycle_inv_apply {f : perm β} {x y : β} : same_cycle f x (f⁻¹ y) ↔ same_cycle f x y :=
by rw [← same_cycle_inv, same_cycle_apply, same_cycle_inv]

/-!
### `cycle_of`
-/

/-- `f.cycle_of x` is the cycle of the permutation `f` to which `x` belongs. -/
def cycle_of [fintype α] (f : perm α) (x : α) : perm α :=
of_subtype (@subtype_perm _ f (same_cycle f x) (λ _, same_cycle_apply.symm))

lemma cycle_of_apply [fintype α] (f : perm α) (x y : α) :
  cycle_of f x y = if same_cycle f x y then f y else y := rfl

lemma cycle_of_inv [fintype α] (f : perm α) (x : α) :
  (cycle_of f x)⁻¹ = cycle_of f⁻¹ x :=
equiv.ext $ λ y, begin
  rw [inv_eq_iff_eq, cycle_of_apply, cycle_of_apply],
  split_ifs; simp [*, same_cycle_inv, same_cycle_inv_apply] at *
end

@[simp] lemma cycle_of_pow_apply_self [fintype α] (f : perm α) (x : α) :
  ∀ n : ℕ, (cycle_of f x ^ n) x = (f ^ n) x
| 0     := rfl
| (n+1) := by { rw [pow_succ, mul_apply, cycle_of_apply,
    cycle_of_pow_apply_self, if_pos, pow_succ, mul_apply],
  exact ⟨n, rfl⟩ }

@[simp] lemma cycle_of_gpow_apply_self [fintype α] (f : perm α) (x : α) :
  ∀ n : ℤ, (cycle_of f x ^ n) x = (f ^ n) x
| (n : ℕ) := cycle_of_pow_apply_self f x n
| -[1+ n] := by rw [gpow_neg_succ_of_nat, ← inv_pow, cycle_of_inv,
  gpow_neg_succ_of_nat, ← inv_pow, cycle_of_pow_apply_self]

lemma same_cycle.cycle_of_apply [fintype α] {f : perm α} {x y : α} (h : same_cycle f x y) :
  cycle_of f x y = f y := dif_pos h

lemma cycle_of_apply_of_not_same_cycle [fintype α] {f : perm α} {x y : α} (h : ¬same_cycle f x y) :
  cycle_of f x y = y := dif_neg h

@[simp] lemma cycle_of_apply_self [fintype α] (f : perm α) (x : α) :
  cycle_of f x x = f x := (same_cycle.refl _ _).cycle_of_apply

lemma is_cycle.cycle_of_eq [fintype α] {f : perm α} (hf : is_cycle f) {x : α} (hx : f x ≠ x) :
  cycle_of f x = f :=
equiv.ext $ λ y,
  if h : same_cycle f x y then by rw [h.cycle_of_apply]
  else by rw [cycle_of_apply_of_not_same_cycle h, not_not.1 (mt ((same_cycle_cycle hx).1 hf).2 h)]

@[simp] lemma cycle_of_eq_one_iff [fintype α] (f : perm α) {x : α} : cycle_of f x = 1 ↔ f x = x :=
begin
  simp_rw [ext_iff, cycle_of_apply, one_apply],
  refine ⟨λ h, (if_pos (same_cycle.refl f x)).symm.trans (h x), λ h y, _⟩,
  by_cases hy : f y = y,
  { rw [hy, if_t_t] },
  { exact if_neg (mt same_cycle.apply_eq_self_iff (by tauto)) },
end

lemma is_cycle.cycle_of [fintype α] {f : perm α} (hf : is_cycle f) {x : α} :
  cycle_of f x = if f x = x then 1 else f :=
begin
  by_cases hx : f x = x,
  { rwa [if_pos hx, cycle_of_eq_one_iff] },
  { rwa [if_neg hx, hf.cycle_of_eq] },
end

lemma cycle_of_one [fintype α] (x : α) : cycle_of 1 x = 1 :=
(cycle_of_eq_one_iff 1).mpr rfl

lemma is_cycle_cycle_of [fintype α] (f : perm α) {x : α} (hx : f x ≠ x) : is_cycle (cycle_of f x) :=
have cycle_of f x x ≠ x, by rwa [(same_cycle.refl _ _).cycle_of_apply],
(same_cycle_cycle this).2 $ λ y,
⟨λ h, mt h.apply_eq_self_iff.2 this,
  λ h, if hxy : same_cycle f x y then
  let ⟨i, hi⟩ := hxy in
  ⟨i, by rw [cycle_of_gpow_apply_self, hi]⟩
  else by { rw [cycle_of_apply_of_not_same_cycle hxy] at h, exact (h rfl).elim }⟩

/-!
### `cycle_factors`
-/

/-- Given a list `l : list α` and a permutation `f : perm α` whose nonfixed points are all in `l`,
  recursively factors `f` into cycles. -/
def cycle_factors_aux [fintype α] : Π (l : list α) (f : perm α),
  (∀ {x}, f x ≠ x → x ∈ l) →
  {l : list (perm α) // l.prod = f ∧ (∀ g ∈ l, is_cycle g) ∧ l.pairwise disjoint}
| []     f h := ⟨[], by { simp only [imp_false, list.pairwise.nil, list.not_mem_nil, forall_const,
    and_true, forall_prop_of_false, not_not, not_false_iff, list.prod_nil] at *,
  ext, simp * }⟩
| (x::l) f h :=
if hx : f x = x then
  cycle_factors_aux l f (λ y hy, list.mem_of_ne_of_mem (λ h, hy (by rwa h)) (h hy))
else let ⟨m, hm₁, hm₂, hm₃⟩ := cycle_factors_aux l ((cycle_of f x)⁻¹ * f)
  (λ y hy, list.mem_of_ne_of_mem
    (λ h : y = x,
      by { rw [h, mul_apply, ne.def, inv_eq_iff_eq, cycle_of_apply_self] at hy, exact hy rfl })
    (h (λ h : f y = y, by { rw [mul_apply, h, ne.def, inv_eq_iff_eq, cycle_of_apply] at hy,
        split_ifs at hy; cc }))) in
    ⟨(cycle_of f x) :: m, by { rw [list.prod_cons, hm₁], simp },
      λ g hg, ((list.mem_cons_iff _ _ _).1 hg).elim (λ hg, hg.symm ▸ is_cycle_cycle_of _ hx)
        (hm₂ g),
      list.pairwise_cons.2 ⟨λ g hg, disjoint_iff_eq_or_eq.mpr $ λ y,
        or_iff_not_imp_left.2 (λ hfy,
          have hxy : same_cycle f x y := not_not.1 (mt cycle_of_apply_of_not_same_cycle hfy),
          have hgm : g :: m.erase g ~ m := list.cons_perm_iff_perm_erase.2 ⟨hg, list.perm.refl _⟩,
          have ∀ h ∈ m.erase g, disjoint g h, from
            (list.pairwise_cons.1 ((hgm.pairwise_iff (λ a b (h : disjoint a b), h.symm)).2 hm₃)).1,
          classical.by_cases id $ λ hgy : g y ≠ y,
            ((disjoint_prod_right _ this).def y).resolve_right $
            have hsc : same_cycle f⁻¹ x (f y), by rwa [same_cycle_inv, same_cycle_apply],
            by { rw [disjoint_prod_perm hm₃ hgm.symm, list.prod_cons,
                ← eq_inv_mul_iff_mul_eq] at hm₁,
              rwa [hm₁, mul_apply, mul_apply, cycle_of_inv, hsc.cycle_of_apply,
                inv_apply_self, inv_eq_iff_eq, eq_comm] }),
        hm₃⟩⟩

/-- Factors a permutation `f` into a list of disjoint cyclic permutations that multiply to `f`. -/
def cycle_factors [fintype α] [linear_order α] (f : perm α) :
  {l : list (perm α) // l.prod = f ∧ (∀ g ∈ l, is_cycle g) ∧ l.pairwise disjoint} :=
cycle_factors_aux (univ.sort (≤)) f (λ _ _, (mem_sort _).2 (mem_univ _))

/-- Factors a permutation `f` into a list of disjoint cyclic permutations that multiply to `f`,
  without a linear order. -/
def trunc_cycle_factors [fintype α] (f : perm α) :
  trunc {l : list (perm α) // l.prod = f ∧ (∀ g ∈ l, is_cycle g) ∧ l.pairwise disjoint} :=
quotient.rec_on_subsingleton (@univ α _).1
  (λ l h, trunc.mk (cycle_factors_aux l f h))
  (show ∀ x, f x ≠ x → x ∈ (@univ α _).1, from λ _ _, mem_univ _)

@[elab_as_eliminator] lemma cycle_induction_on [fintype β] (P : perm β → Prop) (σ : perm β)
  (base_one : P 1) (base_cycles : ∀ σ : perm β, σ.is_cycle → P σ)
  (induction_disjoint : ∀ σ τ : perm β, disjoint σ τ → P σ → P τ → P (σ * τ)) :
  P σ :=
begin
  suffices :
    ∀ l : list (perm β), (∀ τ : perm β, τ ∈ l → τ.is_cycle) → l.pairwise disjoint → P l.prod,
  { classical,
    let x := σ.trunc_cycle_factors.out,
    exact (congr_arg P x.2.1).mp (this x.1 x.2.2.1 x.2.2.2) },
  intro l,
  induction l with σ l ih,
  { exact λ _ _, base_one },
  { intros h1 h2,
    rw list.prod_cons,
    exact induction_disjoint σ l.prod
      (disjoint_prod_right _ (list.pairwise_cons.mp h2).1)
      (base_cycles σ (h1 σ (l.mem_cons_self σ)))
      (ih (λ τ hτ, h1 τ (list.mem_cons_of_mem σ hτ)) (list.pairwise_of_pairwise_cons h2)) },
end

section
variables [fintype α] {σ τ : perm α}

noncomputable theory

lemma is_conj_of_support_equiv (f : {x // x ∈ (σ.support : set α)} ≃ {x // x ∈ (τ.support : set α)})
  (hf : ∀ (x : α) (hx : x ∈ (σ.support : set α)), (f ⟨σ x, apply_mem_support.2 hx⟩ : α) =
    τ ↑(f ⟨x,hx⟩)) :
  is_conj σ τ :=
begin
  refine is_conj_iff.2 ⟨equiv.extend_subtype f, _⟩,
  rw mul_inv_eq_iff_eq_mul,
  ext,
  simp only [perm.mul_apply],
  by_cases hx : x ∈ σ.support,
  { rw [equiv.extend_subtype_apply_of_mem, equiv.extend_subtype_apply_of_mem],
    { exact hf x (finset.mem_coe.2 hx) } },
  { rwa [not_not.1 ((not_congr mem_support).1 (equiv.extend_subtype_not_mem f _ _)),
      not_not.1 ((not_congr mem_support).mp hx)] }
end

theorem is_cycle.is_conj (hσ : is_cycle σ) (hτ : is_cycle τ) (h : σ.support.card = τ.support.card) :
  is_conj σ τ :=
begin
  refine is_conj_of_support_equiv (hσ.gpowers_equiv_support.symm.trans
    ((gpowers_equiv_gpowers begin
      rw [order_of_is_cycle hσ, h, order_of_is_cycle hτ],
  end).trans hτ.gpowers_equiv_support)) _,
  intros x hx,
  simp only [perm.mul_apply, equiv.trans_apply, equiv.sum_congr_apply],
  obtain ⟨n, rfl⟩ := hσ.exists_pow_eq (classical.some_spec hσ).1 (mem_support.1 hx),
  apply eq.trans _ (congr rfl (congr rfl (congr rfl
    (congr rfl (hσ.gpowers_equiv_support_symm_apply n).symm)))),
  apply (congr rfl (congr rfl (congr rfl (hσ.gpowers_equiv_support_symm_apply (n + 1))))).trans _,
  simp only [ne.def, is_cycle.gpowers_equiv_support_apply,
    subtype.coe_mk, gpowers_equiv_gpowers_apply],
  rw [pow_succ, perm.mul_apply],
end

theorem is_cycle.is_conj_iff (hσ : is_cycle σ) (hτ : is_cycle τ) :
  is_conj σ τ ↔ σ.support.card = τ.support.card :=
⟨begin
  intro h,
  obtain ⟨π, rfl⟩ := is_conj_iff.1 h,
  apply finset.card_congr (λ a ha, π a) (λ _ ha, _) (λ _ _ _ _ ab, π.injective ab) (λ b hb, _),
  { simp [mem_support.1 ha] },
  { refine ⟨π⁻¹ b, ⟨_, π.apply_inv_self b⟩⟩,
    contrapose! hb,
    rw [mem_support, not_not] at hb,
    rw [mem_support, not_not, perm.mul_apply, perm.mul_apply, hb, perm.apply_inv_self] }
end, hσ.is_conj hτ⟩

end

section fixed_points

/-!
### Fixed points
-/

lemma fixed_point_card_lt_of_ne_one [fintype α] {σ : perm α} (h : σ ≠ 1) :
  (filter (λ x, σ x = x) univ).card < fintype.card α - 1 :=
begin
  rw [nat.lt_sub_left_iff_add_lt, ← nat.lt_sub_right_iff_add_lt, ← finset.card_compl,
      finset.compl_filter],
  have hf : σ.support.finite := set.finite.of_fintype (perm.support σ),
  have : (filter (λ x, σ x ≠ x) univ) = hf.to_finset,
    { simp [finset.ext_iff] },
  rw this,
  exact one_lt_card_support_of_ne_one hf h
end

end fixed_points

end equiv.perm<|MERGE_RESOLUTION|>--- conflicted
+++ resolved
@@ -78,14 +78,9 @@
 equiv.of_bijective (λ τ, ⟨τ (classical.some hσ),
 begin
   obtain ⟨τ, n, rfl⟩ := τ,
-<<<<<<< HEAD
   rw [mem_support],
   refine λ h, (classical.some_spec hσ).1 ((σ ^ n).injective _),
   rwa [←mul_apply, mul_gpow_self, ←mul_self_gpow],
-=======
-  rw [finset.mem_coe, coe_fn_coe_base, subtype.coe_mk, gpow_apply_mem_support, mem_support],
-  exact (classical.some_spec hσ).1,
->>>>>>> 9b8d6e49
 end⟩)
 begin
   split,
@@ -102,10 +97,6 @@
     exact ⟨⟨σ ^ n, n, rfl⟩, rfl⟩ },
 end
 
-<<<<<<< HEAD
-lemma order_of_is_cycle [fintype β] {σ : perm β} (hσ : is_cycle σ) (hf : σ.support.finite) :
-  order_of σ = hf.to_finset.card :=
-=======
 @[simp] lemma is_cycle.gpowers_equiv_support_apply {σ : perm α} (hσ : is_cycle σ) {n : ℕ} :
   hσ.gpowers_equiv_support ⟨σ ^ n, n, rfl⟩ = ⟨(σ ^ n) (classical.some hσ),
     pow_apply_mem_support.2 (mem_support.2 (classical.some_spec hσ).1)⟩ :=
@@ -117,8 +108,8 @@
     ⟨σ ^ n, n, rfl⟩ :=
 (equiv.symm_apply_eq _).2 hσ.gpowers_equiv_support_apply
 
-lemma order_of_is_cycle {σ : perm α} (hσ : is_cycle σ) : order_of σ = σ.support.card :=
->>>>>>> 9b8d6e49
+lemma order_of_is_cycle [fintype β] {σ : perm β} (hσ : is_cycle σ) (hf : σ.support.finite) :
+  order_of σ = hf.to_finset.card :=
 begin
   classical,
   rw [order_eq_card_gpowers, ←fintype.card_coe],
@@ -474,7 +465,7 @@
 
 lemma is_conj_of_support_equiv (f : {x // x ∈ (σ.support : set α)} ≃ {x // x ∈ (τ.support : set α)})
   (hf : ∀ (x : α) (hx : x ∈ (σ.support : set α)), (f ⟨σ x, apply_mem_support.2 hx⟩ : α) =
-    τ ↑(f ⟨x,hx⟩)) :
+    τ (f ⟨x, hx⟩)) :
   is_conj σ τ :=
 begin
   refine is_conj_iff.2 ⟨equiv.extend_subtype f, _⟩,
@@ -483,18 +474,20 @@
   simp only [perm.mul_apply],
   by_cases hx : x ∈ σ.support,
   { rw [equiv.extend_subtype_apply_of_mem, equiv.extend_subtype_apply_of_mem],
-    { exact hf x (finset.mem_coe.2 hx) } },
+    { exact hf x hx } },
   { rwa [not_not.1 ((not_congr mem_support).1 (equiv.extend_subtype_not_mem f _ _)),
       not_not.1 ((not_congr mem_support).mp hx)] }
 end
 
-theorem is_cycle.is_conj (hσ : is_cycle σ) (hτ : is_cycle τ) (h : σ.support.card = τ.support.card) :
+theorem is_cycle.is_conj (hσ : is_cycle σ) (hτ : is_cycle τ)
+  (h : fintype.card σ.support = fintype.card τ.support) :
   is_conj σ τ :=
 begin
   refine is_conj_of_support_equiv (hσ.gpowers_equiv_support.symm.trans
-    ((gpowers_equiv_gpowers begin
-      rw [order_of_is_cycle hσ, h, order_of_is_cycle hτ],
-  end).trans hτ.gpowers_equiv_support)) _,
+    ((gpowers_equiv_gpowers _).trans hτ.gpowers_equiv_support)) _,
+  { rwa [order_of_is_cycle hσ, set.finite.card_to_finset,
+         order_of_is_cycle hτ, set.finite.card_to_finset];
+    simpa using set.finite.of_fintype _ },
   intros x hx,
   simp only [perm.mul_apply, equiv.trans_apply, equiv.sum_congr_apply],
   obtain ⟨n, rfl⟩ := hσ.exists_pow_eq (classical.some_spec hσ).1 (mem_support.1 hx),
@@ -507,16 +500,14 @@
 end
 
 theorem is_cycle.is_conj_iff (hσ : is_cycle σ) (hτ : is_cycle τ) :
-  is_conj σ τ ↔ σ.support.card = τ.support.card :=
+  is_conj σ τ ↔ fintype.card σ.support = fintype.card τ.support :=
 ⟨begin
   intro h,
   obtain ⟨π, rfl⟩ := is_conj_iff.1 h,
-  apply finset.card_congr (λ a ha, π a) (λ _ ha, _) (λ _ _ _ _ ab, π.injective ab) (λ b hb, _),
-  { simp [mem_support.1 ha] },
-  { refine ⟨π⁻¹ b, ⟨_, π.apply_inv_self b⟩⟩,
-    contrapose! hb,
-    rw [mem_support, not_not] at hb,
-    rw [mem_support, not_not, perm.mul_apply, perm.mul_apply, hb, perm.apply_inv_self] }
+  refine fintype.card_congr _,
+  refine (subtype_equiv π⁻¹ _).symm,
+  intro,
+  simp [eq_inv_iff_eq]
 end, hσ.is_conj hτ⟩
 
 end
