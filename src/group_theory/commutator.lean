/-
Copyright (c) 2021 Jordan Brown, Thomas Browning, Patrick Lutz. All rights reserved.
Released under Apache 2.0 license as described in the file LICENSE.
Authors: Jordan Brown, Thomas Browning, Patrick Lutz
-/

import data.bracket
import group_theory.subgroup.basic
import tactic.group

/-!
# Commutators of Subgroups

If `G` is a group and `H₁ H₂ : subgroup G` then the commutator `⁅H₁, H₂⁆ : subgroup G`
is the subgroup of `G` generated by the commutators `h₁ * h₂ * h₁⁻¹ * h₂⁻¹`.

## Main definitions

* `⁅g₁, g₂⁆` : the commutator of the elements `g₁` and `g₂`
    (defined by `commutator_element` elsewhere).
* `⁅H₁, H₂⁆` : the commutator of the subgroups `H₁` and `H₂`.
-/

variables {G G' F : Type*} [group G] [group G'] [monoid_hom_class F G G'] (f : F) {g₁ g₂ g₃ g : G}

lemma commutator_element_eq_one_iff_mul_comm : ⁅g₁, g₂⁆ = 1 ↔ g₁ * g₂ = g₂ * g₁ :=
by rw [commutator_element_def, mul_inv_eq_one, mul_inv_eq_iff_eq_mul]

lemma commutator_element_eq_one_iff_commute : ⁅g₁, g₂⁆ = 1 ↔ commute g₁ g₂ :=
commutator_element_eq_one_iff_mul_comm

lemma commute.commutator_eq (h : commute g₁ g₂) : ⁅g₁, g₂⁆ = 1 :=
commutator_element_eq_one_iff_commute.mpr h

variables (g₁ g₂ g₃ g)

@[simp] lemma commutator_element_one_right : ⁅g, (1 : G)⁆ = 1 :=
(commute.one_right g).commutator_eq

@[simp] lemma commutator_element_one_left : ⁅(1 : G), g⁆ = 1 :=
(commute.one_left g).commutator_eq

@[simp] lemma commutator_element_inv : ⁅g₁, g₂⁆⁻¹ = ⁅g₂, g₁⁆ :=
by simp_rw [commutator_element_def, mul_inv_rev, inv_inv, mul_assoc]

lemma map_commutator_element : (f ⁅g₁, g₂⁆ : G') = ⁅f g₁, f g₂⁆ :=
by simp_rw [commutator_element_def, map_mul f, map_inv f]

lemma conjugate_commutator_element : g₃ * ⁅g₁, g₂⁆ * g₃⁻¹ = ⁅g₃ * g₁ * g₃⁻¹, g₃ * g₂ * g₃⁻¹⁆ :=
map_commutator_element (mul_aut.conj g₃).to_monoid_hom g₁ g₂

namespace subgroup

/-- The commutator of two subgroups `H₁` and `H₂`. -/
instance commutator : has_bracket (subgroup G) (subgroup G) :=
⟨λ H₁ H₂, closure {g | ∃ (g₁ ∈ H₁) (g₂ ∈ H₂), ⁅g₁, g₂⁆ = g}⟩

lemma commutator_def (H₁ H₂ : subgroup G) :
  ⁅H₁, H₂⁆ = closure {g | ∃ (g₁ ∈ H₁) (g₂ ∈ H₂), ⁅g₁, g₂⁆ = g} := rfl

<<<<<<< HEAD
variables {g₁ g₂ g₃} {H₁ H₂ H₃ K₁ K₂ : subgroup G}

lemma commutator_mem_commutator (h₁ : g₁ ∈ H₁) (h₂ : g₂ ∈ H₂) : ⁅g₁, g₂⁆ ∈ ⁅H₁, H₂⁆ :=
subset_closure ⟨g₁, h₁, g₂, h₂, rfl⟩

lemma commutator_le : ⁅H₁, H₂⁆ ≤ H₃ ↔ ∀ (g₁ ∈ H₁) (g₂ ∈ H₂), ⁅g₁, g₂⁆ ∈ H₃ :=
H₃.closure_le.trans ⟨λ h a b c d, h ⟨a, b, c, d, rfl⟩, λ h g ⟨a, b, c, d, h_eq⟩, h_eq ▸ h a b c d⟩

lemma commutator_mono (h₁ : H₁ ≤ K₁) (h₂ : H₂ ≤ K₂) : ⁅H₁, H₂⁆ ≤ ⁅K₁, K₂⁆ :=
commutator_le.mpr (λ g₁ hg₁ g₂ hg₂, commutator_mem_commutator (h₁ hg₁) (h₂ hg₂))

variables (H₁ H₂)

lemma commutator_comm_le : ⁅H₁, H₂⁆ ≤ ⁅H₂, H₁⁆ :=
commutator_le.mpr (λ g₁ h₁ g₂ h₂,
  commutator_element_inv g₂ g₁ ▸ ⁅H₂, H₁⁆.inv_mem_iff.mpr (commutator_mem_commutator h₂ h₁))

lemma commutator_comm : ⁅H₁, H₂⁆ = ⁅H₂, H₁⁆ :=
le_antisymm (commutator_comm_le H₁ H₂) (commutator_comm_le H₂ H₁)

section normal

instance commutator_normal [h₁ : H₁.normal] [h₂ : H₂.normal] : normal ⁅H₁, H₂⁆ :=
=======
lemma commutator_mem_commutator {H₁ H₂ : subgroup G} {g₁ g₂ : G} (h₁ : g₁ ∈ H₁) (h₂ : g₂ ∈ H₂) :
  ⁅g₁, g₂⁆ ∈ ⁅H₁, H₂⁆ :=
subset_closure ⟨g₁, h₁, g₂, h₂, rfl⟩

lemma commutator_le {H₁ H₂ H₃ : subgroup G} :
  ⁅H₁, H₂⁆ ≤ H₃ ↔ ∀ (g₁ ∈ H₁) (g₂ ∈ H₂), ⁅g₁, g₂⁆ ∈ H₃ :=
H₃.closure_le.trans ⟨λ h a b c d, h ⟨a, b, c, d, rfl⟩, λ h g ⟨a, b, c, d, h_eq⟩, h_eq ▸ h a b c d⟩

instance commutator_normal (H₁ H₂ : subgroup G) [h₁ : H₁.normal]
  [h₂ : H₂.normal] : normal ⁅H₁, H₂⁆ :=
>>>>>>> 2e7483d2
begin
  let base : set G := {x | ∃ (g₁ ∈ H₁) (g₂ ∈ H₂), ⁅g₁, g₂⁆ = x},
  change (closure base).normal,
  suffices h_base : base = group.conjugates_of_set base,
  { rw h_base,
    exact subgroup.normal_closure_normal },
  refine set.subset.antisymm group.subset_conjugates_of_set (λ a h, _),
  simp_rw [group.mem_conjugates_of_set_iff, is_conj_iff] at h,
  rcases h with ⟨b, ⟨c, hc, e, he, rfl⟩, d, rfl⟩,
  exact ⟨_, h₁.conj_mem c hc d, _, h₂.conj_mem e he d, (conjugate_commutator_element c e d).symm⟩,
end

lemma commutator_def' [H₁.normal] [H₂.normal] :
  ⁅H₁, H₂⁆ = normal_closure {g | ∃ (g₁ ∈ H₁) (g₂ ∈ H₂), ⁅g₁, g₂⁆ = g} :=
le_antisymm closure_le_normal_closure (normal_closure_le_normal subset_closure)

<<<<<<< HEAD
lemma commutator_le_right (H₁ H₂ : subgroup G) [h : normal H₂] :
  ⁅H₁, H₂⁆ ≤ H₂ :=
begin
  rw commutator_le,
  intros p hp q hq,
  exact mul_mem H₂ (h.conj_mem q hq p) (inv_mem H₂ hq),
end
=======
lemma commutator_comm (H₁ H₂ : subgroup G) : ⁅H₁, H₂⁆ = ⁅H₂, H₁⁆ :=
begin
  suffices : ∀ H₁ H₂ : subgroup G, ⁅H₁, H₂⁆ ≤ ⁅H₂, H₁⁆, { exact le_antisymm (this _ _) (this _ _) },
  intros H₁ H₂,
  rw commutator_le,
  intros p hp q hq,
  have h : (p * q * p⁻¹ * q⁻¹)⁻¹ ∈ ⁅H₂, H₁⁆ := subset_closure ⟨q, hq, p, hp, by group⟩,
  convert inv_mem ⁅H₂, H₁⁆ h,
  group,
end

lemma commutator_le_right (H₁ H₂ : subgroup G) [h : normal H₂] : ⁅H₁, H₂⁆ ≤ H₂ :=
commutator_le.mpr (λ g₁ h₁ g₂ h₂, H₂.mul_mem (h.conj_mem g₂ h₂ g₁) (H₂.inv_mem h₂))
>>>>>>> 2e7483d2

lemma commutator_le_left (H₁ H₂ : subgroup G) [h : normal H₁] : ⁅H₁, H₂⁆ ≤ H₁ :=
commutator_comm H₂ H₁ ▸ commutator_le_right H₂ H₁

<<<<<<< HEAD
@[simp] lemma commutator_bot_left (H : subgroup G) : ⁅(⊥ : subgroup G), H⁆ = (⊥ : subgroup G) :=
by { rw eq_bot_iff, exact commutator_le_left ⊥ H }

@[simp] lemma commutator_bot_right (H : subgroup G) : ⁅H, ⊥⁆ = (⊥ : subgroup G) :=
by { rw eq_bot_iff, exact commutator_le_right H ⊥ }

lemma commutator_le_inf (H₁ H₂ : subgroup G) [normal H₁] [normal H₂] :
  ⁅H₁, H₂⁆ ≤ H₁ ⊓ H₂ :=
by simp only [commutator_le_left, commutator_le_right, le_inf_iff, and_self]
=======
@[simp] lemma commutator_bot_left (H : subgroup G) : ⁅(⊥ : subgroup G), H⁆ = ⊥ :=
le_bot_iff.mp (commutator_le_left ⊥ H)

@[simp] lemma commutator_bot_right (H : subgroup G) : ⁅H, ⊥⁆ = (⊥ : subgroup G) :=
le_bot_iff.mp (commutator_le_right H ⊥)

lemma commutator_le_inf (H₁ H₂ : subgroup G) [normal H₁] [normal H₂] : ⁅H₁, H₂⁆ ≤ H₁ ⊓ H₂ :=
le_inf (commutator_le_left H₁ H₂) (commutator_le_right H₁ H₂)
>>>>>>> 2e7483d2

end normal

lemma map_commutator {G₂ : Type*} [group G₂] (f : G →* G₂) (H₁ H₂ : subgroup G)  :
  map f ⁅H₁, H₂⁆ = ⁅map f H₁, map f H₂⁆ :=
begin
  simp_rw [le_antisymm_iff, map_le_iff_le_comap, commutator_le, mem_comap, map_commutator_element],
  refine ⟨λ g₁ h₁ g₂ h₂, _, _⟩,
  { exact commutator_mem_commutator ⟨g₁, h₁, rfl⟩ ⟨g₂, h₂, rfl⟩ },
  { rintros _ ⟨g₁, h₁, rfl⟩ _ ⟨g₂, h₂, rfl⟩,
    rw ← map_commutator_element,
    exact mem_map_of_mem f (commutator_mem_commutator h₁ h₂) },
end

lemma commutator_prod_prod {G₂ : Type*} [group G₂]
  (H₁ K₁ : subgroup G) (H₂ K₂ : subgroup G₂) :
  ⁅H₁.prod H₂, K₁.prod K₂⁆ = ⁅H₁, K₁⁆.prod ⁅H₂, K₂⁆ :=
begin
  apply le_antisymm,
  { rw commutator_le,
    rintros ⟨p₁, p₂⟩ ⟨hp₁, hp₂⟩ ⟨q₁, q₂⟩ ⟨hq₁, hq₂⟩,
    exact ⟨commutator_mem_commutator hp₁ hq₁, commutator_mem_commutator hp₂ hq₂⟩ },
  { rw prod_le_iff, split;
    { rw map_commutator,
      apply commutator_mono;
      simp [le_prod_iff, map_map, monoid_hom.fst_comp_inl, monoid_hom.snd_comp_inl,
        monoid_hom.fst_comp_inr, monoid_hom.snd_comp_inr ], }, }
end

/-- The commutator of direct product is contained in the direct product of the commutators.

See `commutator_pi_pi_of_fintype` for equality given `fintype η`.
-/
lemma commutator_pi_pi_le {η : Type*} {Gs : η → Type*} [∀ i, group (Gs i)]
  (H K : Π i, subgroup (Gs i)) :
  ⁅subgroup.pi set.univ H, subgroup.pi set.univ K⁆ ≤ subgroup.pi set.univ (λ i, ⁅H i, K i⁆) :=
commutator_le.mpr $ λ p hp q hq i hi, commutator_mem_commutator (hp i hi) (hq i hi)

/-- The commutator of a finite direct product is contained in the direct product of the commutators.
-/
lemma commutator_pi_pi_of_fintype {η : Type*} [fintype η] {Gs : η → Type*}
  [∀ i, group (Gs i)] (H K : Π i, subgroup (Gs i)) :
  ⁅subgroup.pi set.univ H, subgroup.pi set.univ K⁆ = subgroup.pi set.univ (λ i, ⁅H i, K i⁆) :=
begin
  classical,
  apply le_antisymm (commutator_pi_pi_le H K),
  { rw pi_le_iff, intros i hi,
    rw map_commutator,
    apply commutator_mono;
    { rw le_pi_iff,
      intros j hj,
      rintros _ ⟨_, ⟨x, hx, rfl⟩, rfl⟩,
      by_cases h : j = i,
      { subst h, simpa using hx, },
      { simp [h, one_mem] }, }, },
end

end subgroup<|MERGE_RESOLUTION|>--- conflicted
+++ resolved
@@ -58,7 +58,6 @@
 lemma commutator_def (H₁ H₂ : subgroup G) :
   ⁅H₁, H₂⁆ = closure {g | ∃ (g₁ ∈ H₁) (g₂ ∈ H₂), ⁅g₁, g₂⁆ = g} := rfl
 
-<<<<<<< HEAD
 variables {g₁ g₂ g₃} {H₁ H₂ H₃ K₁ K₂ : subgroup G}
 
 lemma commutator_mem_commutator (h₁ : g₁ ∈ H₁) (h₂ : g₂ ∈ H₂) : ⁅g₁, g₂⁆ ∈ ⁅H₁, H₂⁆ :=
@@ -82,18 +81,6 @@
 section normal
 
 instance commutator_normal [h₁ : H₁.normal] [h₂ : H₂.normal] : normal ⁅H₁, H₂⁆ :=
-=======
-lemma commutator_mem_commutator {H₁ H₂ : subgroup G} {g₁ g₂ : G} (h₁ : g₁ ∈ H₁) (h₂ : g₂ ∈ H₂) :
-  ⁅g₁, g₂⁆ ∈ ⁅H₁, H₂⁆ :=
-subset_closure ⟨g₁, h₁, g₂, h₂, rfl⟩
-
-lemma commutator_le {H₁ H₂ H₃ : subgroup G} :
-  ⁅H₁, H₂⁆ ≤ H₃ ↔ ∀ (g₁ ∈ H₁) (g₂ ∈ H₂), ⁅g₁, g₂⁆ ∈ H₃ :=
-H₃.closure_le.trans ⟨λ h a b c d, h ⟨a, b, c, d, rfl⟩, λ h g ⟨a, b, c, d, h_eq⟩, h_eq ▸ h a b c d⟩
-
-instance commutator_normal (H₁ H₂ : subgroup G) [h₁ : H₁.normal]
-  [h₂ : H₂.normal] : normal ⁅H₁, H₂⁆ :=
->>>>>>> 2e7483d2
 begin
   let base : set G := {x | ∃ (g₁ ∈ H₁) (g₂ ∈ H₂), ⁅g₁, g₂⁆ = x},
   change (closure base).normal,
@@ -110,44 +97,12 @@
   ⁅H₁, H₂⁆ = normal_closure {g | ∃ (g₁ ∈ H₁) (g₂ ∈ H₂), ⁅g₁, g₂⁆ = g} :=
 le_antisymm closure_le_normal_closure (normal_closure_le_normal subset_closure)
 
-<<<<<<< HEAD
-lemma commutator_le_right (H₁ H₂ : subgroup G) [h : normal H₂] :
-  ⁅H₁, H₂⁆ ≤ H₂ :=
-begin
-  rw commutator_le,
-  intros p hp q hq,
-  exact mul_mem H₂ (h.conj_mem q hq p) (inv_mem H₂ hq),
-end
-=======
-lemma commutator_comm (H₁ H₂ : subgroup G) : ⁅H₁, H₂⁆ = ⁅H₂, H₁⁆ :=
-begin
-  suffices : ∀ H₁ H₂ : subgroup G, ⁅H₁, H₂⁆ ≤ ⁅H₂, H₁⁆, { exact le_antisymm (this _ _) (this _ _) },
-  intros H₁ H₂,
-  rw commutator_le,
-  intros p hp q hq,
-  have h : (p * q * p⁻¹ * q⁻¹)⁻¹ ∈ ⁅H₂, H₁⁆ := subset_closure ⟨q, hq, p, hp, by group⟩,
-  convert inv_mem ⁅H₂, H₁⁆ h,
-  group,
-end
+lemma commutator_le_right [h : normal H₂] : ⁅H₁, H₂⁆ ≤ H₂ :=
+commutator_le.mpr (λ g₁ h₁ g₂ h₂, H₂.mul_mem (h.conj_mem g₂ h₂ g₁) (H₂.inv_mem h₂))
 
-lemma commutator_le_right (H₁ H₂ : subgroup G) [h : normal H₂] : ⁅H₁, H₂⁆ ≤ H₂ :=
-commutator_le.mpr (λ g₁ h₁ g₂ h₂, H₂.mul_mem (h.conj_mem g₂ h₂ g₁) (H₂.inv_mem h₂))
->>>>>>> 2e7483d2
-
-lemma commutator_le_left (H₁ H₂ : subgroup G) [h : normal H₁] : ⁅H₁, H₂⁆ ≤ H₁ :=
+lemma commutator_le_left [h : normal H₁] : ⁅H₁, H₂⁆ ≤ H₁ :=
 commutator_comm H₂ H₁ ▸ commutator_le_right H₂ H₁
 
-<<<<<<< HEAD
-@[simp] lemma commutator_bot_left (H : subgroup G) : ⁅(⊥ : subgroup G), H⁆ = (⊥ : subgroup G) :=
-by { rw eq_bot_iff, exact commutator_le_left ⊥ H }
-
-@[simp] lemma commutator_bot_right (H : subgroup G) : ⁅H, ⊥⁆ = (⊥ : subgroup G) :=
-by { rw eq_bot_iff, exact commutator_le_right H ⊥ }
-
-lemma commutator_le_inf (H₁ H₂ : subgroup G) [normal H₁] [normal H₂] :
-  ⁅H₁, H₂⁆ ≤ H₁ ⊓ H₂ :=
-by simp only [commutator_le_left, commutator_le_right, le_inf_iff, and_self]
-=======
 @[simp] lemma commutator_bot_left (H : subgroup G) : ⁅(⊥ : subgroup G), H⁆ = ⊥ :=
 le_bot_iff.mp (commutator_le_left ⊥ H)
 
@@ -156,7 +111,6 @@
 
 lemma commutator_le_inf (H₁ H₂ : subgroup G) [normal H₁] [normal H₂] : ⁅H₁, H₂⁆ ≤ H₁ ⊓ H₂ :=
 le_inf (commutator_le_left H₁ H₂) (commutator_le_right H₁ H₂)
->>>>>>> 2e7483d2
 
 end normal
 
