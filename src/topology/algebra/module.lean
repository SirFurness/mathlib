--- conflicted
+++ resolved
@@ -1016,15 +1016,9 @@
 
 variables [has_continuous_add M₂] [has_continuous_add M₃] [has_continuous_add N₂]
 
-<<<<<<< HEAD
-instance : module S (M →L[R] M₂) :=
-{ zero_smul := λ _, ext $ λ x, by exact zero_smul _ _,
-  add_smul  := λ _ _ _, ext $ λ _, add_smul _ _ _, }
-=======
 instance : module S₃ (M →SL[σ₁₃] M₃) :=
 { zero_smul := λ _, ext $ λ _, zero_smul _ _,
   add_smul  := λ _ _ _, ext $ λ _, add_smul _ _ _ }
->>>>>>> 4efa9d8a
 
 variables (S) [has_continuous_add N₃]
 
