--- conflicted
+++ resolved
@@ -323,13 +323,8 @@
 lemma nhds_zero_eq_Z : 𝓝 0 = Z α := by simp [nhds_eq]; exact filter.map_id
 
 @[priority 100] -- see Note [lower instance priority]
-<<<<<<< HEAD
-instance : topological_add_monoid α :=
-{ continuous_add := continuous_iff_continuous_at.2 $ assume ⟨a, b⟩,
-=======
 instance : has_continuous_add α :=
 ⟨ continuous_iff_continuous_at.2 $ assume ⟨a, b⟩,
->>>>>>> 629ad006
   begin
     rw [continuous_at, nhds_prod_eq, nhds_eq, nhds_eq, nhds_eq, filter.prod_map_map_eq,
       tendsto_map'_iff],
@@ -337,7 +332,7 @@
       (map (λx:α, (a + b) + x) (Z α)),
     { simpa [(∘), add_comm, add_left_comm] },
     exact tendsto_map.comp add_Z
-  end }
+  end ⟩
 
 @[priority 100] -- see Note [lower instance priority]
 instance : topological_add_group α :=
