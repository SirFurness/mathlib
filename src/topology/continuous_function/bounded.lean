--- conflicted
+++ resolved
@@ -510,11 +510,9 @@
 
 @[simp, to_additive] lemma coe_one : ((1 : α →ᵇ β) : α → β) = 1 := rfl
 
-<<<<<<< HEAD
-@[simp, to_additive] lemma mk_of_compact_one [compact_space α] : mk_of_compact (1 : C(α, β)) = 1 := rfl
-
-=======
->>>>>>> b395a671
+@[simp, to_additive]
+lemma mk_of_compact_one [compact_space α] : mk_of_compact (1 : C(α, β)) = 1 := rfl
+
 @[to_additive] lemma forall_coe_one_iff_one (f : α →ᵇ β) : (∀x, f x = 1) ↔ f = 1 :=
 (@ext_iff _ _ _ _ f 1).symm
 
@@ -765,27 +763,19 @@
 @[simp] lemma coe_neg : ⇑(-f) = -f := rfl
 lemma neg_apply : (-f) x = -f x := rfl
 
-<<<<<<< HEAD
 @[simp] lemma mk_of_compact_neg [compact_space α] (f : C(α, β)) :
   mk_of_compact (-f) = -mk_of_compact f := rfl
 
+@[simp] lemma coe_sub : ⇑(f - g) = f - g := rfl
+lemma sub_apply : (f - g) x = f x - g x := rfl
+
 @[simp] lemma mk_of_compact_sub [compact_space α] (f g : C(α, β)) :
   mk_of_compact (f - g) = mk_of_compact f - mk_of_compact g := rfl
 
-
-=======
->>>>>>> b395a671
-@[simp] lemma coe_sub : ⇑(f - g) = f - g := rfl
-lemma sub_apply : (f - g) x = f x - g x := rfl
-
 instance : add_comm_group (α →ᵇ β) :=
 coe_injective.add_comm_group _ coe_zero coe_add coe_neg coe_sub
 
-<<<<<<< HEAD
 noncomputable instance : normed_group (α →ᵇ β) :=
-=======
-instance : normed_group (α →ᵇ β) :=
->>>>>>> b395a671
 { dist_eq := λ f g, by simp only [norm_eq, dist_eq, dist_eq_norm, sub_apply] }
 
 lemma abs_diff_coe_le_dist : ∥f x - g x∥ ≤ dist f g :=
@@ -926,16 +916,10 @@
 variables [topological_space α] {R : Type*} [normed_ring R]
 
 instance : has_mul (α →ᵇ R) :=
-<<<<<<< HEAD
 { mul := λ f g,
   of_normed_group (f.to_continuous_map * g.to_continuous_map) ⟨∥f∥ * ∥g∥, λ x,
     (normed_ring.norm_mul (f x) (g x)).trans $
       mul_le_mul (f.norm_coe_le_norm x) (g.norm_coe_le_norm x) (norm_nonneg _) (norm_nonneg _)⟩ }
-=======
-{ mul := λ f g, of_normed_group (f * g) (f.continuous.mul g.continuous) (∥f∥ * ∥g∥) $ λ x,
-    le_trans (normed_ring.norm_mul (f x) (g x)) $
-      mul_le_mul (f.norm_coe_le_norm x) (g.norm_coe_le_norm x) (norm_nonneg _) (norm_nonneg _) }
->>>>>>> b395a671
 
 @[simp] lemma coe_mul (f g : α →ᵇ R) : ⇑(f * g) = f * g := rfl
 lemma mul_apply (f g : α →ᵇ R) (x : α) : (f * g) x = f x * g x := rfl
@@ -943,17 +927,12 @@
 instance : ring (α →ᵇ R) :=
 coe_injective.ring _ coe_zero coe_one coe_add coe_mul coe_neg coe_sub
 
-<<<<<<< HEAD
 noncomputable instance : normed_ring (α →ᵇ R) :=
 { norm_mul := λ f g, begin
     change ∥of_normed_group _ _∥ ≤ _,
     dunfold has_mul._proof_2,
     exact norm_of_normed_group_le _ (mul_nonneg (norm_nonneg _) (norm_nonneg _)) _
   end,
-=======
-instance : normed_ring (α →ᵇ R) :=
-{ norm_mul := λ f g, norm_of_normed_group_le _ (mul_nonneg (norm_nonneg _) (norm_nonneg _)) _,
->>>>>>> b395a671
   .. bounded_continuous_function.normed_group }
 
 end normed_ring
