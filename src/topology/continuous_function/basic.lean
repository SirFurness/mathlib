--- conflicted
+++ resolved
@@ -106,12 +106,7 @@
 @[simp] lemma coe_mk (f : α → β) (h : continuous f) :
   ⇑(⟨f, h⟩ : C(α, β)) = f := rfl
 
-<<<<<<< HEAD
-lemma map_specializes (f : C(α, β))  {x y : α} (h : x ⤳ y) : f x ⤳ f y := h.map f.2
-=======
-lemma map_specialization {x y : α} (h : x ⤳ y) (f : C(α, β)) : f x ⤳ f y :=
-h.map f.2
->>>>>>> 93fb5345
+lemma map_specializes (f : C(α, β)) {x y : α} (h : x ⤳ y) : f x ⤳ f y := h.map f.2
 
 section
 variables (α β)
