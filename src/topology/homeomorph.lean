--- conflicted
+++ resolved
@@ -441,29 +441,12 @@
 
 end homeomorph
 
-<<<<<<< HEAD
-/-- An equiv between a space `α` and a topological space `β` becomes a homeomorphism when `α`
-is endowed with the induced topology. -/
-@[simps] def equiv.to_homeomorph {α β : Type*} [t : topological_space β] (f : α ≃ β) :
-  @homeomorph α β (t.induced f) t :=
-{ continuous_to_fun := continuous_induced_dom,
-  continuous_inv_fun :=
-  begin
-    rw continuous_def,
-    assume s hs,
-    obtain ⟨u, hu, su⟩ : ∃ (u : set β), is_open u ∧ f ⁻¹' u = s := is_open_induced_iff.1 hs,
-    change is_open (f.symm ⁻¹' s),
-    have : f.symm ⁻¹' s = u, by simp [← su],
-    rwa this,
-  end,
-=======
 /-- An inducing equiv between topological spaces is a homeomorphism. -/
 @[simps] def equiv.to_homeomorph_of_inducing [topological_space α] [topological_space β] (f : α ≃ β)
   (hf : inducing f) :
   α ≃ₜ β :=
 { continuous_to_fun := hf.continuous,
   continuous_inv_fun := hf.continuous_iff.2 $ by simpa using continuous_id,
->>>>>>> 71da192c
   .. f }
 
 namespace continuous
