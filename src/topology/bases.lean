--- conflicted
+++ resolved
@@ -21,20 +21,13 @@
 
 ## Main definitions
 
-<<<<<<< HEAD
 * `topological_space.is_topological_basis s`: The topological space `t` has basis `s`.
 * `topological_space.separable_space α`: The topological space `t` has a countable, dense subset.
+* `topological_space.is_separable s`: The set `s` is contained in the closure of a countable set.
 * `topological_space.first_countable_topology α`: A topology in which `𝓝 x` is countably generated
   for every `x`.
-* `topological_space.second_countable_topology α`: A topology which has a topological basis which
-  is countable.
-=======
-* `is_topological_basis s`: The topological space `t` has basis `s`.
-* `separable_space α`: The topological space `t` has a countable, dense subset.
-* `is_separable s`: The set `s` is contained in the closure of a countable set.
-* `first_countable_topology α`: A topology in which `𝓝 x` is countably generated for every `x`.
-* `second_countable_topology α`: A topology which has a topological basis which is countable.
->>>>>>> 93fb5345
+* `topological_space.second_countable_topology α`: A topology which has a topological basis which is
+  countable.
 
 ## Main results
 
@@ -680,54 +673,6 @@
     (countable_Union $ λ i, (countable_countable_basis _).image _)
 end
 
-<<<<<<< HEAD
-=======
-/-- In a second-countable space, an open set, given as a union of open sets,
-is equal to the union of countably many of those sets. -/
-lemma is_open_Union_countable [second_countable_topology α]
-  {ι} (s : ι → set α) (H : ∀ i, is_open (s i)) :
-  ∃ T : set ι, countable T ∧ (⋃ i ∈ T, s i) = ⋃ i, s i :=
-begin
-  let B := {b ∈ countable_basis α | ∃ i, b ⊆ s i},
-  choose f hf using λ b : B, b.2.2,
-  haveI : encodable B := ((countable_countable_basis α).mono (sep_subset _ _)).to_encodable,
-  refine ⟨_, countable_range f, (Union₂_subset_Union _ _).antisymm (sUnion_subset _)⟩,
-  rintro _ ⟨i, rfl⟩ x xs,
-  rcases (is_basis_countable_basis α).exists_subset_of_mem_open xs (H _) with ⟨b, hb, xb, bs⟩,
-  exact ⟨_, ⟨_, rfl⟩, _, ⟨⟨⟨_, hb, _, bs⟩, rfl⟩, rfl⟩, hf _ (by exact xb)⟩
-end
-
-lemma is_open_sUnion_countable [second_countable_topology α]
-  (S : set (set α)) (H : ∀ s ∈ S, is_open s) :
-  ∃ T : set (set α), countable T ∧ T ⊆ S ∧ ⋃₀ T = ⋃₀ S :=
-let ⟨T, cT, hT⟩ := is_open_Union_countable (λ s:S, s.1) (λ s, H s.1 s.2) in
-⟨subtype.val '' T, cT.image _,
-  image_subset_iff.2 $ λ ⟨x, xs⟩ xt, xs,
-  by rwa [sUnion_image, sUnion_eq_Union]⟩
-
-/-- In a topological space with second countable topology, if `f` is a function that sends each
-point `x` to a neighborhood of `x`, then for some countable set `s`, the neighborhoods `f x`,
-`x ∈ s`, cover the whole space. -/
-lemma countable_cover_nhds [second_countable_topology α] {f : α → set α}
-  (hf : ∀ x, f x ∈ 𝓝 x) : ∃ s : set α, countable s ∧ (⋃ x ∈ s, f x) = univ :=
-begin
-  rcases is_open_Union_countable (λ x, interior (f x)) (λ x, is_open_interior) with ⟨s, hsc, hsU⟩,
-  suffices : (⋃ x ∈ s, interior (f x)) = univ,
-    from ⟨s, hsc, flip eq_univ_of_subset this $ Union₂_mono $ λ _ _, interior_subset⟩,
-  simp only [hsU, eq_univ_iff_forall, mem_Union],
-  exact λ x, ⟨x, mem_interior_iff_mem_nhds.2 (hf x)⟩
-end
-
-lemma countable_cover_nhds_within [second_countable_topology α] {f : α → set α} {s : set α}
-  (hf : ∀ x ∈ s, f x ∈ 𝓝[s] x) : ∃ t ⊆ s, countable t ∧ s ⊆ (⋃ x ∈ t, f x) :=
-begin
-  have : ∀ x : s, coe ⁻¹' (f x) ∈ 𝓝 x, from λ x, preimage_coe_mem_nhds_subtype.2 (hf x x.2),
-  rcases countable_cover_nhds this with ⟨t, htc, htU⟩,
-  refine ⟨coe '' t, subtype.coe_image_subset _ _, htc.image _, λ x hx, _⟩,
-  simp only [bUnion_image, eq_univ_iff_forall, ← preimage_Union, mem_preimage] at htU ⊢,
-  exact htU ⟨x, hx⟩
-end
-
 section sigma
 
 variables {ι : Type*} {E : ι → Type*} [∀ i, topological_space (E i)]
@@ -810,7 +755,6 @@
 
 end sum
 
->>>>>>> 93fb5345
 end topological_space
 
 open topological_space
