--- conflicted
+++ resolved
@@ -148,16 +148,10 @@
 fan.mk (Top.of (Π i, α i)) (pi_π α)
 
 /-- The constructed fan is indeed a limit -/
-<<<<<<< HEAD
-def pi_fan_is_limit {ι : Type u} (α : ι → Top.{u}) : is_limit (pi_fan α) :=
+def pi_fan_is_limit {ι : Type v} (α : ι → Top.{max v u}) : is_limit (pi_fan α) :=
 { lift := λ S, { to_fun := λ s i, S.π.app ⟨i⟩ s },
   uniq' := by { intros S m h, ext x i, simp [← h ⟨i⟩] },
   fac' := λ s j, by { cases j, tidy, }, }
-=======
-def pi_fan_is_limit {ι : Type v} (α : ι → Top.{max v u}) : is_limit (pi_fan α) :=
-{ lift := λ S, { to_fun := λ s i, S.π.app i s },
-  uniq' := by { intros S m h, ext x i, simp [← h i] } }
->>>>>>> c43486ec
 
 /--
 The product is homeomorphic to the product of the underlying spaces,
@@ -195,13 +189,8 @@
 cofan.mk (Top.of (Σ i, α i)) (sigma_ι α)
 
 /-- The constructed cofan is indeed a colimit -/
-<<<<<<< HEAD
-def sigma_cofan_is_colimit {ι : Type u} (α : ι → Top.{u}) : is_colimit (sigma_cofan α) :=
+def sigma_cofan_is_colimit {ι : Type v} (α : ι → Top.{max v u}) : is_colimit (sigma_cofan α) :=
 { desc := λ S, { to_fun := λ s, S.ι.app ⟨s.1⟩ s.2,
-=======
-def sigma_cofan_is_colimit {ι : Type v} (α : ι → Top.{max v u}) : is_colimit (sigma_cofan α) :=
-{ desc := λ S, { to_fun := λ s, S.ι.app s.1 s.2,
->>>>>>> c43486ec
     continuous_to_fun := by { continuity, dsimp only, continuity } },
   uniq' := by { intros S m h,  ext ⟨i, x⟩, simp [← h ⟨i⟩] },
   fac' := λ s j, by { cases j, tidy, }, }
