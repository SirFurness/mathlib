--- conflicted
+++ resolved
@@ -243,7 +243,6 @@
   rw [e.proj_symm_apply' h]
 end
 
-<<<<<<< HEAD
 lemma target_inter_preimage_symm_source_eq (e f : pretrivialization F proj) :
   f.target ∩ (f.to_local_equiv.symm) ⁻¹' e.source
   = (e.base_set ∩ f.base_set) ×ˢ (univ : set F) :=
@@ -253,7 +252,7 @@
   (f.to_local_equiv.symm.trans e.to_local_equiv).source
   = (e.base_set ∩ f.base_set) ×ˢ (univ : set F) :=
 by rw [local_equiv.trans_source, local_equiv.symm_source, e.target_inter_preimage_symm_source_eq]
-=======
+
 lemma symm_trans_symm (e e' : pretrivialization F proj) :
   (e.to_local_equiv.symm.trans e'.to_local_equiv).symm =
   e'.to_local_equiv.symm.trans e.to_local_equiv :=
@@ -269,7 +268,6 @@
   (e.to_local_equiv.symm.trans e'.to_local_equiv).target =
   (e.base_set ∩ e'.base_set) ×ˢ (univ : set F) :=
 by rw [← local_equiv.symm_source, symm_trans_symm, symm_trans_source_eq, inter_comm]
->>>>>>> 893f4800
 
 end topological_fiber_bundle.pretrivialization
 
@@ -1245,7 +1243,8 @@
 begin
   letI := a.total_space_topology,
   intros z hz,
-  let e : trivialization F proj := a.trivialization_at (proj z),
+  let e : trivialization F proj :=
+  a.trivialization_of_mem_pretrivialization_atlas (a.pretrivialization_mem_atlas (proj z)),
   refine (e.continuous_at_of_comp_right _
     ((hf (proj z)).continuous_at (is_open.mem_nhds _ _))).continuous_within_at,
   { exact a.mem_base_pretrivialization_at (proj z) },
