--- conflicted
+++ resolved
@@ -6,10 +6,6 @@
 import topology.uniform_space.uniform_convergence
 import topology.uniform_space.pi
 import topology.uniform_space.equiv
-<<<<<<< HEAD
-import topology.homeomorph
-=======
->>>>>>> 0c462936
 
 /-!
 # Topology and uniform structure of uniform convergence
@@ -143,7 +139,6 @@
   (𝓤 (α → β)).has_basis (λ V, V ∈ 𝓤 β)
   (uniform_convergence.gen α β) :=
 (uniform_convergence.is_basis_gen α β (𝓤 β).as_basis).has_basis
-<<<<<<< HEAD
 
 protected lemma has_basis_uniformity_of_basis {ι : Sort*} {p : ι → Prop} {s : ι → set (β × β)}
   (h : (𝓤 β).has_basis p s) :
@@ -151,8 +146,6 @@
 (uniform_convergence.has_basis_uniformity α β).to_has_basis
   (λ U hU, let ⟨i, hi, hiU⟩ := h.mem_iff.mp hU in ⟨i, hi, λ uv huv x, hiU (huv x)⟩)
   (λ i hi, ⟨s i, h.mem_of_mem hi, subset_refl _⟩)
-=======
->>>>>>> 0c462936
 
 /-- Topology of uniform convergence -/
 protected def topological_space : topological_space (α → β) :=
@@ -164,14 +157,8 @@
 nhds_basis_uniformity (uniform_convergence.has_basis_uniformity_of_basis α β h)
 
 protected lemma has_basis_nhds :
-<<<<<<< HEAD
   (𝓝 f).has_basis (λ V, V ∈ 𝓤 β) (λ V, {g | (g, f) ∈ uniform_convergence.gen α β V}) :=
 uniform_convergence.has_basis_nhds_of_basis  α β (filter.basis_sets _)
-=======
-  (𝓝 f).has_basis (λ V, V ∈ 𝓤 β)
-  (λ V, {g | (g, f) ∈ uniform_convergence.gen α β V}) :=
-nhds_basis_uniformity (uniform_convergence.has_basis_uniformity α β)
->>>>>>> 0c462936
 
 variables {α}
 
@@ -485,14 +472,6 @@
 
 variables {β} {𝔖}
 
-<<<<<<< HEAD
-protected lemma mono_uniform_space ⦃u₁ u₂ : uniform_space γ⦄ (hu : u₁ ≤ u₂) :
-  @uniform_convergence_on.uniform_space α γ u₁ 𝔖 ≤
-  @uniform_convergence_on.uniform_space α γ u₂ 𝔖 :=
-infi₂_mono (λ i hi, uniform_space.comap_mono $ uniform_convergence.mono hu)
-
-=======
->>>>>>> 0c462936
 protected lemma infi_eq {u : ι → uniform_space γ} :
   (@uniform_convergence_on.uniform_space α γ (⨅ i, u i) 𝔖) =
   ⨅ i, (@uniform_convergence_on.uniform_space α γ (u i) 𝔖) :=
@@ -531,11 +510,7 @@
   rw uniform_continuous_iff,
   calc uniform_convergence_on.uniform_space α γ 𝔖
       ≤ @uniform_convergence_on.uniform_space α γ (‹uniform_space β›.comap f) 𝔖 :
-<<<<<<< HEAD
-        uniform_convergence_on.mono_uniform_space (uniform_continuous_iff.mp hf)
-=======
         uniform_convergence_on.mono (uniform_continuous_iff.mp hf) (subset_rfl)
->>>>>>> 0c462936
   ... = (uniform_convergence_on.uniform_space α β 𝔖).comap ((∘) f) :
         uniform_convergence_on.comap_eq
 end
