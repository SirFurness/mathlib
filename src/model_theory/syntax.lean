--- conflicted
+++ resolved
@@ -385,81 +385,6 @@
     refl, },
 end
 
-/-- Places universal quantifiers on all extra variables of a bounded formula. -/
-def alls : ∀ {n}, L.bounded_formula α n → L.formula α
-| 0 φ := φ
-| (n + 1) φ := φ.all.alls
-
-/-- Places existential quantifiers on all extra variables of a bounded formula. -/
-def exs : ∀ {n}, L.bounded_formula α n → L.formula α
-| 0 φ := φ
-| (n + 1) φ := φ.ex.exs
-
-/-- Raises all of the `fin`-indexed variables of a formula greater than or equal to `m` by `n'`. -/
-def lift_at : ∀ {n : ℕ} (n' m : ℕ), L.bounded_formula α n → L.bounded_formula α (n + n')
-| n n' m falsum := falsum
-| n n' m (equal t₁ t₂) := (t₁.lift_at n' m).bd_equal (t₂.lift_at n' m)
-| n n' m (rel R ts) := R.bounded_formula (term.lift_at n' m ∘ ts)
-| n n' m (imp f₁ f₂) := (f₁.lift_at n' m).imp (f₂.lift_at n' m)
-| n n' m (all f) := ((f.lift_at n' m).cast_le (by rw [add_assoc, add_comm 1, ← add_assoc])).all
-
-<<<<<<< HEAD
-=======
-/-- Maps bounded formulas along a map of terms and a map of relations. -/
->>>>>>> f5a2dfcf
-@[simp] def map_term_rel (ft : ∀ n, L.term (α ⊕ fin n) → L'.term (β ⊕ fin n))
-  (fr : ∀ n, L.relations n → L'.relations n) :
-  ∀ {n}, L.bounded_formula α n → L'.bounded_formula β n
-| n falsum := falsum
-| n (equal t₁ t₂) := equal (ft _ t₁) (ft _ t₂)
-| n (rel R ts) := rel (fr _ R) (λ i, ft _ (ts i))
-| n (imp φ₁ φ₂) := φ₁.map_term_rel.imp φ₂.map_term_rel
-| n (all φ) := φ.map_term_rel.all
-
-@[simp] lemma map_term_rel_map_term_rel {L'' : language}
-  (ft : ∀ n, L.term (α ⊕ fin n) → L'.term (β ⊕ fin n))
-  (fr : ∀ n, L.relations n → L'.relations n)
-  (ft' : ∀ n, L'.term (β ⊕ fin n) → L''.term (γ ⊕ fin n))
-  (fr' : ∀ n, L'.relations n → L''.relations n)
-  {n} (φ : L.bounded_formula α n) :
-  (φ.map_term_rel ft fr).map_term_rel ft' fr' =
-    φ.map_term_rel (λ n, (ft' n) ∘ (ft n)) (λ n, (fr' n) ∘ (fr n)) :=
-begin
-  induction φ with _ _ _ _ _ _ _ _ _ _ _ ih1 ih2 _ _ ih3,
-  { refl },
-  { simp [map_term_rel] },
-  { simp [map_term_rel] },
-  { simp [map_term_rel, ih1, ih2] },
-  { simp [map_term_rel, ih3], }
-end
-
-@[simp] lemma map_term_rel_id_id {n} (φ : L.bounded_formula α n) :
-  φ.map_term_rel (λ _, id) (λ _, id) = φ :=
-begin
-  induction φ with _ _ _ _ _ _ _ _ _ _ _ ih1 ih2 _ _ ih3,
-  { refl },
-  { simp [map_term_rel] },
-  { simp [map_term_rel] },
-  { simp [map_term_rel, ih1, ih2] },
-  { simp [map_term_rel, ih3], }
-end
-
-<<<<<<< HEAD
-=======
-/-- An equivalence of bounded formulas given by an equivalence of terms and an equivalence of
-relations. -/
->>>>>>> f5a2dfcf
-@[simps] def map_term_rel_equiv (ft : ∀ n, L.term (α ⊕ fin n) ≃ L'.term (β ⊕ fin n))
-  (fr : ∀ n, L.relations n ≃ L'.relations n) {n} :
-  L.bounded_formula α n ≃ L'.bounded_formula β n :=
-⟨map_term_rel (λ n, ft n) (λ n, fr n), map_term_rel (λ n, (ft n).symm) (λ n, (fr n).symm),
-  λ φ, by simp, λ φ, by simp⟩
-
-/-- Substitutes the variables in a given formula with terms. -/
-<<<<<<< HEAD
-@[simp] def subst : ∀ {n : ℕ}, L.bounded_formula α n → (α → L.term β) → L.bounded_formula β n :=
-λ n φ f, φ.map_term_rel (λ _ t, t.subst (sum.elim (term.relabel sum.inl ∘ f) (var ∘ sum.inr))) (λ _, id)
-
 /-- Restricts a bounded formula to only use a particular set of free variables. -/
 def restrict_free_var [decidable_eq α] : Π {n : ℕ} (φ : L.bounded_formula α n)
   (f : φ.free_var_finset → β), L.bounded_formula β n
@@ -474,13 +399,77 @@
   (φ₂.restrict_free_var (f ∘ set.inclusion (subset_union_right _ _)))
 | n (all φ) f := (φ.restrict_free_var f).all
 
+/-- Places universal quantifiers on all extra variables of a bounded formula. -/
+def alls : ∀ {n}, L.bounded_formula α n → L.formula α
+| 0 φ := φ
+| (n + 1) φ := φ.all.alls
+
+/-- Places existential quantifiers on all extra variables of a bounded formula. -/
+def exs : ∀ {n}, L.bounded_formula α n → L.formula α
+| 0 φ := φ
+| (n + 1) φ := φ.ex.exs
+
+/-- Raises all of the `fin`-indexed variables of a formula greater than or equal to `m` by `n'`. -/
+def lift_at : ∀ {n : ℕ} (n' m : ℕ), L.bounded_formula α n → L.bounded_formula α (n + n')
+| n n' m falsum := falsum
+| n n' m (equal t₁ t₂) := (t₁.lift_at n' m).bd_equal (t₂.lift_at n' m)
+| n n' m (rel R ts) := R.bounded_formula (term.lift_at n' m ∘ ts)
+| n n' m (imp f₁ f₂) := (f₁.lift_at n' m).imp (f₂.lift_at n' m)
+| n n' m (all f) := ((f.lift_at n' m).cast_le (by rw [add_assoc, add_comm 1, ← add_assoc])).all
+
+/-- Maps bounded formulas along a map of terms and a map of relations. -/
+@[simp] def map_term_rel (ft : ∀ n, L.term (α ⊕ fin n) → L'.term (β ⊕ fin n))
+  (fr : ∀ n, L.relations n → L'.relations n) :
+  ∀ {n}, L.bounded_formula α n → L'.bounded_formula β n
+| n falsum := falsum
+| n (equal t₁ t₂) := equal (ft _ t₁) (ft _ t₂)
+| n (rel R ts) := rel (fr _ R) (λ i, ft _ (ts i))
+| n (imp φ₁ φ₂) := φ₁.map_term_rel.imp φ₂.map_term_rel
+| n (all φ) := φ.map_term_rel.all
+
+@[simp] lemma map_term_rel_map_term_rel {L'' : language}
+  (ft : ∀ n, L.term (α ⊕ fin n) → L'.term (β ⊕ fin n))
+  (fr : ∀ n, L.relations n → L'.relations n)
+  (ft' : ∀ n, L'.term (β ⊕ fin n) → L''.term (γ ⊕ fin n))
+  (fr' : ∀ n, L'.relations n → L''.relations n)
+  {n} (φ : L.bounded_formula α n) :
+  (φ.map_term_rel ft fr).map_term_rel ft' fr' =
+    φ.map_term_rel (λ n, (ft' n) ∘ (ft n)) (λ n, (fr' n) ∘ (fr n)) :=
+begin
+  induction φ with _ _ _ _ _ _ _ _ _ _ _ ih1 ih2 _ _ ih3,
+  { refl },
+  { simp [map_term_rel] },
+  { simp [map_term_rel] },
+  { simp [map_term_rel, ih1, ih2] },
+  { simp [map_term_rel, ih3], }
+end
+
+@[simp] lemma map_term_rel_id_id {n} (φ : L.bounded_formula α n) :
+  φ.map_term_rel (λ _, id) (λ _, id) = φ :=
+begin
+  induction φ with _ _ _ _ _ _ _ _ _ _ _ ih1 ih2 _ _ ih3,
+  { refl },
+  { simp [map_term_rel] },
+  { simp [map_term_rel] },
+  { simp [map_term_rel, ih1, ih2] },
+  { simp [map_term_rel, ih3], }
+end
+
+/-- An equivalence of bounded formulas given by an equivalence of terms and an equivalence of
+relations. -/
+@[simps] def map_term_rel_equiv (ft : ∀ n, L.term (α ⊕ fin n) ≃ L'.term (β ⊕ fin n))
+  (fr : ∀ n, L.relations n ≃ L'.relations n) {n} :
+  L.bounded_formula α n ≃ L'.bounded_formula β n :=
+⟨map_term_rel (λ n, ft n) (λ n, fr n), map_term_rel (λ n, (ft n).symm) (λ n, (fr n).symm),
+  λ φ, by simp, λ φ, by simp⟩
+
+/-- Substitutes the variables in a given formula with terms. -/
+@[simp] def subst {n : ℕ} (φ : L.bounded_formula α n) (f : α → L.term β) : L.bounded_formula β n :=
+φ.map_term_rel (λ _ t, t.subst (sum.elim (term.relabel sum.inl ∘ f) (var ∘ sum.inr))) (λ _, id)
+
 /-- A bijection sending formulas with constants to formulas with extra variables. -/
 def constants_vars_equiv : L[[γ]].bounded_formula α n ≃ L.bounded_formula (γ ⊕ α) n :=
 map_term_rel_equiv (λ _, term.constants_vars_equiv_left) (λ _, equiv.sum_empty _ _)
-=======
-@[simp] def subst {n : ℕ} (φ : L.bounded_formula α n) (f : α → L.term β) : L.bounded_formula β n :=
-φ.map_term_rel (λ _ t, t.subst (sum.elim (term.relabel sum.inl ∘ f) (var ∘ sum.inr))) (λ _, id)
->>>>>>> f5a2dfcf
 
 /-- Turns the extra variables of a bounded formula into free variables. -/
 @[simp] def to_formula : ∀ {n : ℕ}, L.bounded_formula α n → L.formula (α ⊕ fin n)
