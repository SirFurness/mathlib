/-
Copyright (c) 2018 Simon Hudon. All rights reserved.
Released under Apache 2.0 license as described in the file LICENSE.
Authors: Simon Hudon, Scott Morrison
-/
import tactic.solve_by_elim

example {a b : Prop} (h₀ : a → b) (h₁ : a) : b :=
begin
  apply_assumption,
  apply_assumption,
end

example {X : Type} (x : X) : x = x :=
by solve_by_elim

example : true :=
by solve_by_elim

example {a b : Prop} (h₀ : a → b) (h₁ : a) : b :=
by solve_by_elim

example {α : Type} {a b : α → Prop} (h₀ : ∀ x : α, b x = a x) (y : α) : a y = b y :=
by solve_by_elim

example {α : Type} {a b : α → Prop} (h₀ : b = a) (y : α) : a y = b y :=
by solve_by_elim

example {α : Type} {a b : α → Prop} (h₀ : b = a) (y : α) : a y = b y :=
begin
  success_if_fail { solve_by_elim only [], },
  success_if_fail { solve_by_elim only [h₀], },
  solve_by_elim only [h₀, congr_fun]
end

example {α : Type} {a b : α → Prop} (h₀ : b = a) (y : α) : a y = b y :=
by solve_by_elim [h₀]

example {α : Type} {a b : α → Prop} (h₀ : b = a) (y : α) : a y = b y :=
begin
 success_if_fail { solve_by_elim [*, -h₀] },
 solve_by_elim [*]
end

example {α β : Type} (a b : α) (f : α → β) (i : function.injective f) (h : f a = f b) : a = b :=
begin
  success_if_fail { solve_by_elim only [i] },
  success_if_fail { solve_by_elim only [h] },
  solve_by_elim only [i,h]
end

@[user_attribute]
meta def ex : user_attribute := {
  name := `ex,
  descr := "An example attribute for testing solve_by_elim."
}

@[ex] def f : ℕ := 0

example : ℕ := by solve_by_elim [f]

example : ℕ :=
begin
  success_if_fail { solve_by_elim },
  success_if_fail { solve_by_elim [-f] with ex },
  solve_by_elim with ex,
end

example {α : Type} {p : α → Prop} (h₀ : ∀ x, p x) (y : α) : p y :=
begin
  apply_assumption,
end

open tactic

example : true :=
begin
  (do gs ← get_goals,
     set_goals [],
     success_if_fail `[solve_by_elim],
     set_goals gs),
  trivial
end

example {α : Type} (r : α → α → Prop) (f : α → α → α)
  (l : ∀ a b c : α, r a b → r a (f b c) → r a c)
  (a b c : α) (h₁ : r a b) (h₂ : r a (f b c)) : r a c :=
begin
  solve_by_elim,
end

-- Verifying that `solve_by_elim*` acts on all remaining goals.
example (n : ℕ) : ℕ × ℕ :=
begin
  split,
  solve_by_elim*,
end

-- Verifying that `solve_by_elim*` backtracks when given multiple goals.
example (n m : ℕ) (f : ℕ → ℕ → Prop) (h : f n m) : ∃ p : ℕ × ℕ, f p.1 p.2 :=
begin
  repeat { split },
  solve_by_elim*,
end

<<<<<<< HEAD
example {P Q : Prop} (h : P ↔ Q) (h : P) : Q :=
begin
  solve_by_elim
end

example {P Q : Prop} (h : P ↔ Q) (h : Q) : P :=
begin
  solve_by_elim
end

example {a b c : ℕ} (h₁ : a ∣ c) (h₂ : a ∣ b + c) : a ∣ b :=
begin
  solve_by_elim [nat.dvd_add_iff_left],
end
=======
example {a b c : ℕ} (h₁ : a ≤ b) (h₂ : b ≤ c) : a ≤ c :=
begin
  apply le_trans,
  solve_by_elim { backtrack_all_goals := true },
end

-- test that metavariables created for implicit arguments don't get stuck
example (P : ℕ → Type) (f : Π {n : ℕ}, P n) : P 2 × P 3 :=
begin
  fsplit,
  solve_by_elim* only [f],
end

example : 6 = 6 ∧ [7] = [7] :=
begin
  split,
  solve_by_elim* only [@rfl _],
end

example (P Q R : Prop) : P ∧ Q → P ∧ Q :=
begin
  solve_by_elim [and.imp, id],
end

/-
We now test the `accept` feature of `solve_by_elim`.

Recall that the `accept` parameter has type `list expr → tactic unit`.
At each branch (not just leaf) of the backtracking search tree,
`accept` is invoked with the list of metavariables
reported by `get_goals` when `solve_by_elim` was called
(which by now may have been partially solved by previous `apply` steps),
and if it fails this branch of the search is ignored.

Non-leaf nodes of the search tree will contain metavariables,
so we can test using `expr.has_meta_var` when we're only interesting in
filtering complete solutions.

In this example, we only accept solutions that contain
a given subexpression.
-/
def solve_by_elim_use_b (a b : ℕ) : ℕ × ℕ × ℕ :=
begin
  split; [skip, split],
  (do
    b ← get_local `b,
    tactic.solve_by_elim
    { backtrack_all_goals := tt,
      -- We require that in some goal, the expression `b` is used.
      accept := (λ gs, gs.any_of (λ g, guard $ g.contains_expr_or_mvar b)) })
end

-- We verify that the solution did use `b`.
example : solve_by_elim_use_b 1 2 = (1, 1, 2) := rfl
>>>>>>> 298caa08
<|MERGE_RESOLUTION|>--- conflicted
+++ resolved
@@ -103,22 +103,6 @@
   solve_by_elim*,
 end
 
-<<<<<<< HEAD
-example {P Q : Prop} (h : P ↔ Q) (h : P) : Q :=
-begin
-  solve_by_elim
-end
-
-example {P Q : Prop} (h : P ↔ Q) (h : Q) : P :=
-begin
-  solve_by_elim
-end
-
-example {a b c : ℕ} (h₁ : a ∣ c) (h₂ : a ∣ b + c) : a ∣ b :=
-begin
-  solve_by_elim [nat.dvd_add_iff_left],
-end
-=======
 example {a b c : ℕ} (h₁ : a ≤ b) (h₂ : b ≤ c) : a ≤ c :=
 begin
   apply le_trans,
@@ -172,5 +156,4 @@
 end
 
 -- We verify that the solution did use `b`.
-example : solve_by_elim_use_b 1 2 = (1, 1, 2) := rfl
->>>>>>> 298caa08
+example : solve_by_elim_use_b 1 2 = (1, 1, 2) := rfl