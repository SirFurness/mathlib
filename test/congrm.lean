--- conflicted
+++ resolved
@@ -69,7 +69,6 @@
 begin
   congrm _ ∧ _,
   exact (true_and true).symm,
-<<<<<<< HEAD
 end
 
 example : true ∧ false ↔ (true ∧ true) ∧ false :=
@@ -152,6 +151,8 @@
   congrm _₂ (_₁ _) (_₁ _);
  -- the main goal becomes `3.succ + 1.pred = 3.pred * 1.succ` and `refl` closes it!
   exact h1 <|> exact h2,
-=======
->>>>>>> 6067905b
-end+end
+
+example {a b c d e f g h : ℕ} (ae : a = e) (bf : b = f) (cg : c = g)  (dh : d = h) :
+  (a + b) * (c - d.succ) = (e + f) * (g - h.succ) :=
+by congrm _₂ (_₂ _ _) (_₂ _ (_₁ _)); assumption